// Copyright 2016 The go-ethereum Authors
// This file is part of the go-ethereum library.
//
// The go-ethereum library is free software: you can redistribute it and/or modify
// it under the terms of the GNU Lesser General Public License as published by
// the Free Software Foundation, either version 3 of the License, or
// (at your option) any later version.
//
// The go-ethereum library is distributed in the hope that it will be useful,
// but WITHOUT ANY WARRANTY; without even the implied warranty of
// MERCHANTABILITY or FITNESS FOR A PARTICULAR PURPOSE. See the
// GNU Lesser General Public License for more details.
//
// You should have received a copy of the GNU Lesser General Public License
// along with the go-ethereum library. If not, see <http://www.gnu.org/licenses/>.

package network

import (
<<<<<<< HEAD
=======
	"context"
>>>>>>> 37685930
	"errors"
	"fmt"
	"net"
	"sync"
	"time"

<<<<<<< HEAD
	"github.com/ethereum/go-ethereum/contracts/chequebook"
	"github.com/ethereum/go-ethereum/log"
	"github.com/ethereum/go-ethereum/metrics"
	"github.com/ethereum/go-ethereum/p2p"
	bzzswap "github.com/ethereum/go-ethereum/swarm/services/swap"
	"github.com/ethereum/go-ethereum/swarm/services/swap/swap"
	"github.com/ethereum/go-ethereum/swarm/storage"
=======
	"github.com/ethereum/go-ethereum/crypto"
	"github.com/ethereum/go-ethereum/p2p"
	"github.com/ethereum/go-ethereum/p2p/discover"
	"github.com/ethereum/go-ethereum/p2p/protocols"
	"github.com/ethereum/go-ethereum/rpc"
	"github.com/ethereum/go-ethereum/swarm/log"
	"github.com/ethereum/go-ethereum/swarm/state"
>>>>>>> 37685930
)

//metrics variables
var (
	storeRequestMsgCounter    = metrics.NewRegisteredCounter("network.protocol.msg.storerequest.count", nil)
	retrieveRequestMsgCounter = metrics.NewRegisteredCounter("network.protocol.msg.retrieverequest.count", nil)
	peersMsgCounter           = metrics.NewRegisteredCounter("network.protocol.msg.peers.count", nil)
	syncRequestMsgCounter     = metrics.NewRegisteredCounter("network.protocol.msg.syncrequest.count", nil)
	unsyncedKeysMsgCounter    = metrics.NewRegisteredCounter("network.protocol.msg.unsyncedkeys.count", nil)
	deliverRequestMsgCounter  = metrics.NewRegisteredCounter("network.protocol.msg.deliverrequest.count", nil)
	paymentMsgCounter         = metrics.NewRegisteredCounter("network.protocol.msg.payment.count", nil)
	invalidMsgCounter         = metrics.NewRegisteredCounter("network.protocol.msg.invalid.count", nil)
	handleStatusMsgCounter    = metrics.NewRegisteredCounter("network.protocol.msg.handlestatus.count", nil)
)

const (
	DefaultNetworkID = 3
	// ProtocolMaxMsgSize maximum allowed message size
	ProtocolMaxMsgSize = 10 * 1024 * 1024
<<<<<<< HEAD
	NetworkId          = 3
)

// bzz represents the swarm wire protocol
// an instance is running on each peer
type bzz struct {
	storage    StorageHandler       // handler storage/retrieval related requests coming via the bzz wire protocol
	hive       *Hive                // the logistic manager, peerPool, routing service and peer handler
	dbAccess   *DbAccess            // access to db storage counter and iterator for syncing
	requestDb  *storage.LDBDatabase // db to persist backlog of deliveries to aid syncing
	remoteAddr *peerAddr            // remote peers address
	peer       *p2p.Peer            // the p2p peer object
	rw         p2p.MsgReadWriter    // messageReadWriter to send messages to
	backend    chequebook.Backend
	lastActive time.Time
	NetworkId  uint64

	swap        *swap.Swap          // swap instance for the peer connection
	swapParams  *bzzswap.SwapParams // swap settings both local and remote
	swapEnabled bool                // flag to enable SWAP (will be set via Caps in handshake)
	syncEnabled bool                // flag to enable SYNC (will be set via Caps in handshake)
	syncer      *syncer             // syncer instance for the peer connection
	syncParams  *SyncParams         // syncer params
	syncState   *syncState          // outgoing syncronisation state (contains reference to remote peers db counter)
}

// interface type for handler of storage/retrieval related requests coming
// via the bzz wire protocol
// messages: UnsyncedKeys, DeliveryRequest, StoreRequest, RetrieveRequest
type StorageHandler interface {
	HandleUnsyncedKeysMsg(req *unsyncedKeysMsgData, p *peer) error
	HandleDeliveryRequestMsg(req *deliveryRequestMsgData, p *peer) error
	HandleStoreRequestMsg(req *storeRequestMsgData, p *peer)
	HandleRetrieveRequestMsg(req *retrieveRequestMsgData, p *peer)
}

/*
main entrypoint, wrappers starting a server that will run the bzz protocol
use this constructor to attach the protocol ("class") to server caps
This is done by node.Node#Register(func(node.ServiceContext) (Service, error))
Service implements Protocols() which is an array of protocol constructors
at node startup the protocols are initialised
the Dev p2p layer then calls Run(p *p2p.Peer, rw p2p.MsgReadWriter) error
on each peer connection
The Run function of the Bzz protocol class creates a bzz instance
which will represent the peer for the swarm hive and all peer-aware components
*/
func Bzz(cloud StorageHandler, backend chequebook.Backend, hive *Hive, dbaccess *DbAccess, sp *bzzswap.SwapParams, sy *SyncParams, networkId uint64) (p2p.Protocol, error) {

	// a single global request db is created for all peer connections
	// this is to persist delivery backlog and aid syncronisation
	requestDb, err := storage.NewLDBDatabase(sy.RequestDbPath)
	if err != nil {
		return p2p.Protocol{}, fmt.Errorf("error setting up request db: %v", err)
	}
	if networkId == 0 {
		networkId = NetworkId
	}
	return p2p.Protocol{
		Name:    "bzz",
		Version: Version,
		Length:  ProtocolLength,
		Run: func(p *p2p.Peer, rw p2p.MsgReadWriter) error {
			return run(requestDb, cloud, backend, hive, dbaccess, sp, sy, networkId, p, rw)
		},
	}, nil
}

/*
the main protocol loop that
 * does the handshake by exchanging statusMsg
 * if peer is valid and accepted, registers with the hive
 * then enters into a forever loop handling incoming messages
 * storage and retrieval related queries coming via bzz are dispatched to StorageHandler
 * peer-related messages are dispatched to the hive
 * payment related messages are relayed to SWAP service
 * on disconnect, unregister the peer in the hive (note RemovePeer in the post-disconnect hook)
 * whenever the loop terminates, the peer will disconnect with Subprotocol error
 * whenever handlers return an error the loop terminates
*/
func run(requestDb *storage.LDBDatabase, depo StorageHandler, backend chequebook.Backend, hive *Hive, dbaccess *DbAccess, sp *bzzswap.SwapParams, sy *SyncParams, networkId uint64, p *p2p.Peer, rw p2p.MsgReadWriter) (err error) {

	self := &bzz{
		storage:     depo,
		backend:     backend,
		hive:        hive,
		dbAccess:    dbaccess,
		requestDb:   requestDb,
		peer:        p,
		rw:          rw,
		swapParams:  sp,
		syncParams:  sy,
		swapEnabled: hive.swapEnabled,
		syncEnabled: true,
		NetworkId:   networkId,
	}
=======
	// timeout for waiting
	bzzHandshakeTimeout = 3000 * time.Millisecond
)

// BzzSpec is the spec of the generic swarm handshake
var BzzSpec = &protocols.Spec{
	Name:       "bzz",
	Version:    4,
	MaxMsgSize: 10 * 1024 * 1024,
	Messages: []interface{}{
		HandshakeMsg{},
	},
}

// DiscoverySpec is the spec for the bzz discovery subprotocols
var DiscoverySpec = &protocols.Spec{
	Name:       "hive",
	Version:    4,
	MaxMsgSize: 10 * 1024 * 1024,
	Messages: []interface{}{
		peersMsg{},
		subPeersMsg{},
	},
}

// Addr interface that peerPool needs
type Addr interface {
	OverlayPeer
	Over() []byte
	Under() []byte
	String() string
	Update(OverlayAddr) OverlayAddr
}

// Peer interface represents an live peer connection
type Peer interface {
	Addr                   // the address of a peer
	Conn                   // the live connection (protocols.Peer)
	LastActive() time.Time // last time active
}

// Conn interface represents an live peer connection
type Conn interface {
	ID() discover.NodeID                                                                  // the key that uniquely identifies the Node for the peerPool
	Handshake(context.Context, interface{}, func(interface{}) error) (interface{}, error) // can send messages
	Send(interface{}) error                                                               // can send messages
	Drop(error)                                                                           // disconnect this peer
	Run(func(interface{}) error) error                                                    // the run function to run a protocol
	Off() OverlayAddr
}

// BzzConfig captures the config params used by the hive
type BzzConfig struct {
	OverlayAddr  []byte // base address of the overlay network
	UnderlayAddr []byte // node's underlay address
	HiveParams   *HiveParams
	NetworkID    uint64
}
>>>>>>> 37685930

// Bzz is the swarm protocol bundle
type Bzz struct {
	*Hive
	NetworkID    uint64
	localAddr    *BzzAddr
	mtx          sync.Mutex
	handshakes   map[discover.NodeID]*HandshakeMsg
	streamerSpec *protocols.Spec
	streamerRun  func(*BzzPeer) error
}

<<<<<<< HEAD
	// the main forever loop that handles incoming requests
	for {
		if self.hive.blockRead {
			log.Warn(fmt.Sprintf("Cannot read network"))
			time.Sleep(100 * time.Millisecond)
			continue
		}
		err = self.handle()
		if err != nil {
			return
		}
=======
// NewBzz is the swarm protocol constructor
// arguments
// * bzz config
// * overlay driver
// * peer store
func NewBzz(config *BzzConfig, kad Overlay, store state.Store, streamerSpec *protocols.Spec, streamerRun func(*BzzPeer) error) *Bzz {
	return &Bzz{
		Hive:         NewHive(config.HiveParams, kad, store),
		NetworkID:    config.NetworkID,
		localAddr:    &BzzAddr{config.OverlayAddr, config.UnderlayAddr},
		handshakes:   make(map[discover.NodeID]*HandshakeMsg),
		streamerRun:  streamerRun,
		streamerSpec: streamerSpec,
>>>>>>> 37685930
	}
}

// UpdateLocalAddr updates underlayaddress of the running node
func (b *Bzz) UpdateLocalAddr(byteaddr []byte) *BzzAddr {
	b.localAddr = b.localAddr.Update(&BzzAddr{
		UAddr: byteaddr,
		OAddr: b.localAddr.OAddr,
	}).(*BzzAddr)
	return b.localAddr
}

<<<<<<< HEAD
// one cycle of the main forever loop that handles and dispatches incoming messages
func (self *bzz) handle() error {
	msg, err := self.rw.ReadMsg()
	log.Debug(fmt.Sprintf("<- %v", msg))
	if err != nil {
		return err
	}
	if msg.Size > ProtocolMaxMsgSize {
		return fmt.Errorf("message too long: %v > %v", msg.Size, ProtocolMaxMsgSize)
	}
	// make sure that the payload has been fully consumed
	defer msg.Discard()

	switch msg.Code {

	case statusMsg:
		// no extra status message allowed. The one needed already handled by
		// handleStatus
		log.Debug(fmt.Sprintf("Status message: %v", msg))
		return errors.New("extra status message")

	case storeRequestMsg:
		// store requests are dispatched to netStore
		storeRequestMsgCounter.Inc(1)
		var req storeRequestMsgData
		if err := msg.Decode(&req); err != nil {
			return fmt.Errorf("<- %v: %v", msg, err)
		}
		if n := len(req.SData); n < 9 {
			return fmt.Errorf("<- %v: Data too short (%v)", msg, n)
		}
		// last Active time is set only when receiving chunks
		self.lastActive = time.Now()
		log.Trace(fmt.Sprintf("incoming store request: %s", req.String()))
		// swap accounting is done within forwarding
		self.storage.HandleStoreRequestMsg(&req, &peer{bzz: self})

	case retrieveRequestMsg:
		// retrieve Requests are dispatched to netStore
		retrieveRequestMsgCounter.Inc(1)
		var req retrieveRequestMsgData
		if err := msg.Decode(&req); err != nil {
			return fmt.Errorf("<- %v: %v", msg, err)
		}
		req.from = &peer{bzz: self}
		// if request is lookup and not to be delivered
		if req.isLookup() {
			log.Trace(fmt.Sprintf("self lookup for %v: responding with peers only...", req.from))
		} else if req.Key == nil {
			return fmt.Errorf("protocol handler: req.Key == nil || req.Timeout == nil")
		} else {
			// swap accounting is done within netStore
			self.storage.HandleRetrieveRequestMsg(&req, &peer{bzz: self})
		}
		// direct response with peers, TODO: sort this out
		self.hive.peers(&req)

	case peersMsg:
		// response to lookups and immediate response to retrieve requests
		// dispatches new peer data to the hive that adds them to KADDB
		peersMsgCounter.Inc(1)
		var req peersMsgData
		if err := msg.Decode(&req); err != nil {
			return fmt.Errorf("<- %v: %v", msg, err)
		}
		req.from = &peer{bzz: self}
		log.Trace(fmt.Sprintf("<- peer addresses: %v", req))
		self.hive.HandlePeersMsg(&req, &peer{bzz: self})

	case syncRequestMsg:
		syncRequestMsgCounter.Inc(1)
		var req syncRequestMsgData
		if err := msg.Decode(&req); err != nil {
			return fmt.Errorf("<- %v: %v", msg, err)
		}
		log.Debug(fmt.Sprintf("<- sync request: %v", req))
		self.lastActive = time.Now()
		self.sync(req.SyncState)

	case unsyncedKeysMsg:
		// coming from parent node offering
		unsyncedKeysMsgCounter.Inc(1)
		var req unsyncedKeysMsgData
		if err := msg.Decode(&req); err != nil {
			return fmt.Errorf("<- %v: %v", msg, err)
		}
		log.Debug(fmt.Sprintf("<- unsynced keys : %s", req.String()))
		err := self.storage.HandleUnsyncedKeysMsg(&req, &peer{bzz: self})
		self.lastActive = time.Now()
		if err != nil {
			return fmt.Errorf("<- %v: %v", msg, err)
		}

	case deliveryRequestMsg:
		// response to syncKeysMsg hashes filtered not existing in db
		// also relays the last synced state to the source
		deliverRequestMsgCounter.Inc(1)
		var req deliveryRequestMsgData
		if err := msg.Decode(&req); err != nil {
			return fmt.Errorf("<-msg %v: %v", msg, err)
		}
		log.Debug(fmt.Sprintf("<- delivery request: %s", req.String()))
		err := self.storage.HandleDeliveryRequestMsg(&req, &peer{bzz: self})
		self.lastActive = time.Now()
		if err != nil {
			return fmt.Errorf("<- %v: %v", msg, err)
		}

	case paymentMsg:
		// swap protocol message for payment, Units paid for, Cheque paid with
		paymentMsgCounter.Inc(1)
		if self.swapEnabled {
			var req paymentMsgData
			if err := msg.Decode(&req); err != nil {
				return fmt.Errorf("<- %v: %v", msg, err)
			}
			log.Debug(fmt.Sprintf("<- payment: %s", req.String()))
			self.swap.Receive(int(req.Units), req.Promise)
=======
// NodeInfo returns the node's overlay address
func (b *Bzz) NodeInfo() interface{} {
	return b.localAddr.Address()
}

// Protocols return the protocols swarm offers
// Bzz implements the node.Service interface
// * handshake/hive
// * discovery
func (b *Bzz) Protocols() []p2p.Protocol {
	protocol := []p2p.Protocol{
		{
			Name:     BzzSpec.Name,
			Version:  BzzSpec.Version,
			Length:   BzzSpec.Length(),
			Run:      b.runBzz,
			NodeInfo: b.NodeInfo,
		},
		{
			Name:     DiscoverySpec.Name,
			Version:  DiscoverySpec.Version,
			Length:   DiscoverySpec.Length(),
			Run:      b.RunProtocol(DiscoverySpec, b.Hive.Run),
			NodeInfo: b.Hive.NodeInfo,
			PeerInfo: b.Hive.PeerInfo,
		},
	}
	if b.streamerSpec != nil && b.streamerRun != nil {
		protocol = append(protocol, p2p.Protocol{
			Name:    b.streamerSpec.Name,
			Version: b.streamerSpec.Version,
			Length:  b.streamerSpec.Length(),
			Run:     b.RunProtocol(b.streamerSpec, b.streamerRun),
		})
	}
	return protocol
}

// APIs returns the APIs offered by bzz
// * hive
// Bzz implements the node.Service interface
func (b *Bzz) APIs() []rpc.API {
	return []rpc.API{{
		Namespace: "hive",
		Version:   "3.0",
		Service:   b.Hive,
	}}
}

// RunProtocol is a wrapper for swarm subprotocols
// returns a p2p protocol run function that can be assigned to p2p.Protocol#Run field
// arguments:
// * p2p protocol spec
// * run function taking BzzPeer as argument
//   this run function is meant to block for the duration of the protocol session
//   on return the session is terminated and the peer is disconnected
// the protocol waits for the bzz handshake is negotiated
// the overlay address on the BzzPeer is set from the remote handshake
func (b *Bzz) RunProtocol(spec *protocols.Spec, run func(*BzzPeer) error) func(*p2p.Peer, p2p.MsgReadWriter) error {
	return func(p *p2p.Peer, rw p2p.MsgReadWriter) error {
		// wait for the bzz protocol to perform the handshake
		handshake, _ := b.GetHandshake(p.ID())
		defer b.removeHandshake(p.ID())
		select {
		case <-handshake.done:
		case <-time.After(bzzHandshakeTimeout):
			return fmt.Errorf("%08x: %s protocol timeout waiting for handshake on %08x", b.BaseAddr()[:4], spec.Name, p.ID().Bytes()[:4])
		}
		if handshake.err != nil {
			return fmt.Errorf("%08x: %s protocol closed: %v", b.BaseAddr()[:4], spec.Name, handshake.err)
		}
		// the handshake has succeeded so construct the BzzPeer and run the protocol
		peer := &BzzPeer{
			Peer:       protocols.NewPeer(p, rw, spec),
			localAddr:  b.localAddr,
			BzzAddr:    handshake.peerAddr,
			lastActive: time.Now(),
>>>>>>> 37685930
		}
		return run(peer)
	}
}

<<<<<<< HEAD
	default:
		// no other message is allowed
		invalidMsgCounter.Inc(1)
		return fmt.Errorf("invalid message code: %v", msg.Code)
=======
// performHandshake implements the negotiation of the bzz handshake
// shared among swarm subprotocols
func (b *Bzz) performHandshake(p *protocols.Peer, handshake *HandshakeMsg) error {
	ctx, cancel := context.WithTimeout(context.Background(), bzzHandshakeTimeout)
	defer func() {
		close(handshake.done)
		cancel()
	}()
	rsh, err := p.Handshake(ctx, handshake, b.checkHandshake)
	if err != nil {
		handshake.err = err
		return err
>>>>>>> 37685930
	}
	handshake.peerAddr = rsh.(*HandshakeMsg).Addr
	return nil
}

<<<<<<< HEAD
func (self *bzz) handleStatus() (err error) {

	handshake := &statusMsgData{
		Version:   uint64(Version),
		ID:        "honey",
		Addr:      self.selfAddr(),
		NetworkId: self.NetworkId,
		Swap: &bzzswap.SwapProfile{
			Profile:    self.swapParams.Profile,
			PayProfile: self.swapParams.PayProfile,
		},
=======
// runBzz is the p2p protocol run function for the bzz base protocol
// that negotiates the bzz handshake
func (b *Bzz) runBzz(p *p2p.Peer, rw p2p.MsgReadWriter) error {
	handshake, _ := b.GetHandshake(p.ID())
	if !<-handshake.init {
		return fmt.Errorf("%08x: bzz already started on peer %08x", b.localAddr.Over()[:4], ToOverlayAddr(p.ID().Bytes())[:4])
>>>>>>> 37685930
	}
	close(handshake.init)
	defer b.removeHandshake(p.ID())
	peer := protocols.NewPeer(p, rw, BzzSpec)
	err := b.performHandshake(peer, handshake)
	if err != nil {
<<<<<<< HEAD
		return err
	}
=======
		log.Warn(fmt.Sprintf("%08x: handshake failed with remote peer %08x: %v", b.localAddr.Over()[:4], ToOverlayAddr(p.ID().Bytes())[:4], err))
>>>>>>> 37685930

		return err
	}
<<<<<<< HEAD

	if msg.Code != statusMsg {
		return fmt.Errorf("first msg has code %x (!= %x)", msg.Code, statusMsg)
	}

	handleStatusMsgCounter.Inc(1)

	if msg.Size > ProtocolMaxMsgSize {
		return fmt.Errorf("message too long: %v > %v", msg.Size, ProtocolMaxMsgSize)
=======
	// fail if we get another handshake
	msg, err := rw.ReadMsg()
	if err != nil {
		return err
>>>>>>> 37685930
	}
	msg.Discard()
	return errors.New("received multiple handshakes")
}

<<<<<<< HEAD
	var status statusMsgData
	if err := msg.Decode(&status); err != nil {
		return fmt.Errorf("<- %v: %v", msg, err)
	}

	if status.NetworkId != self.NetworkId {
		return fmt.Errorf("network id mismatch: %d (!= %d)", status.NetworkId, self.NetworkId)
=======
// BzzPeer is the bzz protocol view of a protocols.Peer (itself an extension of p2p.Peer)
// implements the Peer interface and all interfaces Peer implements: Addr, OverlayPeer
type BzzPeer struct {
	*protocols.Peer           // represents the connection for online peers
	localAddr       *BzzAddr  // local Peers address
	*BzzAddr                  // remote address -> implements Addr interface = protocols.Peer
	lastActive      time.Time // time is updated whenever mutexes are releasing
}

func NewBzzTestPeer(p *protocols.Peer, addr *BzzAddr) *BzzPeer {
	return &BzzPeer{
		Peer:      p,
		localAddr: addr,
		BzzAddr:   NewAddrFromNodeID(p.ID()),
>>>>>>> 37685930
	}
}

<<<<<<< HEAD
	if Version != status.Version {
		return fmt.Errorf("protocol version mismatch: %d (!= %d)", status.Version, Version)
	}

	self.remoteAddr = self.peerAddr(status.Addr)
	log.Trace(fmt.Sprintf("self: advertised IP: %v, peer advertised: %v, local address: %v\npeer: advertised IP: %v, remote address: %v\n", self.selfAddr(), self.remoteAddr, self.peer.LocalAddr(), status.Addr.IP, self.peer.RemoteAddr()))

	if self.swapEnabled {
		// set remote profile for accounting
		self.swap, err = bzzswap.NewSwap(self.swapParams, status.Swap, self.backend, self)
		if err != nil {
			return err
		}
	}

	log.Info(fmt.Sprintf("Peer %08x is capable (%d/%d)", self.remoteAddr.Addr[:4], status.Version, status.NetworkId))
	err = self.hive.addPeer(&peer{bzz: self})
	if err != nil {
		return err
	}

	// hive sets syncstate so sync should start after node added
	log.Info(fmt.Sprintf("syncronisation request sent with %v", self.syncState))
	self.syncRequest()
=======
// Off returns the overlay peer record for offline persistence
func (p *BzzPeer) Off() OverlayAddr {
	return p.BzzAddr
}

// LastActive returns the time the peer was last active
func (p *BzzPeer) LastActive() time.Time {
	return p.lastActive
}

/*
 Handshake

* Version: 8 byte integer version of the protocol
* NetworkID: 8 byte integer network identifier
* Addr: the address advertised by the node including underlay and overlay connecctions
*/
type HandshakeMsg struct {
	Version   uint64
	NetworkID uint64
	Addr      *BzzAddr

	// peerAddr is the address received in the peer handshake
	peerAddr *BzzAddr
>>>>>>> 37685930

	init chan bool
	done chan struct{}
	err  error
}

<<<<<<< HEAD
func (self *bzz) sync(state *syncState) error {
	// syncer setup
	if self.syncer != nil {
		return errors.New("sync request can only be sent once")
	}

	cnt := self.dbAccess.counter()
	remoteaddr := self.remoteAddr.Addr
	start, stop := self.hive.kad.KeyRange(remoteaddr)

	// an explicitly received nil syncstate disables syncronisation
	if state == nil {
		self.syncEnabled = false
		log.Warn(fmt.Sprintf("syncronisation disabled for peer %v", self))
		state = &syncState{DbSyncState: &storage.DbSyncState{}, Synced: true}
	} else {
		state.synced = make(chan bool)
		state.SessionAt = cnt
		if storage.IsZeroKey(state.Stop) && state.Synced {
			state.Start = storage.Key(start[:])
			state.Stop = storage.Key(stop[:])
		}
		log.Debug(fmt.Sprintf("syncronisation requested by peer %v at state %v", self, state))
	}
	var err error
	self.syncer, err = newSyncer(
		self.requestDb,
		storage.Key(remoteaddr[:]),
		self.dbAccess,
		self.unsyncedKeys, self.store,
		self.syncParams, state, func() bool { return self.syncEnabled },
	)
	if err != nil {
		return nil
	}
	log.Trace(fmt.Sprintf("syncer set for peer %v", self))
=======
// String pretty prints the handshake
func (bh *HandshakeMsg) String() string {
	return fmt.Sprintf("Handshake: Version: %v, NetworkID: %v, Addr: %v", bh.Version, bh.NetworkID, bh.Addr)
}

// Perform initiates the handshake and validates the remote handshake message
func (b *Bzz) checkHandshake(hs interface{}) error {
	rhs := hs.(*HandshakeMsg)
	if rhs.NetworkID != b.NetworkID {
		return fmt.Errorf("network id mismatch %d (!= %d)", rhs.NetworkID, b.NetworkID)
	}
	if rhs.Version != uint64(BzzSpec.Version) {
		return fmt.Errorf("version mismatch %d (!= %d)", rhs.Version, BzzSpec.Version)
	}
>>>>>>> 37685930
	return nil
}

// removeHandshake removes handshake for peer with peerID
// from the bzz handshake store
func (b *Bzz) removeHandshake(peerID discover.NodeID) {
	b.mtx.Lock()
	defer b.mtx.Unlock()
	delete(b.handshakes, peerID)
}

// GetHandshake returns the bzz handhake that the remote peer with peerID sent
func (b *Bzz) GetHandshake(peerID discover.NodeID) (*HandshakeMsg, bool) {
	b.mtx.Lock()
	defer b.mtx.Unlock()
	handshake, found := b.handshakes[peerID]
	if !found {
		handshake = &HandshakeMsg{
			Version:   uint64(BzzSpec.Version),
			NetworkID: b.NetworkID,
			Addr:      b.localAddr,
			init:      make(chan bool, 1),
			done:      make(chan struct{}),
		}
		// when handhsake is first created for a remote peer
		// it is initialised with the init
		handshake.init <- true
		b.handshakes[peerID] = handshake
	}

	return handshake, found
}

// BzzAddr implements the PeerAddr interface
type BzzAddr struct {
	OAddr []byte
	UAddr []byte
}

// Address implements OverlayPeer interface to be used in Overlay
func (a *BzzAddr) Address() []byte {
	return a.OAddr
}

<<<<<<< HEAD
func (self *bzz) syncRequest() error {
	req := &syncRequestMsgData{}
	if self.hive.syncEnabled {
		log.Debug(fmt.Sprintf("syncronisation request to peer %v at state %v", self, self.syncState))
		req.SyncState = self.syncState
	}
	if self.syncState == nil {
		log.Warn(fmt.Sprintf("syncronisation disabled for peer %v at state %v", self, self.syncState))
	}
	return self.send(syncRequestMsg, req)
=======
// Over returns the overlay address
func (a *BzzAddr) Over() []byte {
	return a.OAddr
>>>>>>> 37685930
}

// Under returns the underlay address
func (a *BzzAddr) Under() []byte {
	return a.UAddr
}

// ID returns the nodeID from the underlay enode address
func (a *BzzAddr) ID() discover.NodeID {
	return discover.MustParseNode(string(a.UAddr)).ID
}

// Update updates the underlay address of a peer record
func (a *BzzAddr) Update(na OverlayAddr) OverlayAddr {
	return &BzzAddr{a.OAddr, na.(Addr).Under()}
}

// String pretty prints the address
func (a *BzzAddr) String() string {
	return fmt.Sprintf("%x <%s>", a.OAddr, a.UAddr)
}

// RandomAddr is a utility method generating an address from a public key
func RandomAddr() *BzzAddr {
	key, err := crypto.GenerateKey()
	if err != nil {
		panic("unable to generate key")
	}
	pubkey := crypto.FromECDSAPub(&key.PublicKey)
	var id discover.NodeID
	copy(id[:], pubkey[1:])
	return NewAddrFromNodeID(id)
}

<<<<<<< HEAD
func (self *bzz) send(msg uint64, data interface{}) error {
	if self.hive.blockWrite {
		return fmt.Errorf("network write blocked")
	}
	log.Trace(fmt.Sprintf("-> %v: %v (%T) to %v", msg, data, data, self))
	err := p2p.Send(self.rw, msg, data)
	if err != nil {
		self.Drop()
=======
// NewNodeIDFromAddr transforms the underlay address to an adapters.NodeID
func NewNodeIDFromAddr(addr Addr) discover.NodeID {
	log.Info(fmt.Sprintf("uaddr=%s", string(addr.Under())))
	node := discover.MustParseNode(string(addr.Under()))
	return node.ID
}

// NewAddrFromNodeID constucts a BzzAddr from a discover.NodeID
// the overlay address is derived as the hash of the nodeID
func NewAddrFromNodeID(id discover.NodeID) *BzzAddr {
	return &BzzAddr{
		OAddr: ToOverlayAddr(id.Bytes()),
		UAddr: []byte(discover.NewNode(id, net.IP{127, 0, 0, 1}, 30303, 30303).String()),
	}
}

// NewAddrFromNodeIDAndPort constucts a BzzAddr from a discover.NodeID and port uint16
// the overlay address is derived as the hash of the nodeID
func NewAddrFromNodeIDAndPort(id discover.NodeID, host net.IP, port uint16) *BzzAddr {
	return &BzzAddr{
		OAddr: ToOverlayAddr(id.Bytes()),
		UAddr: []byte(discover.NewNode(id, host, port, port).String()),
>>>>>>> 37685930
	}
}

// ToOverlayAddr creates an overlayaddress from a byte slice
func ToOverlayAddr(id []byte) []byte {
	return crypto.Keccak256(id)
}<|MERGE_RESOLUTION|>--- conflicted
+++ resolved
@@ -17,25 +17,13 @@
 package network
 
 import (
-<<<<<<< HEAD
-=======
 	"context"
->>>>>>> 37685930
 	"errors"
 	"fmt"
 	"net"
 	"sync"
 	"time"
 
-<<<<<<< HEAD
-	"github.com/ethereum/go-ethereum/contracts/chequebook"
-	"github.com/ethereum/go-ethereum/log"
-	"github.com/ethereum/go-ethereum/metrics"
-	"github.com/ethereum/go-ethereum/p2p"
-	bzzswap "github.com/ethereum/go-ethereum/swarm/services/swap"
-	"github.com/ethereum/go-ethereum/swarm/services/swap/swap"
-	"github.com/ethereum/go-ethereum/swarm/storage"
-=======
 	"github.com/ethereum/go-ethereum/crypto"
 	"github.com/ethereum/go-ethereum/p2p"
 	"github.com/ethereum/go-ethereum/p2p/discover"
@@ -43,124 +31,12 @@
 	"github.com/ethereum/go-ethereum/rpc"
 	"github.com/ethereum/go-ethereum/swarm/log"
 	"github.com/ethereum/go-ethereum/swarm/state"
->>>>>>> 37685930
-)
-
-//metrics variables
-var (
-	storeRequestMsgCounter    = metrics.NewRegisteredCounter("network.protocol.msg.storerequest.count", nil)
-	retrieveRequestMsgCounter = metrics.NewRegisteredCounter("network.protocol.msg.retrieverequest.count", nil)
-	peersMsgCounter           = metrics.NewRegisteredCounter("network.protocol.msg.peers.count", nil)
-	syncRequestMsgCounter     = metrics.NewRegisteredCounter("network.protocol.msg.syncrequest.count", nil)
-	unsyncedKeysMsgCounter    = metrics.NewRegisteredCounter("network.protocol.msg.unsyncedkeys.count", nil)
-	deliverRequestMsgCounter  = metrics.NewRegisteredCounter("network.protocol.msg.deliverrequest.count", nil)
-	paymentMsgCounter         = metrics.NewRegisteredCounter("network.protocol.msg.payment.count", nil)
-	invalidMsgCounter         = metrics.NewRegisteredCounter("network.protocol.msg.invalid.count", nil)
-	handleStatusMsgCounter    = metrics.NewRegisteredCounter("network.protocol.msg.handlestatus.count", nil)
 )
 
 const (
 	DefaultNetworkID = 3
 	// ProtocolMaxMsgSize maximum allowed message size
 	ProtocolMaxMsgSize = 10 * 1024 * 1024
-<<<<<<< HEAD
-	NetworkId          = 3
-)
-
-// bzz represents the swarm wire protocol
-// an instance is running on each peer
-type bzz struct {
-	storage    StorageHandler       // handler storage/retrieval related requests coming via the bzz wire protocol
-	hive       *Hive                // the logistic manager, peerPool, routing service and peer handler
-	dbAccess   *DbAccess            // access to db storage counter and iterator for syncing
-	requestDb  *storage.LDBDatabase // db to persist backlog of deliveries to aid syncing
-	remoteAddr *peerAddr            // remote peers address
-	peer       *p2p.Peer            // the p2p peer object
-	rw         p2p.MsgReadWriter    // messageReadWriter to send messages to
-	backend    chequebook.Backend
-	lastActive time.Time
-	NetworkId  uint64
-
-	swap        *swap.Swap          // swap instance for the peer connection
-	swapParams  *bzzswap.SwapParams // swap settings both local and remote
-	swapEnabled bool                // flag to enable SWAP (will be set via Caps in handshake)
-	syncEnabled bool                // flag to enable SYNC (will be set via Caps in handshake)
-	syncer      *syncer             // syncer instance for the peer connection
-	syncParams  *SyncParams         // syncer params
-	syncState   *syncState          // outgoing syncronisation state (contains reference to remote peers db counter)
-}
-
-// interface type for handler of storage/retrieval related requests coming
-// via the bzz wire protocol
-// messages: UnsyncedKeys, DeliveryRequest, StoreRequest, RetrieveRequest
-type StorageHandler interface {
-	HandleUnsyncedKeysMsg(req *unsyncedKeysMsgData, p *peer) error
-	HandleDeliveryRequestMsg(req *deliveryRequestMsgData, p *peer) error
-	HandleStoreRequestMsg(req *storeRequestMsgData, p *peer)
-	HandleRetrieveRequestMsg(req *retrieveRequestMsgData, p *peer)
-}
-
-/*
-main entrypoint, wrappers starting a server that will run the bzz protocol
-use this constructor to attach the protocol ("class") to server caps
-This is done by node.Node#Register(func(node.ServiceContext) (Service, error))
-Service implements Protocols() which is an array of protocol constructors
-at node startup the protocols are initialised
-the Dev p2p layer then calls Run(p *p2p.Peer, rw p2p.MsgReadWriter) error
-on each peer connection
-The Run function of the Bzz protocol class creates a bzz instance
-which will represent the peer for the swarm hive and all peer-aware components
-*/
-func Bzz(cloud StorageHandler, backend chequebook.Backend, hive *Hive, dbaccess *DbAccess, sp *bzzswap.SwapParams, sy *SyncParams, networkId uint64) (p2p.Protocol, error) {
-
-	// a single global request db is created for all peer connections
-	// this is to persist delivery backlog and aid syncronisation
-	requestDb, err := storage.NewLDBDatabase(sy.RequestDbPath)
-	if err != nil {
-		return p2p.Protocol{}, fmt.Errorf("error setting up request db: %v", err)
-	}
-	if networkId == 0 {
-		networkId = NetworkId
-	}
-	return p2p.Protocol{
-		Name:    "bzz",
-		Version: Version,
-		Length:  ProtocolLength,
-		Run: func(p *p2p.Peer, rw p2p.MsgReadWriter) error {
-			return run(requestDb, cloud, backend, hive, dbaccess, sp, sy, networkId, p, rw)
-		},
-	}, nil
-}
-
-/*
-the main protocol loop that
- * does the handshake by exchanging statusMsg
- * if peer is valid and accepted, registers with the hive
- * then enters into a forever loop handling incoming messages
- * storage and retrieval related queries coming via bzz are dispatched to StorageHandler
- * peer-related messages are dispatched to the hive
- * payment related messages are relayed to SWAP service
- * on disconnect, unregister the peer in the hive (note RemovePeer in the post-disconnect hook)
- * whenever the loop terminates, the peer will disconnect with Subprotocol error
- * whenever handlers return an error the loop terminates
-*/
-func run(requestDb *storage.LDBDatabase, depo StorageHandler, backend chequebook.Backend, hive *Hive, dbaccess *DbAccess, sp *bzzswap.SwapParams, sy *SyncParams, networkId uint64, p *p2p.Peer, rw p2p.MsgReadWriter) (err error) {
-
-	self := &bzz{
-		storage:     depo,
-		backend:     backend,
-		hive:        hive,
-		dbAccess:    dbaccess,
-		requestDb:   requestDb,
-		peer:        p,
-		rw:          rw,
-		swapParams:  sp,
-		syncParams:  sy,
-		swapEnabled: hive.swapEnabled,
-		syncEnabled: true,
-		NetworkId:   networkId,
-	}
-=======
 	// timeout for waiting
 	bzzHandshakeTimeout = 3000 * time.Millisecond
 )
@@ -219,7 +95,6 @@
 	HiveParams   *HiveParams
 	NetworkID    uint64
 }
->>>>>>> 37685930
 
 // Bzz is the swarm protocol bundle
 type Bzz struct {
@@ -232,19 +107,6 @@
 	streamerRun  func(*BzzPeer) error
 }
 
-<<<<<<< HEAD
-	// the main forever loop that handles incoming requests
-	for {
-		if self.hive.blockRead {
-			log.Warn(fmt.Sprintf("Cannot read network"))
-			time.Sleep(100 * time.Millisecond)
-			continue
-		}
-		err = self.handle()
-		if err != nil {
-			return
-		}
-=======
 // NewBzz is the swarm protocol constructor
 // arguments
 // * bzz config
@@ -258,7 +120,6 @@
 		handshakes:   make(map[discover.NodeID]*HandshakeMsg),
 		streamerRun:  streamerRun,
 		streamerSpec: streamerSpec,
->>>>>>> 37685930
 	}
 }
 
@@ -271,126 +132,6 @@
 	return b.localAddr
 }
 
-<<<<<<< HEAD
-// one cycle of the main forever loop that handles and dispatches incoming messages
-func (self *bzz) handle() error {
-	msg, err := self.rw.ReadMsg()
-	log.Debug(fmt.Sprintf("<- %v", msg))
-	if err != nil {
-		return err
-	}
-	if msg.Size > ProtocolMaxMsgSize {
-		return fmt.Errorf("message too long: %v > %v", msg.Size, ProtocolMaxMsgSize)
-	}
-	// make sure that the payload has been fully consumed
-	defer msg.Discard()
-
-	switch msg.Code {
-
-	case statusMsg:
-		// no extra status message allowed. The one needed already handled by
-		// handleStatus
-		log.Debug(fmt.Sprintf("Status message: %v", msg))
-		return errors.New("extra status message")
-
-	case storeRequestMsg:
-		// store requests are dispatched to netStore
-		storeRequestMsgCounter.Inc(1)
-		var req storeRequestMsgData
-		if err := msg.Decode(&req); err != nil {
-			return fmt.Errorf("<- %v: %v", msg, err)
-		}
-		if n := len(req.SData); n < 9 {
-			return fmt.Errorf("<- %v: Data too short (%v)", msg, n)
-		}
-		// last Active time is set only when receiving chunks
-		self.lastActive = time.Now()
-		log.Trace(fmt.Sprintf("incoming store request: %s", req.String()))
-		// swap accounting is done within forwarding
-		self.storage.HandleStoreRequestMsg(&req, &peer{bzz: self})
-
-	case retrieveRequestMsg:
-		// retrieve Requests are dispatched to netStore
-		retrieveRequestMsgCounter.Inc(1)
-		var req retrieveRequestMsgData
-		if err := msg.Decode(&req); err != nil {
-			return fmt.Errorf("<- %v: %v", msg, err)
-		}
-		req.from = &peer{bzz: self}
-		// if request is lookup and not to be delivered
-		if req.isLookup() {
-			log.Trace(fmt.Sprintf("self lookup for %v: responding with peers only...", req.from))
-		} else if req.Key == nil {
-			return fmt.Errorf("protocol handler: req.Key == nil || req.Timeout == nil")
-		} else {
-			// swap accounting is done within netStore
-			self.storage.HandleRetrieveRequestMsg(&req, &peer{bzz: self})
-		}
-		// direct response with peers, TODO: sort this out
-		self.hive.peers(&req)
-
-	case peersMsg:
-		// response to lookups and immediate response to retrieve requests
-		// dispatches new peer data to the hive that adds them to KADDB
-		peersMsgCounter.Inc(1)
-		var req peersMsgData
-		if err := msg.Decode(&req); err != nil {
-			return fmt.Errorf("<- %v: %v", msg, err)
-		}
-		req.from = &peer{bzz: self}
-		log.Trace(fmt.Sprintf("<- peer addresses: %v", req))
-		self.hive.HandlePeersMsg(&req, &peer{bzz: self})
-
-	case syncRequestMsg:
-		syncRequestMsgCounter.Inc(1)
-		var req syncRequestMsgData
-		if err := msg.Decode(&req); err != nil {
-			return fmt.Errorf("<- %v: %v", msg, err)
-		}
-		log.Debug(fmt.Sprintf("<- sync request: %v", req))
-		self.lastActive = time.Now()
-		self.sync(req.SyncState)
-
-	case unsyncedKeysMsg:
-		// coming from parent node offering
-		unsyncedKeysMsgCounter.Inc(1)
-		var req unsyncedKeysMsgData
-		if err := msg.Decode(&req); err != nil {
-			return fmt.Errorf("<- %v: %v", msg, err)
-		}
-		log.Debug(fmt.Sprintf("<- unsynced keys : %s", req.String()))
-		err := self.storage.HandleUnsyncedKeysMsg(&req, &peer{bzz: self})
-		self.lastActive = time.Now()
-		if err != nil {
-			return fmt.Errorf("<- %v: %v", msg, err)
-		}
-
-	case deliveryRequestMsg:
-		// response to syncKeysMsg hashes filtered not existing in db
-		// also relays the last synced state to the source
-		deliverRequestMsgCounter.Inc(1)
-		var req deliveryRequestMsgData
-		if err := msg.Decode(&req); err != nil {
-			return fmt.Errorf("<-msg %v: %v", msg, err)
-		}
-		log.Debug(fmt.Sprintf("<- delivery request: %s", req.String()))
-		err := self.storage.HandleDeliveryRequestMsg(&req, &peer{bzz: self})
-		self.lastActive = time.Now()
-		if err != nil {
-			return fmt.Errorf("<- %v: %v", msg, err)
-		}
-
-	case paymentMsg:
-		// swap protocol message for payment, Units paid for, Cheque paid with
-		paymentMsgCounter.Inc(1)
-		if self.swapEnabled {
-			var req paymentMsgData
-			if err := msg.Decode(&req); err != nil {
-				return fmt.Errorf("<- %v: %v", msg, err)
-			}
-			log.Debug(fmt.Sprintf("<- payment: %s", req.String()))
-			self.swap.Receive(int(req.Units), req.Promise)
-=======
 // NodeInfo returns the node's overlay address
 func (b *Bzz) NodeInfo() interface{} {
 	return b.localAddr.Address()
@@ -468,18 +209,11 @@
 			localAddr:  b.localAddr,
 			BzzAddr:    handshake.peerAddr,
 			lastActive: time.Now(),
->>>>>>> 37685930
 		}
 		return run(peer)
 	}
 }
 
-<<<<<<< HEAD
-	default:
-		// no other message is allowed
-		invalidMsgCounter.Inc(1)
-		return fmt.Errorf("invalid message code: %v", msg.Code)
-=======
 // performHandshake implements the negotiation of the bzz handshake
 // shared among swarm subprotocols
 func (b *Bzz) performHandshake(p *protocols.Peer, handshake *HandshakeMsg) error {
@@ -492,77 +226,36 @@
 	if err != nil {
 		handshake.err = err
 		return err
->>>>>>> 37685930
 	}
 	handshake.peerAddr = rsh.(*HandshakeMsg).Addr
 	return nil
 }
 
-<<<<<<< HEAD
-func (self *bzz) handleStatus() (err error) {
-
-	handshake := &statusMsgData{
-		Version:   uint64(Version),
-		ID:        "honey",
-		Addr:      self.selfAddr(),
-		NetworkId: self.NetworkId,
-		Swap: &bzzswap.SwapProfile{
-			Profile:    self.swapParams.Profile,
-			PayProfile: self.swapParams.PayProfile,
-		},
-=======
 // runBzz is the p2p protocol run function for the bzz base protocol
 // that negotiates the bzz handshake
 func (b *Bzz) runBzz(p *p2p.Peer, rw p2p.MsgReadWriter) error {
 	handshake, _ := b.GetHandshake(p.ID())
 	if !<-handshake.init {
 		return fmt.Errorf("%08x: bzz already started on peer %08x", b.localAddr.Over()[:4], ToOverlayAddr(p.ID().Bytes())[:4])
->>>>>>> 37685930
 	}
 	close(handshake.init)
 	defer b.removeHandshake(p.ID())
 	peer := protocols.NewPeer(p, rw, BzzSpec)
 	err := b.performHandshake(peer, handshake)
 	if err != nil {
-<<<<<<< HEAD
+		log.Warn(fmt.Sprintf("%08x: handshake failed with remote peer %08x: %v", b.localAddr.Over()[:4], ToOverlayAddr(p.ID().Bytes())[:4], err))
+
 		return err
 	}
-=======
-		log.Warn(fmt.Sprintf("%08x: handshake failed with remote peer %08x: %v", b.localAddr.Over()[:4], ToOverlayAddr(p.ID().Bytes())[:4], err))
->>>>>>> 37685930
-
-		return err
-	}
-<<<<<<< HEAD
-
-	if msg.Code != statusMsg {
-		return fmt.Errorf("first msg has code %x (!= %x)", msg.Code, statusMsg)
-	}
-
-	handleStatusMsgCounter.Inc(1)
-
-	if msg.Size > ProtocolMaxMsgSize {
-		return fmt.Errorf("message too long: %v > %v", msg.Size, ProtocolMaxMsgSize)
-=======
 	// fail if we get another handshake
 	msg, err := rw.ReadMsg()
 	if err != nil {
 		return err
->>>>>>> 37685930
 	}
 	msg.Discard()
 	return errors.New("received multiple handshakes")
 }
 
-<<<<<<< HEAD
-	var status statusMsgData
-	if err := msg.Decode(&status); err != nil {
-		return fmt.Errorf("<- %v: %v", msg, err)
-	}
-
-	if status.NetworkId != self.NetworkId {
-		return fmt.Errorf("network id mismatch: %d (!= %d)", status.NetworkId, self.NetworkId)
-=======
 // BzzPeer is the bzz protocol view of a protocols.Peer (itself an extension of p2p.Peer)
 // implements the Peer interface and all interfaces Peer implements: Addr, OverlayPeer
 type BzzPeer struct {
@@ -577,36 +270,9 @@
 		Peer:      p,
 		localAddr: addr,
 		BzzAddr:   NewAddrFromNodeID(p.ID()),
->>>>>>> 37685930
-	}
-}
-
-<<<<<<< HEAD
-	if Version != status.Version {
-		return fmt.Errorf("protocol version mismatch: %d (!= %d)", status.Version, Version)
-	}
-
-	self.remoteAddr = self.peerAddr(status.Addr)
-	log.Trace(fmt.Sprintf("self: advertised IP: %v, peer advertised: %v, local address: %v\npeer: advertised IP: %v, remote address: %v\n", self.selfAddr(), self.remoteAddr, self.peer.LocalAddr(), status.Addr.IP, self.peer.RemoteAddr()))
-
-	if self.swapEnabled {
-		// set remote profile for accounting
-		self.swap, err = bzzswap.NewSwap(self.swapParams, status.Swap, self.backend, self)
-		if err != nil {
-			return err
-		}
-	}
-
-	log.Info(fmt.Sprintf("Peer %08x is capable (%d/%d)", self.remoteAddr.Addr[:4], status.Version, status.NetworkId))
-	err = self.hive.addPeer(&peer{bzz: self})
-	if err != nil {
-		return err
-	}
-
-	// hive sets syncstate so sync should start after node added
-	log.Info(fmt.Sprintf("syncronisation request sent with %v", self.syncState))
-	self.syncRequest()
-=======
+	}
+}
+
 // Off returns the overlay peer record for offline persistence
 func (p *BzzPeer) Off() OverlayAddr {
 	return p.BzzAddr
@@ -631,51 +297,12 @@
 
 	// peerAddr is the address received in the peer handshake
 	peerAddr *BzzAddr
->>>>>>> 37685930
 
 	init chan bool
 	done chan struct{}
 	err  error
 }
 
-<<<<<<< HEAD
-func (self *bzz) sync(state *syncState) error {
-	// syncer setup
-	if self.syncer != nil {
-		return errors.New("sync request can only be sent once")
-	}
-
-	cnt := self.dbAccess.counter()
-	remoteaddr := self.remoteAddr.Addr
-	start, stop := self.hive.kad.KeyRange(remoteaddr)
-
-	// an explicitly received nil syncstate disables syncronisation
-	if state == nil {
-		self.syncEnabled = false
-		log.Warn(fmt.Sprintf("syncronisation disabled for peer %v", self))
-		state = &syncState{DbSyncState: &storage.DbSyncState{}, Synced: true}
-	} else {
-		state.synced = make(chan bool)
-		state.SessionAt = cnt
-		if storage.IsZeroKey(state.Stop) && state.Synced {
-			state.Start = storage.Key(start[:])
-			state.Stop = storage.Key(stop[:])
-		}
-		log.Debug(fmt.Sprintf("syncronisation requested by peer %v at state %v", self, state))
-	}
-	var err error
-	self.syncer, err = newSyncer(
-		self.requestDb,
-		storage.Key(remoteaddr[:]),
-		self.dbAccess,
-		self.unsyncedKeys, self.store,
-		self.syncParams, state, func() bool { return self.syncEnabled },
-	)
-	if err != nil {
-		return nil
-	}
-	log.Trace(fmt.Sprintf("syncer set for peer %v", self))
-=======
 // String pretty prints the handshake
 func (bh *HandshakeMsg) String() string {
 	return fmt.Sprintf("Handshake: Version: %v, NetworkID: %v, Addr: %v", bh.Version, bh.NetworkID, bh.Addr)
@@ -690,7 +317,6 @@
 	if rhs.Version != uint64(BzzSpec.Version) {
 		return fmt.Errorf("version mismatch %d (!= %d)", rhs.Version, BzzSpec.Version)
 	}
->>>>>>> 37685930
 	return nil
 }
 
@@ -735,22 +361,9 @@
 	return a.OAddr
 }
 
-<<<<<<< HEAD
-func (self *bzz) syncRequest() error {
-	req := &syncRequestMsgData{}
-	if self.hive.syncEnabled {
-		log.Debug(fmt.Sprintf("syncronisation request to peer %v at state %v", self, self.syncState))
-		req.SyncState = self.syncState
-	}
-	if self.syncState == nil {
-		log.Warn(fmt.Sprintf("syncronisation disabled for peer %v at state %v", self, self.syncState))
-	}
-	return self.send(syncRequestMsg, req)
-=======
 // Over returns the overlay address
 func (a *BzzAddr) Over() []byte {
 	return a.OAddr
->>>>>>> 37685930
 }
 
 // Under returns the underlay address
@@ -785,16 +398,6 @@
 	return NewAddrFromNodeID(id)
 }
 
-<<<<<<< HEAD
-func (self *bzz) send(msg uint64, data interface{}) error {
-	if self.hive.blockWrite {
-		return fmt.Errorf("network write blocked")
-	}
-	log.Trace(fmt.Sprintf("-> %v: %v (%T) to %v", msg, data, data, self))
-	err := p2p.Send(self.rw, msg, data)
-	if err != nil {
-		self.Drop()
-=======
 // NewNodeIDFromAddr transforms the underlay address to an adapters.NodeID
 func NewNodeIDFromAddr(addr Addr) discover.NodeID {
 	log.Info(fmt.Sprintf("uaddr=%s", string(addr.Under())))
@@ -817,7 +420,6 @@
 	return &BzzAddr{
 		OAddr: ToOverlayAddr(id.Bytes()),
 		UAddr: []byte(discover.NewNode(id, host, port, port).String()),
->>>>>>> 37685930
 	}
 }
 
