// Copyright 2016 The go-ethereum Authors
// This file is part of the go-ethereum library.
//
// The go-ethereum library is free software: you can redistribute it and/or modify
// it under the terms of the GNU Lesser General Public License as published by
// the Free Software Foundation, either version 3 of the License, or
// (at your option) any later version.
//
// The go-ethereum library is distributed in the hope that it will be useful,
// but WITHOUT ANY WARRANTY; without even the implied warranty of
// MERCHANTABILITY or FITNESS FOR A PARTICULAR PURPOSE. See the
// GNU Lesser General Public License for more details.
//
// You should have received a copy of the GNU Lesser General Public License
// along with the go-ethereum library. If not, see <http://www.gnu.org/licenses/>.

package params

import (
	"encoding/binary"
	"errors"
	"fmt"
	"math/big"

	"github.com/ethereum/go-ethereum/common"
	"github.com/ethereum/go-ethereum/crypto"
)

// Genesis hashes to enforce below configs on.
var (
	MainnetGenesisHash = common.HexToHash("0xd4e56740f876aef8c010b86a40d5f56745a118d0906a34e69aec8c0db1cb8fa3")
	RopstenGenesisHash = common.HexToHash("0x41941023680923e0fe4d74a34bdac8141f2540e3ae90623718e47d66d1ca4a2d")
	RinkebyGenesisHash = common.HexToHash("0x6341fd3daf94b748c72ced5a5b26028f2474f5f00d824504e4fa37a75767e177")
	GoerliGenesisHash  = common.HexToHash("0xbf7e331f7f7c1dd2e05159666b3bf8bc7a8a3a9eb1d518969eab529dd9b88c1a")
	YoloV1GenesisHash  = common.HexToHash("0xc3fd235071f24f93865b0850bd2a2119b30f7224d18a0e34c7bbf549ad7e3d36")
)

// TrustedCheckpoints associates each known checkpoint with the genesis hash of
// the chain it belongs to.
var TrustedCheckpoints = map[common.Hash]*TrustedCheckpoint{
	MainnetGenesisHash: MainnetTrustedCheckpoint,
	RopstenGenesisHash: RopstenTrustedCheckpoint,
	RinkebyGenesisHash: RinkebyTrustedCheckpoint,
	GoerliGenesisHash:  GoerliTrustedCheckpoint,
}

// CheckpointOracles associates each known checkpoint oracles with the genesis hash of
// the chain it belongs to.
var CheckpointOracles = map[common.Hash]*CheckpointOracleConfig{
	MainnetGenesisHash: MainnetCheckpointOracle,
	RopstenGenesisHash: RopstenCheckpointOracle,
	RinkebyGenesisHash: RinkebyCheckpointOracle,
	GoerliGenesisHash:  GoerliCheckpointOracle,
}

var (
	// MainnetChainConfig is the chain parameters to run a node on the main network.
	MainnetChainConfig = &ChainConfig{
		ChainID:             big.NewInt(1),
		HomesteadBlock:      big.NewInt(1150000),
		DAOForkBlock:        big.NewInt(1920000),
		DAOForkSupport:      true,
		EIP150Block:         big.NewInt(2463000),
		EIP150Hash:          common.HexToHash("0x2086799aeebeae135c246c65021c82b4e15a2c451340993aacfd2751886514f0"),
		EIP155Block:         big.NewInt(2675000),
		EIP158Block:         big.NewInt(2675000),
		ByzantiumBlock:      big.NewInt(4370000),
		ConstantinopleBlock: big.NewInt(7280000),
		PetersburgBlock:     big.NewInt(7280000),
		IstanbulBlock:       big.NewInt(9069000),
		MuirGlacierBlock:    big.NewInt(9200000),
		Ethash:              new(EthashConfig),
	}

	// MainnetTrustedCheckpoint contains the light client trusted checkpoint for the main network.
	MainnetTrustedCheckpoint = &TrustedCheckpoint{
		SectionIndex: 326,
		SectionHead:  common.HexToHash("0xbdec9f7056159360d64d6488ee11a0db574a67757cddd6fffd6719121d5733a5"),
		CHTRoot:      common.HexToHash("0xf9d2617f8e038b824a256025f01af3b3da681987df29dbfe718ad4c6c8a0875d"),
		BloomRoot:    common.HexToHash("0x712016984cfb66c165fdaf05c6a4aa89f08e4bb66fa77b199f2878fff4232d78"),
	}

	// MainnetCheckpointOracle contains a set of configs for the main network oracle.
	MainnetCheckpointOracle = &CheckpointOracleConfig{
		Address: common.HexToAddress("0x9a9070028361F7AAbeB3f2F2Dc07F82C4a98A02a"),
		Signers: []common.Address{
			common.HexToAddress("0x1b2C260efc720BE89101890E4Db589b44E950527"), // Peter
			common.HexToAddress("0x78d1aD571A1A09D60D9BBf25894b44e4C8859595"), // Martin
			common.HexToAddress("0x286834935f4A8Cfb4FF4C77D5770C2775aE2b0E7"), // Zsolt
			common.HexToAddress("0xb86e2B0Ab5A4B1373e40c51A7C712c70Ba2f9f8E"), // Gary
			common.HexToAddress("0x0DF8fa387C602AE62559cC4aFa4972A7045d6707"), // Guillaume
		},
		Threshold: 2,
	}

	// RopstenChainConfig contains the chain parameters to run a node on the Ropsten test network.
	RopstenChainConfig = &ChainConfig{
		ChainID:             big.NewInt(3),
		HomesteadBlock:      big.NewInt(0),
		DAOForkBlock:        nil,
		DAOForkSupport:      true,
		EIP150Block:         big.NewInt(0),
		EIP150Hash:          common.HexToHash("0x41941023680923e0fe4d74a34bdac8141f2540e3ae90623718e47d66d1ca4a2d"),
		EIP155Block:         big.NewInt(10),
		EIP158Block:         big.NewInt(10),
		ByzantiumBlock:      big.NewInt(1700000),
		ConstantinopleBlock: big.NewInt(4230000),
		PetersburgBlock:     big.NewInt(4939394),
		IstanbulBlock:       big.NewInt(6485846),
		MuirGlacierBlock:    big.NewInt(7117117),
		Ethash:              new(EthashConfig),
	}

	// RopstenTrustedCheckpoint contains the light client trusted checkpoint for the Ropsten test network.
	RopstenTrustedCheckpoint = &TrustedCheckpoint{
		SectionIndex: 260,
		SectionHead:  common.HexToHash("0xdcf714d033b8be3f0786515649d76e526157f811e5ae89c59dbfd53029d0d165"),
		CHTRoot:      common.HexToHash("0x987759454d404cd393a6a7743da64610076f167e989ec2cf9e0c0be6578d1304"),
		BloomRoot:    common.HexToHash("0xb8ee6d34cc30d61410717e2dc1af3294bc056f4b32a5eed5f6f386a8c1daa2b1"),
	}

	// RopstenCheckpointOracle contains a set of configs for the Ropsten test network oracle.
	RopstenCheckpointOracle = &CheckpointOracleConfig{
		Address: common.HexToAddress("0xEF79475013f154E6A65b54cB2742867791bf0B84"),
		Signers: []common.Address{
			common.HexToAddress("0x32162F3581E88a5f62e8A61892B42C46E2c18f7b"), // Peter
			common.HexToAddress("0x78d1aD571A1A09D60D9BBf25894b44e4C8859595"), // Martin
			common.HexToAddress("0x286834935f4A8Cfb4FF4C77D5770C2775aE2b0E7"), // Zsolt
			common.HexToAddress("0xb86e2B0Ab5A4B1373e40c51A7C712c70Ba2f9f8E"), // Gary
			common.HexToAddress("0x0DF8fa387C602AE62559cC4aFa4972A7045d6707"), // Guillaume
		},
		Threshold: 2,
	}

	// RinkebyChainConfig contains the chain parameters to run a node on the Rinkeby test network.
	RinkebyChainConfig = &ChainConfig{
		ChainID:             big.NewInt(4),
		HomesteadBlock:      big.NewInt(1),
		DAOForkBlock:        nil,
		DAOForkSupport:      true,
		EIP150Block:         big.NewInt(2),
		EIP150Hash:          common.HexToHash("0x9b095b36c15eaf13044373aef8ee0bd3a382a5abb92e402afa44b8249c3a90e9"),
		EIP155Block:         big.NewInt(3),
		EIP158Block:         big.NewInt(3),
		ByzantiumBlock:      big.NewInt(1035301),
		ConstantinopleBlock: big.NewInt(3660663),
		PetersburgBlock:     big.NewInt(4321234),
		IstanbulBlock:       big.NewInt(5435345),
		MuirGlacierBlock:    nil,
		Clique: &CliqueConfig{
			Period: 15,
			Epoch:  30000,
		},
	}

	// RinkebyTrustedCheckpoint contains the light client trusted checkpoint for the Rinkeby test network.
	RinkebyTrustedCheckpoint = &TrustedCheckpoint{
		SectionIndex: 214,
		SectionHead:  common.HexToHash("0x297b4daf21db636e76555c9d3e302d79a8efe3a3434143b9bcf61187ce8abcb1"),
		CHTRoot:      common.HexToHash("0x602044234a4ba8534286240200cde6e5797ae40151cbdd2dbf8eb8c0486a2c63"),
		BloomRoot:    common.HexToHash("0x9ccf6840ecc541b290c7b9f19edcba3e5f39206b05cd4ae5a7754040783d47d9"),
	}

	// RinkebyCheckpointOracle contains a set of configs for the Rinkeby test network oracle.
	RinkebyCheckpointOracle = &CheckpointOracleConfig{
		Address: common.HexToAddress("0xebe8eFA441B9302A0d7eaECc277c09d20D684540"),
		Signers: []common.Address{
			common.HexToAddress("0xd9c9cd5f6779558b6e0ed4e6acf6b1947e7fa1f3"), // Peter
			common.HexToAddress("0x78d1aD571A1A09D60D9BBf25894b44e4C8859595"), // Martin
			common.HexToAddress("0x286834935f4A8Cfb4FF4C77D5770C2775aE2b0E7"), // Zsolt
			common.HexToAddress("0xb86e2B0Ab5A4B1373e40c51A7C712c70Ba2f9f8E"), // Gary
		},
		Threshold: 2,
	}

	// GoerliChainConfig contains the chain parameters to run a node on the Görli test network.
	GoerliChainConfig = &ChainConfig{
		ChainID:             big.NewInt(5),
		HomesteadBlock:      big.NewInt(0),
		DAOForkBlock:        nil,
		DAOForkSupport:      true,
		EIP150Block:         big.NewInt(0),
		EIP155Block:         big.NewInt(0),
		EIP158Block:         big.NewInt(0),
		ByzantiumBlock:      big.NewInt(0),
		ConstantinopleBlock: big.NewInt(0),
		PetersburgBlock:     big.NewInt(0),
		IstanbulBlock:       big.NewInt(1561651),
		MuirGlacierBlock:    nil,
		Clique: &CliqueConfig{
			Period: 15,
			Epoch:  30000,
		},
	}

	// GoerliTrustedCheckpoint contains the light client trusted checkpoint for the Görli test network.
	GoerliTrustedCheckpoint = &TrustedCheckpoint{
		SectionIndex: 99,
		SectionHead:  common.HexToHash("0xc9f09369acd657d5f77e6a389a68f673bf909ad98c269800c08229d75c1a90e3"),
		CHTRoot:      common.HexToHash("0x523218630348e98fa9f4e7fc3054aff717982d79c700cbecf5730c1479f21c6e"),
		BloomRoot:    common.HexToHash("0x75219ad4a3ec4682b89dd248ee56b52ef26fe577a426f4813297550deb5c4cb2"),
	}

	// GoerliCheckpointOracle contains a set of configs for the Goerli test network oracle.
	GoerliCheckpointOracle = &CheckpointOracleConfig{
		Address: common.HexToAddress("0x18CA0E045F0D772a851BC7e48357Bcaab0a0795D"),
		Signers: []common.Address{
			common.HexToAddress("0x4769bcaD07e3b938B7f43EB7D278Bc7Cb9efFb38"), // Peter
			common.HexToAddress("0x78d1aD571A1A09D60D9BBf25894b44e4C8859595"), // Martin
			common.HexToAddress("0x286834935f4A8Cfb4FF4C77D5770C2775aE2b0E7"), // Zsolt
			common.HexToAddress("0xb86e2B0Ab5A4B1373e40c51A7C712c70Ba2f9f8E"), // Gary
			common.HexToAddress("0x0DF8fa387C602AE62559cC4aFa4972A7045d6707"), // Guillaume
		},
		Threshold: 2,
	}

	// YoloV1ChainConfig contains the chain parameters to run a node on the YOLOv1 test network.
	YoloV1ChainConfig = &ChainConfig{
		ChainID:             big.NewInt(133519467574833),
		HomesteadBlock:      big.NewInt(0),
		DAOForkBlock:        nil,
		DAOForkSupport:      true,
		EIP150Block:         big.NewInt(0),
		EIP155Block:         big.NewInt(0),
		EIP158Block:         big.NewInt(0),
		ByzantiumBlock:      big.NewInt(0),
		ConstantinopleBlock: big.NewInt(0),
		PetersburgBlock:     big.NewInt(0),
		IstanbulBlock:       big.NewInt(0),
		MuirGlacierBlock:    nil,
		YoloV1Block:         big.NewInt(0),
		Clique: &CliqueConfig{
			Period: 15,
			Epoch:  30000,
		},
	}

	// AllEthashProtocolChanges contains every protocol change (EIPs) introduced
	// and accepted by the Ethereum core developers into the Ethash consensus.
	//
	// This configuration is intentionally not using keyed fields to force anyone
	// adding flags to the config to also have to set these fields.
<<<<<<< HEAD
	AllEthashProtocolChanges = &ChainConfig{big.NewInt(1337), big.NewInt(0), nil, false, big.NewInt(0), common.Hash{}, big.NewInt(0), big.NewInt(0), big.NewInt(0), big.NewInt(0), big.NewInt(0), big.NewInt(0), nil, nil, nil, new(EthashConfig), nil, nil, false, 32, 35, big.NewInt(0), big.NewInt(0), nil, nil, nil}
=======
	AllEthashProtocolChanges = &ChainConfig{big.NewInt(1337), big.NewInt(0), nil, false, big.NewInt(0), common.Hash{}, big.NewInt(0), big.NewInt(0), big.NewInt(0), big.NewInt(0), big.NewInt(0), big.NewInt(0), nil, nil, nil, new(EthashConfig), nil, nil, false, 32, 35, big.NewInt(0), big.NewInt(0), nil, nil, false}
>>>>>>> a340d644

	// AllCliqueProtocolChanges contains every protocol change (EIPs) introduced
	// and accepted by the Ethereum core developers into the Clique consensus.
	//
	// This configuration is intentionally not using keyed fields to force anyone
	// adding flags to the config to also have to set these fields.
<<<<<<< HEAD
	AllCliqueProtocolChanges = &ChainConfig{big.NewInt(1337), big.NewInt(0), nil, false, big.NewInt(0), common.Hash{}, big.NewInt(0), big.NewInt(0), big.NewInt(0), big.NewInt(0), big.NewInt(0), big.NewInt(0), nil, nil, nil, nil, &CliqueConfig{Period: 0, Epoch: 30000}, nil, false, 32, 32, big.NewInt(0), big.NewInt(0), nil, nil, nil}

	TestChainConfig = &ChainConfig{big.NewInt(10), big.NewInt(0), nil, false, big.NewInt(0), common.Hash{}, big.NewInt(0), big.NewInt(0), big.NewInt(0), big.NewInt(0), big.NewInt(0), big.NewInt(0), nil, nil, nil, new(EthashConfig), nil, nil, false, 32, 32, big.NewInt(0), big.NewInt(0), nil, nil, nil}
	TestRules       = TestChainConfig.Rules(new(big.Int))

	QuorumTestChainConfig = &ChainConfig{big.NewInt(10), big.NewInt(0), nil, false, big.NewInt(0), common.Hash{}, big.NewInt(0), big.NewInt(0), big.NewInt(0), big.NewInt(0), big.NewInt(0), big.NewInt(0), nil, nil, nil, new(EthashConfig), nil, nil, true, 64, 32, big.NewInt(0), big.NewInt(0), nil, big.NewInt(0), nil}
=======
	AllCliqueProtocolChanges = &ChainConfig{big.NewInt(1337), big.NewInt(0), nil, false, big.NewInt(0), common.Hash{}, big.NewInt(0), big.NewInt(0), big.NewInt(0), big.NewInt(0), big.NewInt(0), big.NewInt(0), nil, nil, nil, nil, &CliqueConfig{Period: 0, Epoch: 30000}, nil, false, 32, 32, big.NewInt(0), big.NewInt(0), nil, nil, false}

	TestChainConfig = &ChainConfig{big.NewInt(10), big.NewInt(0), nil, false, big.NewInt(0), common.Hash{}, big.NewInt(0), big.NewInt(0), big.NewInt(0), big.NewInt(0), big.NewInt(0), big.NewInt(0), nil, nil, nil, new(EthashConfig), nil, nil, false, 32, 32, big.NewInt(0), big.NewInt(0), nil, nil, false}
	TestRules       = TestChainConfig.Rules(new(big.Int))

	QuorumTestChainConfig    = &ChainConfig{big.NewInt(10), big.NewInt(0), nil, false, big.NewInt(0), common.Hash{}, big.NewInt(0), big.NewInt(0), big.NewInt(0), big.NewInt(0), big.NewInt(0), big.NewInt(0), nil, nil, nil, new(EthashConfig), nil, nil, true, 64, 32, big.NewInt(0), big.NewInt(0), nil, big.NewInt(0), false}
	QuorumMPSTestChainConfig = &ChainConfig{big.NewInt(10), big.NewInt(0), nil, false, big.NewInt(0), common.Hash{}, big.NewInt(0), big.NewInt(0), big.NewInt(0), big.NewInt(0), big.NewInt(0), big.NewInt(0), nil, nil, nil, new(EthashConfig), nil, nil, true, 64, 32, big.NewInt(0), big.NewInt(0), nil, big.NewInt(0), true}
>>>>>>> a340d644
)

// TrustedCheckpoint represents a set of post-processed trie roots (CHT and
// BloomTrie) associated with the appropriate section index and head hash. It is
// used to start light syncing from this checkpoint and avoid downloading the
// entire header chain while still being able to securely access old headers/logs.
type TrustedCheckpoint struct {
	SectionIndex uint64      `json:"sectionIndex"`
	SectionHead  common.Hash `json:"sectionHead"`
	CHTRoot      common.Hash `json:"chtRoot"`
	BloomRoot    common.Hash `json:"bloomRoot"`
}

// HashEqual returns an indicator comparing the itself hash with given one.
func (c *TrustedCheckpoint) HashEqual(hash common.Hash) bool {
	if c.Empty() {
		return hash == common.Hash{}
	}
	return c.Hash() == hash
}

// Hash returns the hash of checkpoint's four key fields(index, sectionHead, chtRoot and bloomTrieRoot).
func (c *TrustedCheckpoint) Hash() common.Hash {
	buf := make([]byte, 8+3*common.HashLength)
	binary.BigEndian.PutUint64(buf, c.SectionIndex)
	copy(buf[8:], c.SectionHead.Bytes())
	copy(buf[8+common.HashLength:], c.CHTRoot.Bytes())
	copy(buf[8+2*common.HashLength:], c.BloomRoot.Bytes())
	return crypto.Keccak256Hash(buf)
}

// Empty returns an indicator whether the checkpoint is regarded as empty.
func (c *TrustedCheckpoint) Empty() bool {
	return c.SectionHead == (common.Hash{}) || c.CHTRoot == (common.Hash{}) || c.BloomRoot == (common.Hash{})
}

// CheckpointOracleConfig represents a set of checkpoint contract(which acts as an oracle)
// config which used for light client checkpoint syncing.
type CheckpointOracleConfig struct {
	Address   common.Address   `json:"address"`
	Signers   []common.Address `json:"signers"`
	Threshold uint64           `json:"threshold"`
}

type MaxCodeConfigStruct struct {
	Block *big.Int `json:"block,omitempty"`
	Size  uint64   `json:"size,omitempty"`
}

// ChainConfig is the core config which determines the blockchain settings.
//
// ChainConfig is stored in the database on a per block basis. This means
// that any network, identified by its genesis block, can have its own
// set of configuration options.
type ChainConfig struct {
	ChainID *big.Int `json:"chainId"` // chainId identifies the current chain and is used for replay protection

	HomesteadBlock *big.Int `json:"homesteadBlock,omitempty"` // Homestead switch block (nil = no fork, 0 = already homestead)

	DAOForkBlock   *big.Int `json:"daoForkBlock,omitempty"`   // TheDAO hard-fork switch block (nil = no fork)
	DAOForkSupport bool     `json:"daoForkSupport,omitempty"` // Whether the nodes supports or opposes the DAO hard-fork

	// EIP150 implements the Gas price changes (https://github.com/ethereum/EIPs/issues/150)
	EIP150Block *big.Int    `json:"eip150Block,omitempty"` // EIP150 HF block (nil = no fork)
	EIP150Hash  common.Hash `json:"eip150Hash,omitempty"`  // EIP150 HF hash (needed for header only clients as only gas pricing changed)

	EIP155Block *big.Int `json:"eip155Block,omitempty"` // EIP155 HF block
	EIP158Block *big.Int `json:"eip158Block,omitempty"` // EIP158 HF block

	ByzantiumBlock      *big.Int `json:"byzantiumBlock,omitempty"`      // Byzantium switch block (nil = no fork, 0 = already on byzantium)
	ConstantinopleBlock *big.Int `json:"constantinopleBlock,omitempty"` // Constantinople switch block (nil = no fork, 0 = already activated)
	PetersburgBlock     *big.Int `json:"petersburgBlock,omitempty"`     // Petersburg switch block (nil = same as Constantinople)
	IstanbulBlock       *big.Int `json:"istanbulBlock,omitempty"`       // Istanbul switch block (nil = no fork, 0 = already on istanbul)
	MuirGlacierBlock    *big.Int `json:"muirGlacierBlock,omitempty"`    // Eip-2384 (bomb delay) switch block (nil = no fork, 0 = already activated)

	YoloV1Block *big.Int `json:"yoloV1Block,omitempty"` // YOLO v1: https://github.com/ethereum/EIPs/pull/2657 (Ephemeral testnet)
	EWASMBlock  *big.Int `json:"ewasmBlock,omitempty"`  // EWASM switch block (nil = no fork, 0 = already activated)

	// Various consensus engines
	Ethash   *EthashConfig   `json:"ethash,omitempty"`
	Clique   *CliqueConfig   `json:"clique,omitempty"`
	Istanbul *IstanbulConfig `json:"istanbul,omitempty"` // Quorum

	// Start of Quorum specific configs

	IsQuorum             bool   `json:"isQuorum"`     // Quorum flag
	TransactionSizeLimit uint64 `json:"txnSizeLimit"` // Quorum - transaction size limit
	MaxCodeSize          uint64 `json:"maxCodeSize"`  // Quorum -  maximum CodeSize of contract

	// QIP714Block implements the permissions related changes
	QIP714Block            *big.Int `json:"qip714Block,omitempty"`
	MaxCodeSizeChangeBlock *big.Int `json:"maxCodeSizeChangeBlock,omitempty"`
	// to track multiple changes to maxCodeSize
<<<<<<< HEAD
	MaxCodeSizeConfig        []MaxCodeConfigStruct `json:"maxCodeSizeConfig,omitempty"`
	PrivacyEnhancementsBlock *big.Int              `json:"privacyEnhancementsBlock,omitempty"`
	QuorumPrecompilesV1Block *big.Int              `json:"quorumPrecompilesV1Block,omitempty"`

	// End of Quorum specific configs
=======
	MaxCodeSizeConfig []MaxCodeConfigStruct `json:"maxCodeSizeConfig,omitempty"`
	// Quorum
	PrivacyEnhancementsBlock *big.Int `json:"privacyEnhancementsBlock,omitempty"`

	IsMPS bool `json:"isMPS"` // multiple private states flag
>>>>>>> a340d644
}

// EthashConfig is the consensus engine configs for proof-of-work based sealing.
type EthashConfig struct{}

// String implements the stringer interface, returning the consensus engine details.
func (c *EthashConfig) String() string {
	return "ethash"
}

// CliqueConfig is the consensus engine configs for proof-of-authority based sealing.
type CliqueConfig struct {
	Period                 uint64 `json:"period"`                 // Number of seconds between blocks to enforce
	Epoch                  uint64 `json:"epoch"`                  // Epoch length to reset votes and checkpoint
	AllowedFutureBlockTime uint64 `json:"allowedFutureBlockTime"` // Max time (in seconds) from current time allowed for blocks, before they're considered future blocks
}

// String implements the stringer interface, returning the consensus engine details.
func (c *CliqueConfig) String() string {
	return "clique"
}

// IstanbulConfig is the consensus engine configs for Istanbul based sealing.
type IstanbulConfig struct {
	Epoch          uint64   `json:"epoch"`                    // Epoch length to reset votes and checkpoint
	ProposerPolicy uint64   `json:"policy"`                   // The policy for proposer selection
	Ceil2Nby3Block *big.Int `json:"ceil2Nby3Block,omitempty"` // Number of confirmations required to move from one state to next [2F + 1 to Ceil(2N/3)]
}

// String implements the stringer interface, returning the consensus engine details.
func (c *IstanbulConfig) String() string {
	return "istanbul"
}

// String implements the fmt.Stringer interface.
func (c *ChainConfig) String() string {
	var engine interface{}
	switch {
	case c.Ethash != nil:
		engine = c.Ethash
	case c.Clique != nil:
		engine = c.Clique
	case c.Istanbul != nil:
		engine = c.Istanbul
	default:
		engine = "unknown"
	}
	return fmt.Sprintf("{ChainID: %v Homestead: %v DAO: %v DAOSupport: %v EIP150: %v EIP155: %v EIP158: %v Byzantium: %v IsQuorum: %v Constantinople: %v TransactionSizeLimit: %v MaxCodeSize: %v Petersburg: %v Istanbul: %v, Muir Glacier: %v YOLO v1: %v PrivacyEnhancements: %v QuorumPrecompilesV1 %v Engine: %v}",
		c.ChainID,
		c.HomesteadBlock,
		c.DAOForkBlock,
		c.DAOForkSupport,
		c.EIP150Block,
		c.EIP155Block,
		c.EIP158Block,
		c.ByzantiumBlock,
		c.IsQuorum,
		c.ConstantinopleBlock,
		c.TransactionSizeLimit,
		c.MaxCodeSize,
		c.PetersburgBlock,
		c.IstanbulBlock,
		c.MuirGlacierBlock,
		c.YoloV1Block,
		c.PrivacyEnhancementsBlock,
		c.QuorumPrecompilesV1Block,
		engine,
	)
}

// Quorum - validate code size and transaction size limit
func (c *ChainConfig) IsValid() error {

	if c.TransactionSizeLimit < 32 || c.TransactionSizeLimit > 128 {
		return errors.New("Genesis transaction size limit must be between 32 and 128")
	}

	if c.MaxCodeSize != 0 && (c.MaxCodeSize < 24 || c.MaxCodeSize > 128) {
		return errors.New("Genesis max code size must be between 24 and 128")
	}

	return nil
}

// IsHomestead returns whether num is either equal to the homestead block or greater.
func (c *ChainConfig) IsHomestead(num *big.Int) bool {
	return isForked(c.HomesteadBlock, num)
}

// IsDAOFork returns whether num is either equal to the DAO fork block or greater.
func (c *ChainConfig) IsDAOFork(num *big.Int) bool {
	return isForked(c.DAOForkBlock, num)
}

// IsEIP150 returns whether num is either equal to the EIP150 fork block or greater.
func (c *ChainConfig) IsEIP150(num *big.Int) bool {
	return isForked(c.EIP150Block, num)
}

// IsEIP155 returns whether num is either equal to the EIP155 fork block or greater.
func (c *ChainConfig) IsEIP155(num *big.Int) bool {
	return isForked(c.EIP155Block, num)
}

// IsEIP158 returns whether num is either equal to the EIP158 fork block or greater.
func (c *ChainConfig) IsEIP158(num *big.Int) bool {
	return isForked(c.EIP158Block, num)
}

// IsByzantium returns whether num is either equal to the Byzantium fork block or greater.
func (c *ChainConfig) IsByzantium(num *big.Int) bool {
	return isForked(c.ByzantiumBlock, num)
}

// IsConstantinople returns whether num is either equal to the Constantinople fork block or greater.
func (c *ChainConfig) IsConstantinople(num *big.Int) bool {
	return isForked(c.ConstantinopleBlock, num)
}

// IsMuirGlacier returns whether num is either equal to the Muir Glacier (EIP-2384) fork block or greater.
func (c *ChainConfig) IsMuirGlacier(num *big.Int) bool {
	return isForked(c.MuirGlacierBlock, num)
}

// IsPetersburg returns whether num is either
// - equal to or greater than the PetersburgBlock fork block,
// - OR is nil, and Constantinople is active
func (c *ChainConfig) IsPetersburg(num *big.Int) bool {
	return isForked(c.PetersburgBlock, num) || c.PetersburgBlock == nil && isForked(c.ConstantinopleBlock, num)
}

// IsIstanbul returns whether num is either equal to the Istanbul fork block or greater.
func (c *ChainConfig) IsIstanbul(num *big.Int) bool {
	return isForked(c.IstanbulBlock, num)
}

// IsYoloV1 returns whether num is either equal to the YoloV1 fork block or greater.
func (c *ChainConfig) IsYoloV1(num *big.Int) bool {
	return isForked(c.YoloV1Block, num)
}

// IsEWASM returns whether num represents a block number after the EWASM fork
func (c *ChainConfig) IsEWASM(num *big.Int) bool {
	return isForked(c.EWASMBlock, num)
}

// Quorum
//
// IsQIP714 returns whether num represents a block number where permissions is enabled
func (c *ChainConfig) IsQIP714(num *big.Int) bool {
	return isForked(c.QIP714Block, num)
}

// IsMaxCodeSizeChangeBlock returns whether num represents a block number
// where maxCodeSize change was done
func (c *ChainConfig) IsMaxCodeSizeChangeBlock(num *big.Int) bool {
	return isForked(c.MaxCodeSizeChangeBlock, num)
}

// Quorum
//
// GetMaxCodeSize returns maxCodeSize for the given block number
func (c *ChainConfig) GetMaxCodeSize(num *big.Int) int {
	maxCodeSize := MaxCodeSize

	if len(c.MaxCodeSizeConfig) > 0 {
		for _, data := range c.MaxCodeSizeConfig {
			if data.Block.Cmp(num) > 0 {
				break
			}
			maxCodeSize = int(data.Size) * 1024
		}
	} else if c.MaxCodeSize > 0 {
		if c.MaxCodeSizeChangeBlock != nil && c.MaxCodeSizeChangeBlock.Cmp(big.NewInt(0)) >= 0 {
			if c.IsMaxCodeSizeChangeBlock(num) {
				maxCodeSize = int(c.MaxCodeSize) * 1024
			}
		} else {
			maxCodeSize = int(c.MaxCodeSize) * 1024
		}
	}
	return maxCodeSize
}

// Quorum
//
// validates the maxCodeSizeConfig data passed in config
func (c *ChainConfig) CheckMaxCodeConfigData() error {
	if c.MaxCodeSize != 0 || (c.MaxCodeSizeChangeBlock != nil && c.MaxCodeSizeChangeBlock.Cmp(big.NewInt(0)) >= 0) {
		return errors.New("maxCodeSize & maxCodeSizeChangeBlock deprecated. Consider using maxCodeSizeConfig")
	}
	// validate max code size data
	// 1. Code size should not be less than 24 and greater than 128
	// 2. block entries are in ascending order
	prevBlock := big.NewInt(0)
	for _, data := range c.MaxCodeSizeConfig {
		if data.Size < 24 || data.Size > 128 {
			return errors.New("Genesis max code size must be between 24 and 128")
		}
		if data.Block == nil {
			return errors.New("Block number not given in maxCodeSizeConfig data")
		}
		if data.Block.Cmp(prevBlock) < 0 {
			return errors.New("invalid maxCodeSize detail, block order has to be ascending")
		}
		prevBlock = data.Block
	}

	return nil
}

// Quorum
//
// checks if changes to maxCodeSizeConfig proposed are compatible
// with already existing genesis data
func isMaxCodeSizeConfigCompatible(c1, c2 *ChainConfig, head *big.Int) (error, *big.Int, *big.Int) {
	if len(c1.MaxCodeSizeConfig) == 0 && len(c2.MaxCodeSizeConfig) == 0 {
		// maxCodeSizeConfig not used. return
		return nil, big.NewInt(0), big.NewInt(0)
	}

	// existing config had maxCodeSizeConfig and new one does not have the same return error
	if len(c1.MaxCodeSizeConfig) > 0 && len(c2.MaxCodeSizeConfig) == 0 {
		return fmt.Errorf("genesis file missing max code size information"), head, head
	}

	if len(c2.MaxCodeSizeConfig) > 0 && len(c1.MaxCodeSizeConfig) == 0 {
		return nil, big.NewInt(0), big.NewInt(0)
	}

	// check the number of records below current head in both configs
	// if they do not match throw an error
	c1RecsBelowHead := 0
	for _, data := range c1.MaxCodeSizeConfig {
		if data.Block.Cmp(head) <= 0 {
			c1RecsBelowHead++
		} else {
			break
		}
	}

	c2RecsBelowHead := 0
	for _, data := range c2.MaxCodeSizeConfig {
		if data.Block.Cmp(head) <= 0 {
			c2RecsBelowHead++
		} else {
			break
		}
	}

	// if the count of past records is not matching return error
	if c1RecsBelowHead != c2RecsBelowHead {
		return errors.New("maxCodeSizeConfig data incompatible. updating maxCodeSize for past"), head, head
	}

	// validate that each past record is matching exactly. if not return error
	for i := 0; i < c1RecsBelowHead; i++ {
		if c1.MaxCodeSizeConfig[i].Block.Cmp(c2.MaxCodeSizeConfig[i].Block) != 0 ||
			c1.MaxCodeSizeConfig[i].Size != c2.MaxCodeSizeConfig[i].Size {
			return errors.New("maxCodeSizeConfig data incompatible. maxCodeSize historical data does not match"), head, head
		}
	}

	return nil, big.NewInt(0), big.NewInt(0)
}

// Quorum
//
// IsPrivacyEnhancementsEnabled returns whether num represents a block number after the PrivacyEnhancementsEnabled fork
func (c *ChainConfig) IsPrivacyEnhancementsEnabled(num *big.Int) bool {
	return isForked(c.PrivacyEnhancementsBlock, num)
}

// Quorum
//
// Check whether num represents a block number after the QuorumPrecompilesV1 enabled fork
func (c *ChainConfig) IsQuorumPrecompilesV1Enabled(num *big.Int) bool {
	return isForked(c.QuorumPrecompilesV1Block, num)
}

// CheckCompatible checks whether scheduled fork transitions have been imported
// with a mismatching chain configuration.
func (c *ChainConfig) CheckCompatible(newcfg *ChainConfig, height uint64, isQuorumEIP155Activated bool) *ConfigCompatError {
	bhead := new(big.Int).SetUint64(height)

	// check if the maxCodesize data passed is compatible 1st
	// this is being handled separately as it can have breaks
	// at multiple block heights and cannot be handled with in
	// checkCompatible

	// compare the maxCodeSize data between the old and new config
	err, cBlock, newCfgBlock := isMaxCodeSizeConfigCompatible(c, newcfg, bhead)
	if err != nil {
		return newCompatError(err.Error(), cBlock, newCfgBlock)
	}

	// Iterate checkCompatible to find the lowest conflict.
	var lasterr *ConfigCompatError
	for {
		err := c.checkCompatible(newcfg, bhead, isQuorumEIP155Activated)
		if err == nil || (lasterr != nil && err.RewindTo == lasterr.RewindTo) {
			break
		}
		lasterr = err
		bhead.SetUint64(err.RewindTo)
	}
	return lasterr
}

// CheckConfigForkOrder checks that we don't "skip" any forks, geth isn't pluggable enough
// to guarantee that forks
func (c *ChainConfig) CheckConfigForkOrder() error {
	type fork struct {
		name     string
		block    *big.Int
		optional bool // if true, the fork may be nil and next fork is still allowed
	}
	var lastFork fork
	for _, cur := range []fork{
		{name: "homesteadBlock", block: c.HomesteadBlock},
		{name: "daoForkBlock", block: c.DAOForkBlock, optional: true},
		{name: "eip150Block", block: c.EIP150Block},
		{name: "eip155Block", block: c.EIP155Block},
		{name: "eip158Block", block: c.EIP158Block},
		{name: "byzantiumBlock", block: c.ByzantiumBlock},
		{name: "constantinopleBlock", block: c.ConstantinopleBlock},
		{name: "petersburgBlock", block: c.PetersburgBlock},
		{name: "istanbulBlock", block: c.IstanbulBlock},
		{name: "muirGlacierBlock", block: c.MuirGlacierBlock, optional: true},
		{name: "yoloV1Block", block: c.YoloV1Block},
	} {
		if lastFork.name != "" {
			// Next one must be higher number
			if lastFork.block == nil && cur.block != nil {
				return fmt.Errorf("unsupported fork ordering: %v not enabled, but %v enabled at %v",
					lastFork.name, cur.name, cur.block)
			}
			if lastFork.block != nil && cur.block != nil {
				if lastFork.block.Cmp(cur.block) > 0 {
					return fmt.Errorf("unsupported fork ordering: %v enabled at %v, but %v enabled at %v",
						lastFork.name, lastFork.block, cur.name, cur.block)
				}
			}
		}
		// If it was optional and not set, then ignore it
		if !cur.optional || cur.block != nil {
			lastFork = cur
		}
	}
	return nil
}

func (c *ChainConfig) checkCompatible(newcfg *ChainConfig, head *big.Int, isQuorumEIP155Activated bool) *ConfigCompatError {
	if isForkIncompatible(c.HomesteadBlock, newcfg.HomesteadBlock, head) {
		return newCompatError("Homestead fork block", c.HomesteadBlock, newcfg.HomesteadBlock)
	}
	if isForkIncompatible(c.DAOForkBlock, newcfg.DAOForkBlock, head) {
		return newCompatError("DAO fork block", c.DAOForkBlock, newcfg.DAOForkBlock)
	}
	if c.IsDAOFork(head) && c.DAOForkSupport != newcfg.DAOForkSupport {
		return newCompatError("DAO fork support flag", c.DAOForkBlock, newcfg.DAOForkBlock)
	}
	if isForkIncompatible(c.EIP150Block, newcfg.EIP150Block, head) {
		return newCompatError("EIP150 fork block", c.EIP150Block, newcfg.EIP150Block)
	}
	if isQuorumEIP155Activated && c.ChainID != nil && isForkIncompatible(c.EIP155Block, newcfg.EIP155Block, head) {
		return newCompatError("EIP155 fork block", c.EIP155Block, newcfg.EIP155Block)
	}
	if isQuorumEIP155Activated && c.ChainID != nil && c.IsEIP155(head) && !configNumEqual(c.ChainID, newcfg.ChainID) {
		return newCompatError("EIP155 chain ID", c.ChainID, newcfg.ChainID)
	}
	if isForkIncompatible(c.EIP158Block, newcfg.EIP158Block, head) {
		return newCompatError("EIP158 fork block", c.EIP158Block, newcfg.EIP158Block)
	}
	if c.IsEIP158(head) && !configNumEqual(c.ChainID, newcfg.ChainID) {
		return newCompatError("EIP158 chain ID", c.EIP158Block, newcfg.EIP158Block)
	}
	if isForkIncompatible(c.ByzantiumBlock, newcfg.ByzantiumBlock, head) {
		return newCompatError("Byzantium fork block", c.ByzantiumBlock, newcfg.ByzantiumBlock)
	}
	if isForkIncompatible(c.ConstantinopleBlock, newcfg.ConstantinopleBlock, head) {
		return newCompatError("Constantinople fork block", c.ConstantinopleBlock, newcfg.ConstantinopleBlock)
	}
	if isForkIncompatible(c.PetersburgBlock, newcfg.PetersburgBlock, head) {
		return newCompatError("Petersburg fork block", c.PetersburgBlock, newcfg.PetersburgBlock)
	}
	if isForkIncompatible(c.IstanbulBlock, newcfg.IstanbulBlock, head) {
		return newCompatError("Istanbul fork block", c.IstanbulBlock, newcfg.IstanbulBlock)
	}
	if isForkIncompatible(c.MuirGlacierBlock, newcfg.MuirGlacierBlock, head) {
		return newCompatError("Muir Glacier fork block", c.MuirGlacierBlock, newcfg.MuirGlacierBlock)
	}
	if isForkIncompatible(c.YoloV1Block, newcfg.YoloV1Block, head) {
		return newCompatError("YOLOv1 fork block", c.YoloV1Block, newcfg.YoloV1Block)
	}
	if isForkIncompatible(c.EWASMBlock, newcfg.EWASMBlock, head) {
		return newCompatError("ewasm fork block", c.EWASMBlock, newcfg.EWASMBlock)
	}
	if c.Istanbul != nil && newcfg.Istanbul != nil && isForkIncompatible(c.Istanbul.Ceil2Nby3Block, newcfg.Istanbul.Ceil2Nby3Block, head) {
		return newCompatError("Ceil 2N/3 fork block", c.Istanbul.Ceil2Nby3Block, newcfg.Istanbul.Ceil2Nby3Block)
	}
	if isForkIncompatible(c.QIP714Block, newcfg.QIP714Block, head) {
		return newCompatError("permissions fork block", c.QIP714Block, newcfg.QIP714Block)
	}
	if newcfg.MaxCodeSizeChangeBlock != nil && isForkIncompatible(c.MaxCodeSizeChangeBlock, newcfg.MaxCodeSizeChangeBlock, head) {
		return newCompatError("max code size change fork block", c.MaxCodeSizeChangeBlock, newcfg.MaxCodeSizeChangeBlock)
	}
	if isForkIncompatible(c.PrivacyEnhancementsBlock, newcfg.PrivacyEnhancementsBlock, head) {
		return newCompatError("Privacy Enhancements fork block", c.PrivacyEnhancementsBlock, newcfg.PrivacyEnhancementsBlock)
	}
	if isForkIncompatible(c.QuorumPrecompilesV1Block, newcfg.QuorumPrecompilesV1Block, head) {
		return newCompatError("PMT Processing fork block", c.QuorumPrecompilesV1Block, newcfg.QuorumPrecompilesV1Block)
	}
	return nil
}

// isForkIncompatible returns true if a fork scheduled at s1 cannot be rescheduled to
// block s2 because head is already past the fork.
func isForkIncompatible(s1, s2, head *big.Int) bool {
	return (isForked(s1, head) || isForked(s2, head)) && !configNumEqual(s1, s2)
}

// isForked returns whether a fork scheduled at block s is active at the given head block.
func isForked(s, head *big.Int) bool {
	if s == nil || head == nil {
		return false
	}
	return s.Cmp(head) <= 0
}

func configNumEqual(x, y *big.Int) bool {
	if x == nil {
		return y == nil
	}
	if y == nil {
		return x == nil
	}
	return x.Cmp(y) == 0
}

// ConfigCompatError is raised if the locally-stored blockchain is initialised with a
// ChainConfig that would alter the past.
type ConfigCompatError struct {
	What string
	// block numbers of the stored and new configurations
	StoredConfig, NewConfig *big.Int
	// the block number to which the local chain must be rewound to correct the error
	RewindTo uint64
}

func newCompatError(what string, storedblock, newblock *big.Int) *ConfigCompatError {
	var rew *big.Int
	switch {
	case storedblock == nil:
		rew = newblock
	case newblock == nil || storedblock.Cmp(newblock) < 0:
		rew = storedblock
	default:
		rew = newblock
	}
	err := &ConfigCompatError{what, storedblock, newblock, 0}
	if rew != nil && rew.Sign() > 0 {
		err.RewindTo = rew.Uint64() - 1
	}
	return err
}

func (err *ConfigCompatError) Error() string {
	return fmt.Sprintf("mismatching %s in database (have %d, want %d, rewindto %d)", err.What, err.StoredConfig, err.NewConfig, err.RewindTo)
}

// Rules wraps ChainConfig and is merely syntactic sugar or can be used for functions
// that do not have or require information about the block.
//
// Rules is a one time interface meaning that it shouldn't be used in between transition
// phases.
type Rules struct {
	ChainID                                                 *big.Int
	IsHomestead, IsEIP150, IsEIP155, IsEIP158               bool
	IsByzantium, IsConstantinople, IsPetersburg, IsIstanbul bool
	IsYoloV1                                                bool
	IsPrivacyEnhancementsEnabled                            bool //Quorum
	IsQuorumPrecompilesV1                                   bool //Quorum
}

// Rules ensures c's ChainID is not nil.
func (c *ChainConfig) Rules(num *big.Int) Rules {
	chainID := c.ChainID
	if chainID == nil {
		chainID = new(big.Int)
	}
	return Rules{
		ChainID:                      new(big.Int).Set(chainID),
		IsHomestead:                  c.IsHomestead(num),
		IsEIP150:                     c.IsEIP150(num),
		IsEIP155:                     c.IsEIP155(num),
		IsEIP158:                     c.IsEIP158(num),
		IsByzantium:                  c.IsByzantium(num),
		IsConstantinople:             c.IsConstantinople(num),
		IsPetersburg:                 c.IsPetersburg(num),
		IsIstanbul:                   c.IsIstanbul(num),
		IsYoloV1:                     c.IsYoloV1(num),
		IsPrivacyEnhancementsEnabled: c.IsPrivacyEnhancementsEnabled(num), //Quorum
		IsQuorumPrecompilesV1:        c.IsQuorumPrecompilesV1Enabled(num), //Quorum
	}
}<|MERGE_RESOLUTION|>--- conflicted
+++ resolved
@@ -240,33 +240,20 @@
 	//
 	// This configuration is intentionally not using keyed fields to force anyone
 	// adding flags to the config to also have to set these fields.
-<<<<<<< HEAD
-	AllEthashProtocolChanges = &ChainConfig{big.NewInt(1337), big.NewInt(0), nil, false, big.NewInt(0), common.Hash{}, big.NewInt(0), big.NewInt(0), big.NewInt(0), big.NewInt(0), big.NewInt(0), big.NewInt(0), nil, nil, nil, new(EthashConfig), nil, nil, false, 32, 35, big.NewInt(0), big.NewInt(0), nil, nil, nil}
-=======
-	AllEthashProtocolChanges = &ChainConfig{big.NewInt(1337), big.NewInt(0), nil, false, big.NewInt(0), common.Hash{}, big.NewInt(0), big.NewInt(0), big.NewInt(0), big.NewInt(0), big.NewInt(0), big.NewInt(0), nil, nil, nil, new(EthashConfig), nil, nil, false, 32, 35, big.NewInt(0), big.NewInt(0), nil, nil, false}
->>>>>>> a340d644
+	AllEthashProtocolChanges = &ChainConfig{big.NewInt(1337), big.NewInt(0), nil, false, big.NewInt(0), common.Hash{}, big.NewInt(0), big.NewInt(0), big.NewInt(0), big.NewInt(0), big.NewInt(0), big.NewInt(0), nil, nil, nil, new(EthashConfig), nil, nil, false, 32, 35, big.NewInt(0), big.NewInt(0), nil, nil, false, nil}
 
 	// AllCliqueProtocolChanges contains every protocol change (EIPs) introduced
 	// and accepted by the Ethereum core developers into the Clique consensus.
 	//
 	// This configuration is intentionally not using keyed fields to force anyone
 	// adding flags to the config to also have to set these fields.
-<<<<<<< HEAD
-	AllCliqueProtocolChanges = &ChainConfig{big.NewInt(1337), big.NewInt(0), nil, false, big.NewInt(0), common.Hash{}, big.NewInt(0), big.NewInt(0), big.NewInt(0), big.NewInt(0), big.NewInt(0), big.NewInt(0), nil, nil, nil, nil, &CliqueConfig{Period: 0, Epoch: 30000}, nil, false, 32, 32, big.NewInt(0), big.NewInt(0), nil, nil, nil}
-
-	TestChainConfig = &ChainConfig{big.NewInt(10), big.NewInt(0), nil, false, big.NewInt(0), common.Hash{}, big.NewInt(0), big.NewInt(0), big.NewInt(0), big.NewInt(0), big.NewInt(0), big.NewInt(0), nil, nil, nil, new(EthashConfig), nil, nil, false, 32, 32, big.NewInt(0), big.NewInt(0), nil, nil, nil}
+	AllCliqueProtocolChanges = &ChainConfig{big.NewInt(1337), big.NewInt(0), nil, false, big.NewInt(0), common.Hash{}, big.NewInt(0), big.NewInt(0), big.NewInt(0), big.NewInt(0), big.NewInt(0), big.NewInt(0), nil, nil, nil, nil, &CliqueConfig{Period: 0, Epoch: 30000}, nil, false, 32, 32, big.NewInt(0), big.NewInt(0), nil, nil, false, nil}
+
+	TestChainConfig = &ChainConfig{big.NewInt(10), big.NewInt(0), nil, false, big.NewInt(0), common.Hash{}, big.NewInt(0), big.NewInt(0), big.NewInt(0), big.NewInt(0), big.NewInt(0), big.NewInt(0), nil, nil, nil, new(EthashConfig), nil, nil, false, 32, 32, big.NewInt(0), big.NewInt(0), nil, nil, false, nil}
 	TestRules       = TestChainConfig.Rules(new(big.Int))
 
-	QuorumTestChainConfig = &ChainConfig{big.NewInt(10), big.NewInt(0), nil, false, big.NewInt(0), common.Hash{}, big.NewInt(0), big.NewInt(0), big.NewInt(0), big.NewInt(0), big.NewInt(0), big.NewInt(0), nil, nil, nil, new(EthashConfig), nil, nil, true, 64, 32, big.NewInt(0), big.NewInt(0), nil, big.NewInt(0), nil}
-=======
-	AllCliqueProtocolChanges = &ChainConfig{big.NewInt(1337), big.NewInt(0), nil, false, big.NewInt(0), common.Hash{}, big.NewInt(0), big.NewInt(0), big.NewInt(0), big.NewInt(0), big.NewInt(0), big.NewInt(0), nil, nil, nil, nil, &CliqueConfig{Period: 0, Epoch: 30000}, nil, false, 32, 32, big.NewInt(0), big.NewInt(0), nil, nil, false}
-
-	TestChainConfig = &ChainConfig{big.NewInt(10), big.NewInt(0), nil, false, big.NewInt(0), common.Hash{}, big.NewInt(0), big.NewInt(0), big.NewInt(0), big.NewInt(0), big.NewInt(0), big.NewInt(0), nil, nil, nil, new(EthashConfig), nil, nil, false, 32, 32, big.NewInt(0), big.NewInt(0), nil, nil, false}
-	TestRules       = TestChainConfig.Rules(new(big.Int))
-
-	QuorumTestChainConfig    = &ChainConfig{big.NewInt(10), big.NewInt(0), nil, false, big.NewInt(0), common.Hash{}, big.NewInt(0), big.NewInt(0), big.NewInt(0), big.NewInt(0), big.NewInt(0), big.NewInt(0), nil, nil, nil, new(EthashConfig), nil, nil, true, 64, 32, big.NewInt(0), big.NewInt(0), nil, big.NewInt(0), false}
-	QuorumMPSTestChainConfig = &ChainConfig{big.NewInt(10), big.NewInt(0), nil, false, big.NewInt(0), common.Hash{}, big.NewInt(0), big.NewInt(0), big.NewInt(0), big.NewInt(0), big.NewInt(0), big.NewInt(0), nil, nil, nil, new(EthashConfig), nil, nil, true, 64, 32, big.NewInt(0), big.NewInt(0), nil, big.NewInt(0), true}
->>>>>>> a340d644
+	QuorumTestChainConfig    = &ChainConfig{big.NewInt(10), big.NewInt(0), nil, false, big.NewInt(0), common.Hash{}, big.NewInt(0), big.NewInt(0), big.NewInt(0), big.NewInt(0), big.NewInt(0), big.NewInt(0), nil, nil, nil, new(EthashConfig), nil, nil, true, 64, 32, big.NewInt(0), big.NewInt(0), nil, big.NewInt(0), false, nil}
+	QuorumMPSTestChainConfig = &ChainConfig{big.NewInt(10), big.NewInt(0), nil, false, big.NewInt(0), common.Hash{}, big.NewInt(0), big.NewInt(0), big.NewInt(0), big.NewInt(0), big.NewInt(0), big.NewInt(0), nil, nil, nil, new(EthashConfig), nil, nil, true, 64, 32, big.NewInt(0), big.NewInt(0), nil, big.NewInt(0), true, nil}
 )
 
 // TrustedCheckpoint represents a set of post-processed trie roots (CHT and
@@ -360,19 +347,12 @@
 	QIP714Block            *big.Int `json:"qip714Block,omitempty"`
 	MaxCodeSizeChangeBlock *big.Int `json:"maxCodeSizeChangeBlock,omitempty"`
 	// to track multiple changes to maxCodeSize
-<<<<<<< HEAD
-	MaxCodeSizeConfig        []MaxCodeConfigStruct `json:"maxCodeSizeConfig,omitempty"`
+	MaxCodeSizeConfig      []MaxCodeConfigStruct   `json:"maxCodeSizeConfig,omitempty"`
 	PrivacyEnhancementsBlock *big.Int              `json:"privacyEnhancementsBlock,omitempty"`
+	IsMPS                    bool                  `json:"isMPS"` // multiple private states flag
 	QuorumPrecompilesV1Block *big.Int              `json:"quorumPrecompilesV1Block,omitempty"`
 
 	// End of Quorum specific configs
-=======
-	MaxCodeSizeConfig []MaxCodeConfigStruct `json:"maxCodeSizeConfig,omitempty"`
-	// Quorum
-	PrivacyEnhancementsBlock *big.Int `json:"privacyEnhancementsBlock,omitempty"`
-
-	IsMPS bool `json:"isMPS"` // multiple private states flag
->>>>>>> a340d644
 }
 
 // EthashConfig is the consensus engine configs for proof-of-work based sealing.
