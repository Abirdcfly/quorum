// Copyright 2016 The go-ethereum Authors
// This file is part of the go-ethereum library.
//
// The go-ethereum library is free software: you can redistribute it and/or modify
// it under the terms of the GNU Lesser General Public License as published by
// the Free Software Foundation, either version 3 of the License, or
// (at your option) any later version.
//
// The go-ethereum library is distributed in the hope that it will be useful,
// but WITHOUT ANY WARRANTY; without even the implied warranty of
// MERCHANTABILITY or FITNESS FOR A PARTICULAR PURPOSE. See the
// GNU Lesser General Public License for more details.
//
// You should have received a copy of the GNU Lesser General Public License
// along with the go-ethereum library. If not, see <http://www.gnu.org/licenses/>.

package params

import (
	"fmt"
	"math"
	"math/big"

	"github.com/ethereum/go-ethereum/common"
)

// Genesis hashes to enforce below configs on.
var (
	MainnetGenesisHash = common.HexToHash("0xd4e56740f876aef8c010b86a40d5f56745a118d0906a34e69aec8c0db1cb8fa3")
	TestnetGenesisHash = common.HexToHash("0x41941023680923e0fe4d74a34bdac8141f2540e3ae90623718e47d66d1ca4a2d")
)

var (
	// MainnetChainConfig is the chain parameters to run a node on the main network.
	MainnetChainConfig = &ChainConfig{
		ChainID:             big.NewInt(1),
		HomesteadBlock:      big.NewInt(1150000),
		DAOForkBlock:        big.NewInt(1920000),
		DAOForkSupport:      true,
		EIP150Block:         big.NewInt(2463000),
		EIP150Hash:          common.HexToHash("0x2086799aeebeae135c246c65021c82b4e15a2c451340993aacfd2751886514f0"),
		EIP155Block:         big.NewInt(2675000),
		EIP158Block:         big.NewInt(2675000),
		ByzantiumBlock:      big.NewInt(4370000),
		ConstantinopleBlock: nil,
		Ethash:              new(EthashConfig),
	}

	// TestnetChainConfig contains the chain parameters to run a node on the Ropsten test network.
	TestnetChainConfig = &ChainConfig{
		ChainID:             big.NewInt(3),
		HomesteadBlock:      big.NewInt(0),
		DAOForkBlock:        nil,
		DAOForkSupport:      true,
		EIP150Block:         big.NewInt(0),
		EIP150Hash:          common.HexToHash("0x41941023680923e0fe4d74a34bdac8141f2540e3ae90623718e47d66d1ca4a2d"),
		EIP155Block:         big.NewInt(10),
		EIP158Block:         big.NewInt(10),
		ByzantiumBlock:      big.NewInt(1700000),
		ConstantinopleBlock: nil,
		Ethash:              new(EthashConfig),
	}

	// RinkebyChainConfig contains the chain parameters to run a node on the Rinkeby test network.
	RinkebyChainConfig = &ChainConfig{
		ChainID:             big.NewInt(4),
		HomesteadBlock:      big.NewInt(1),
		DAOForkBlock:        nil,
		DAOForkSupport:      true,
		EIP150Block:         big.NewInt(2),
		EIP150Hash:          common.HexToHash("0x9b095b36c15eaf13044373aef8ee0bd3a382a5abb92e402afa44b8249c3a90e9"),
		EIP155Block:         big.NewInt(3),
		EIP158Block:         big.NewInt(3),
		ByzantiumBlock:      big.NewInt(1035301),
		ConstantinopleBlock: nil,
		Clique: &CliqueConfig{
			Period: 15,
			Epoch:  30000,
		},
	}

	// OttomanChainConfig contains the chain parameters to run a node on the Ottoman test network.
	OttomanChainConfig = &ChainConfig{
		ChainID:             big.NewInt(5),
		HomesteadBlock:      big.NewInt(1),
		DAOForkBlock:        nil,
		DAOForkSupport:      true,
		EIP150Block:         big.NewInt(2),
		EIP150Hash:          common.HexToHash("0x9b095b36c15eaf13044373aef8ee0bd3a382a5abb92e402afa44b8249c3a90e9"),
		EIP155Block:         big.NewInt(3),
		EIP158Block:         big.NewInt(3),
		ByzantiumBlock:      big.NewInt(math.MaxInt64), // Don't enable yet
		ConstantinopleBlock: nil,

		Istanbul: &IstanbulConfig{
			Epoch:          30000,
			ProposerPolicy: 0,
		},
	}

	// AllEthashProtocolChanges contains every protocol change (EIPs) introduced
	// and accepted by the Ethereum core developers into the Ethash consensus.
	//
	// This configuration is intentionally not using keyed fields to force anyone
	// adding flags to the config to also have to set these fields.
	AllEthashProtocolChanges = &ChainConfig{big.NewInt(1337), big.NewInt(0), nil, false, big.NewInt(0), common.Hash{}, big.NewInt(0), big.NewInt(0), big.NewInt(0), big.NewInt(0), new(EthashConfig), nil, nil, false}

	// AllCliqueProtocolChanges contains every protocol change (EIPs) introduced
	// and accepted by the Ethereum core developers into the Clique consensus.
	//
	// This configuration is intentionally not using keyed fields to force anyone
	// adding flags to the config to also have to set these fields.
	AllCliqueProtocolChanges = &ChainConfig{big.NewInt(1337), big.NewInt(0), nil, false, big.NewInt(0), common.Hash{}, big.NewInt(0), big.NewInt(0), big.NewInt(0), big.NewInt(0), nil, &CliqueConfig{Period: 0, Epoch: 30000}, nil, false}

<<<<<<< HEAD
	TestChainConfig = &ChainConfig{big.NewInt(10), big.NewInt(0), nil, false, big.NewInt(0), common.Hash{}, big.NewInt(0), big.NewInt(0), big.NewInt(0), big.NewInt(0), new(EthashConfig), nil, nil, false}
	TestRules       = TestChainConfig.Rules(new(big.Int))

	QuorumTestChainConfig = &ChainConfig{big.NewInt(10), big.NewInt(0), nil, false, nil, common.Hash{}, nil, nil, nil, nil, new(EthashConfig), nil, nil, true}
=======
	TestChainConfig = &ChainConfig{big.NewInt(10), big.NewInt(0), nil, false, big.NewInt(0), common.Hash{}, big.NewInt(0), big.NewInt(0), big.NewInt(0), new(EthashConfig), nil, nil, false}
	TestRules       = TestChainConfig.Rules(new(big.Int))

	QuorumTestChainConfig = &ChainConfig{big.NewInt(10), big.NewInt(0), nil, false, nil, common.Hash{}, nil, nil, nil, new(EthashConfig), nil, nil, true}
>>>>>>> 43424382
)

// ChainConfig is the core config which determines the blockchain settings.
//
// ChainConfig is stored in the database on a per block basis. This means
// that any network, identified by its genesis block, can have its own
// set of configuration options.
type ChainConfig struct {
	ChainID *big.Int `json:"chainId"` // chainId identifies the current chain and is used for replay protection

	HomesteadBlock *big.Int `json:"homesteadBlock,omitempty"` // Homestead switch block (nil = no fork, 0 = already homestead)

	DAOForkBlock   *big.Int `json:"daoForkBlock,omitempty"`   // TheDAO hard-fork switch block (nil = no fork)
	DAOForkSupport bool     `json:"daoForkSupport,omitempty"` // Whether the nodes supports or opposes the DAO hard-fork

	// EIP150 implements the Gas price changes (https://github.com/ethereum/EIPs/issues/150)
	EIP150Block *big.Int    `json:"eip150Block,omitempty"` // EIP150 HF block (nil = no fork)
	EIP150Hash  common.Hash `json:"eip150Hash,omitempty"`  // EIP150 HF hash (needed for header only clients as only gas pricing changed)

	EIP155Block *big.Int `json:"eip155Block,omitempty"` // EIP155 HF block
	EIP158Block *big.Int `json:"eip158Block,omitempty"` // EIP158 HF block

	ByzantiumBlock      *big.Int `json:"byzantiumBlock,omitempty"`      // Byzantium switch block (nil = no fork, 0 = already on byzantium)
	ConstantinopleBlock *big.Int `json:"constantinopleBlock,omitempty"` // Constantinople switch block (nil = no fork, 0 = already activated)

	// Various consensus engines
	Ethash   *EthashConfig   `json:"ethash,omitempty"`
	Clique   *CliqueConfig   `json:"clique,omitempty"`
	Istanbul *IstanbulConfig `json:"istanbul,omitempty"`

	IsQuorum bool `json:"isQuorum"`
}

// EthashConfig is the consensus engine configs for proof-of-work based sealing.
type EthashConfig struct{}

// String implements the stringer interface, returning the consensus engine details.
func (c *EthashConfig) String() string {
	return "ethash"
}

// CliqueConfig is the consensus engine configs for proof-of-authority based sealing.
type CliqueConfig struct {
	Period uint64 `json:"period"` // Number of seconds between blocks to enforce
	Epoch  uint64 `json:"epoch"`  // Epoch length to reset votes and checkpoint
}

// String implements the stringer interface, returning the consensus engine details.
func (c *CliqueConfig) String() string {
	return "clique"
}

// IstanbulConfig is the consensus engine configs for Istanbul based sealing.
type IstanbulConfig struct {
	Epoch          uint64 `json:"epoch"`  // Epoch length to reset votes and checkpoint
	ProposerPolicy uint64 `json:"policy"` // The policy for proposer selection
}

// String implements the stringer interface, returning the consensus engine details.
func (c *IstanbulConfig) String() string {
	return "istanbul"
}

// String implements the fmt.Stringer interface.
func (c *ChainConfig) String() string {
	var engine interface{}
	switch {
	case c.Ethash != nil:
		engine = c.Ethash
	case c.Clique != nil:
		engine = c.Clique
	case c.Istanbul != nil:
		engine = c.Istanbul
	default:
		engine = "unknown"
	}
	return fmt.Sprintf("{ChainID: %v Homestead: %v DAO: %v DAOSupport: %v EIP150: %v EIP155: %v EIP158: %v Byzantium: %v IsQuorum: %v Constantinople: %v Engine: %v}",
		c.ChainID,
		c.HomesteadBlock,
		c.DAOForkBlock,
		c.DAOForkSupport,
		c.EIP150Block,
		c.EIP155Block,
		c.EIP158Block,
		c.ByzantiumBlock,
		c.IsQuorum,
		c.ConstantinopleBlock,
		engine,
	)
}

// IsHomestead returns whether num is either equal to the homestead block or greater.
func (c *ChainConfig) IsHomestead(num *big.Int) bool {
	return isForked(c.HomesteadBlock, num)
}

// IsDAOFork returns whether num is either equal to the DAO fork block or greater.
func (c *ChainConfig) IsDAOFork(num *big.Int) bool {
	return isForked(c.DAOForkBlock, num)
}

// IsEIP150 returns whether num is either equal to the EIP150 fork block or greater.
func (c *ChainConfig) IsEIP150(num *big.Int) bool {
	return isForked(c.EIP150Block, num)
}

// IsEIP155 returns whether num is either equal to the EIP155 fork block or greater.
func (c *ChainConfig) IsEIP155(num *big.Int) bool {
	return isForked(c.EIP155Block, num)
}

// IsEIP158 returns whether num is either equal to the EIP158 fork block or greater.
func (c *ChainConfig) IsEIP158(num *big.Int) bool {
	return isForked(c.EIP158Block, num)
}

// IsByzantium returns whether num is either equal to the Byzantium fork block or greater.
func (c *ChainConfig) IsByzantium(num *big.Int) bool {
	return isForked(c.ByzantiumBlock, num)
}

// IsConstantinople returns whether num is either equal to the Constantinople fork block or greater.
func (c *ChainConfig) IsConstantinople(num *big.Int) bool {
	return isForked(c.ConstantinopleBlock, num)
}

// GasTable returns the gas table corresponding to the current phase (homestead or homestead reprice).
//
// The returned GasTable's fields shouldn't, under any circumstances, be changed.
func (c *ChainConfig) GasTable(num *big.Int) GasTable {
	if num == nil {
		return GasTableHomestead
	}
	switch {
	case c.IsEIP158(num):
		return GasTableEIP158
	case c.IsEIP150(num):
		return GasTableEIP150
	default:
		return GasTableHomestead
	}
}

// CheckCompatible checks whether scheduled fork transitions have been imported
// with a mismatching chain configuration.
func (c *ChainConfig) CheckCompatible(newcfg *ChainConfig, height uint64) *ConfigCompatError {
	bhead := new(big.Int).SetUint64(height)

	// Iterate checkCompatible to find the lowest conflict.
	var lasterr *ConfigCompatError
	for {
		err := c.checkCompatible(newcfg, bhead)
		if err == nil || (lasterr != nil && err.RewindTo == lasterr.RewindTo) {
			break
		}
		lasterr = err
		bhead.SetUint64(err.RewindTo)
	}
	return lasterr
}

func (c *ChainConfig) checkCompatible(newcfg *ChainConfig, head *big.Int) *ConfigCompatError {
	if isForkIncompatible(c.HomesteadBlock, newcfg.HomesteadBlock, head) {
		return newCompatError("Homestead fork block", c.HomesteadBlock, newcfg.HomesteadBlock)
	}
	if isForkIncompatible(c.DAOForkBlock, newcfg.DAOForkBlock, head) {
		return newCompatError("DAO fork block", c.DAOForkBlock, newcfg.DAOForkBlock)
	}
	if c.IsDAOFork(head) && c.DAOForkSupport != newcfg.DAOForkSupport {
		return newCompatError("DAO fork support flag", c.DAOForkBlock, newcfg.DAOForkBlock)
	}
	if isForkIncompatible(c.EIP150Block, newcfg.EIP150Block, head) {
		return newCompatError("EIP150 fork block", c.EIP150Block, newcfg.EIP150Block)
	}
	if isForkIncompatible(c.EIP155Block, newcfg.EIP155Block, head) {
		return newCompatError("EIP155 fork block", c.EIP155Block, newcfg.EIP155Block)
	}
	if isForkIncompatible(c.EIP158Block, newcfg.EIP158Block, head) {
		return newCompatError("EIP158 fork block", c.EIP158Block, newcfg.EIP158Block)
	}
	if c.IsEIP158(head) && !configNumEqual(c.ChainID, newcfg.ChainID) {
		return newCompatError("EIP158 chain ID", c.EIP158Block, newcfg.EIP158Block)
	}
	if isForkIncompatible(c.ByzantiumBlock, newcfg.ByzantiumBlock, head) {
		return newCompatError("Byzantium fork block", c.ByzantiumBlock, newcfg.ByzantiumBlock)
	}
	if isForkIncompatible(c.ConstantinopleBlock, newcfg.ConstantinopleBlock, head) {
		return newCompatError("Constantinople fork block", c.ConstantinopleBlock, newcfg.ConstantinopleBlock)
	}
	return nil
}

// isForkIncompatible returns true if a fork scheduled at s1 cannot be rescheduled to
// block s2 because head is already past the fork.
func isForkIncompatible(s1, s2, head *big.Int) bool {
	return (isForked(s1, head) || isForked(s2, head)) && !configNumEqual(s1, s2)
}

// isForked returns whether a fork scheduled at block s is active at the given head block.
func isForked(s, head *big.Int) bool {
	if s == nil || head == nil {
		return false
	}
	return s.Cmp(head) <= 0
}

func configNumEqual(x, y *big.Int) bool {
	if x == nil {
		return y == nil
	}
	if y == nil {
		return x == nil
	}
	return x.Cmp(y) == 0
}

// ConfigCompatError is raised if the locally-stored blockchain is initialised with a
// ChainConfig that would alter the past.
type ConfigCompatError struct {
	What string
	// block numbers of the stored and new configurations
	StoredConfig, NewConfig *big.Int
	// the block number to which the local chain must be rewound to correct the error
	RewindTo uint64
}

func newCompatError(what string, storedblock, newblock *big.Int) *ConfigCompatError {
	var rew *big.Int
	switch {
	case storedblock == nil:
		rew = newblock
	case newblock == nil || storedblock.Cmp(newblock) < 0:
		rew = storedblock
	default:
		rew = newblock
	}
	err := &ConfigCompatError{what, storedblock, newblock, 0}
	if rew != nil && rew.Sign() > 0 {
		err.RewindTo = rew.Uint64() - 1
	}
	return err
}

func (err *ConfigCompatError) Error() string {
	return fmt.Sprintf("mismatching %s in database (have %d, want %d, rewindto %d)", err.What, err.StoredConfig, err.NewConfig, err.RewindTo)
}

// Rules wraps ChainConfig and is merely syntatic sugar or can be used for functions
// that do not have or require information about the block.
//
// Rules is a one time interface meaning that it shouldn't be used in between transition
// phases.
type Rules struct {
	ChainID                                   *big.Int
	IsHomestead, IsEIP150, IsEIP155, IsEIP158 bool
	IsByzantium                               bool
}

// Rules ensures c's ChainID is not nil.
func (c *ChainConfig) Rules(num *big.Int) Rules {
	chainID := c.ChainID
	if chainID == nil {
		chainID = new(big.Int)
	}
	return Rules{ChainID: new(big.Int).Set(chainID), IsHomestead: c.IsHomestead(num), IsEIP150: c.IsEIP150(num), IsEIP155: c.IsEIP155(num), IsEIP158: c.IsEIP158(num), IsByzantium: c.IsByzantium(num)}
}<|MERGE_RESOLUTION|>--- conflicted
+++ resolved
@@ -24,55 +24,54 @@
 	"github.com/ethereum/go-ethereum/common"
 )
 
-// Genesis hashes to enforce below configs on.
 var (
-	MainnetGenesisHash = common.HexToHash("0xd4e56740f876aef8c010b86a40d5f56745a118d0906a34e69aec8c0db1cb8fa3")
-	TestnetGenesisHash = common.HexToHash("0x41941023680923e0fe4d74a34bdac8141f2540e3ae90623718e47d66d1ca4a2d")
+	MainnetGenesisHash = common.HexToHash("0xd4e56740f876aef8c010b86a40d5f56745a118d0906a34e69aec8c0db1cb8fa3") // Mainnet genesis hash to enforce below configs on
+	TestnetGenesisHash = common.HexToHash("0x41941023680923e0fe4d74a34bdac8141f2540e3ae90623718e47d66d1ca4a2d") // Testnet genesis hash to enforce below configs on
 )
 
 var (
 	// MainnetChainConfig is the chain parameters to run a node on the main network.
 	MainnetChainConfig = &ChainConfig{
-		ChainID:             big.NewInt(1),
-		HomesteadBlock:      big.NewInt(1150000),
-		DAOForkBlock:        big.NewInt(1920000),
-		DAOForkSupport:      true,
-		EIP150Block:         big.NewInt(2463000),
-		EIP150Hash:          common.HexToHash("0x2086799aeebeae135c246c65021c82b4e15a2c451340993aacfd2751886514f0"),
-		EIP155Block:         big.NewInt(2675000),
-		EIP158Block:         big.NewInt(2675000),
-		ByzantiumBlock:      big.NewInt(4370000),
-		ConstantinopleBlock: nil,
-		Ethash:              new(EthashConfig),
+		ChainId:        big.NewInt(1),
+		HomesteadBlock: big.NewInt(1150000),
+		DAOForkBlock:   big.NewInt(1920000),
+		DAOForkSupport: true,
+		EIP150Block:    big.NewInt(2463000),
+		EIP150Hash:     common.HexToHash("0x2086799aeebeae135c246c65021c82b4e15a2c451340993aacfd2751886514f0"),
+		EIP155Block:    big.NewInt(2675000),
+		EIP158Block:    big.NewInt(2675000),
+		ByzantiumBlock: big.NewInt(4370000),
+
+		Ethash: new(EthashConfig),
 	}
 
 	// TestnetChainConfig contains the chain parameters to run a node on the Ropsten test network.
 	TestnetChainConfig = &ChainConfig{
-		ChainID:             big.NewInt(3),
-		HomesteadBlock:      big.NewInt(0),
-		DAOForkBlock:        nil,
-		DAOForkSupport:      true,
-		EIP150Block:         big.NewInt(0),
-		EIP150Hash:          common.HexToHash("0x41941023680923e0fe4d74a34bdac8141f2540e3ae90623718e47d66d1ca4a2d"),
-		EIP155Block:         big.NewInt(10),
-		EIP158Block:         big.NewInt(10),
-		ByzantiumBlock:      big.NewInt(1700000),
-		ConstantinopleBlock: nil,
-		Ethash:              new(EthashConfig),
+		ChainId:        big.NewInt(3),
+		HomesteadBlock: big.NewInt(0),
+		DAOForkBlock:   nil,
+		DAOForkSupport: true,
+		EIP150Block:    big.NewInt(0),
+		EIP150Hash:     common.HexToHash("0x41941023680923e0fe4d74a34bdac8141f2540e3ae90623718e47d66d1ca4a2d"),
+		EIP155Block:    big.NewInt(10),
+		EIP158Block:    big.NewInt(10),
+		ByzantiumBlock: big.NewInt(1700000),
+
+		Ethash: new(EthashConfig),
 	}
 
 	// RinkebyChainConfig contains the chain parameters to run a node on the Rinkeby test network.
 	RinkebyChainConfig = &ChainConfig{
-		ChainID:             big.NewInt(4),
-		HomesteadBlock:      big.NewInt(1),
-		DAOForkBlock:        nil,
-		DAOForkSupport:      true,
-		EIP150Block:         big.NewInt(2),
-		EIP150Hash:          common.HexToHash("0x9b095b36c15eaf13044373aef8ee0bd3a382a5abb92e402afa44b8249c3a90e9"),
-		EIP155Block:         big.NewInt(3),
-		EIP158Block:         big.NewInt(3),
-		ByzantiumBlock:      big.NewInt(1035301),
-		ConstantinopleBlock: nil,
+		ChainId:        big.NewInt(4),
+		HomesteadBlock: big.NewInt(1),
+		DAOForkBlock:   nil,
+		DAOForkSupport: true,
+		EIP150Block:    big.NewInt(2),
+		EIP150Hash:     common.HexToHash("0x9b095b36c15eaf13044373aef8ee0bd3a382a5abb92e402afa44b8249c3a90e9"),
+		EIP155Block:    big.NewInt(3),
+		EIP158Block:    big.NewInt(3),
+		ByzantiumBlock: big.NewInt(1035301),
+
 		Clique: &CliqueConfig{
 			Period: 15,
 			Epoch:  30000,
@@ -81,16 +80,15 @@
 
 	// OttomanChainConfig contains the chain parameters to run a node on the Ottoman test network.
 	OttomanChainConfig = &ChainConfig{
-		ChainID:             big.NewInt(5),
-		HomesteadBlock:      big.NewInt(1),
-		DAOForkBlock:        nil,
-		DAOForkSupport:      true,
-		EIP150Block:         big.NewInt(2),
-		EIP150Hash:          common.HexToHash("0x9b095b36c15eaf13044373aef8ee0bd3a382a5abb92e402afa44b8249c3a90e9"),
-		EIP155Block:         big.NewInt(3),
-		EIP158Block:         big.NewInt(3),
-		ByzantiumBlock:      big.NewInt(math.MaxInt64), // Don't enable yet
-		ConstantinopleBlock: nil,
+		ChainId:        big.NewInt(5),
+		HomesteadBlock: big.NewInt(1),
+		DAOForkBlock:   nil,
+		DAOForkSupport: true,
+		EIP150Block:    big.NewInt(2),
+		EIP150Hash:     common.HexToHash("0x9b095b36c15eaf13044373aef8ee0bd3a382a5abb92e402afa44b8249c3a90e9"),
+		EIP155Block:    big.NewInt(3),
+		EIP158Block:    big.NewInt(3),
+		ByzantiumBlock: big.NewInt(math.MaxInt64), // Don't enable yet
 
 		Istanbul: &IstanbulConfig{
 			Epoch:          30000,
@@ -103,26 +101,19 @@
 	//
 	// This configuration is intentionally not using keyed fields to force anyone
 	// adding flags to the config to also have to set these fields.
-	AllEthashProtocolChanges = &ChainConfig{big.NewInt(1337), big.NewInt(0), nil, false, big.NewInt(0), common.Hash{}, big.NewInt(0), big.NewInt(0), big.NewInt(0), big.NewInt(0), new(EthashConfig), nil, nil, false}
+	AllEthashProtocolChanges = &ChainConfig{big.NewInt(1337), big.NewInt(0), nil, false, big.NewInt(0), common.Hash{}, big.NewInt(0), big.NewInt(0), big.NewInt(0), new(EthashConfig), nil, nil, false}
 
 	// AllCliqueProtocolChanges contains every protocol change (EIPs) introduced
 	// and accepted by the Ethereum core developers into the Clique consensus.
 	//
 	// This configuration is intentionally not using keyed fields to force anyone
 	// adding flags to the config to also have to set these fields.
-	AllCliqueProtocolChanges = &ChainConfig{big.NewInt(1337), big.NewInt(0), nil, false, big.NewInt(0), common.Hash{}, big.NewInt(0), big.NewInt(0), big.NewInt(0), big.NewInt(0), nil, &CliqueConfig{Period: 0, Epoch: 30000}, nil, false}
-
-<<<<<<< HEAD
-	TestChainConfig = &ChainConfig{big.NewInt(10), big.NewInt(0), nil, false, big.NewInt(0), common.Hash{}, big.NewInt(0), big.NewInt(0), big.NewInt(0), big.NewInt(0), new(EthashConfig), nil, nil, false}
-	TestRules       = TestChainConfig.Rules(new(big.Int))
-
-	QuorumTestChainConfig = &ChainConfig{big.NewInt(10), big.NewInt(0), nil, false, nil, common.Hash{}, nil, nil, nil, nil, new(EthashConfig), nil, nil, true}
-=======
+	AllCliqueProtocolChanges = &ChainConfig{big.NewInt(1337), big.NewInt(0), nil, false, big.NewInt(0), common.Hash{}, big.NewInt(0), big.NewInt(0), big.NewInt(0), nil, &CliqueConfig{Period: 0, Epoch: 30000}, nil, false}
+
 	TestChainConfig = &ChainConfig{big.NewInt(10), big.NewInt(0), nil, false, big.NewInt(0), common.Hash{}, big.NewInt(0), big.NewInt(0), big.NewInt(0), new(EthashConfig), nil, nil, false}
 	TestRules       = TestChainConfig.Rules(new(big.Int))
 
 	QuorumTestChainConfig = &ChainConfig{big.NewInt(10), big.NewInt(0), nil, false, nil, common.Hash{}, nil, nil, nil, new(EthashConfig), nil, nil, true}
->>>>>>> 43424382
 )
 
 // ChainConfig is the core config which determines the blockchain settings.
@@ -131,7 +122,7 @@
 // that any network, identified by its genesis block, can have its own
 // set of configuration options.
 type ChainConfig struct {
-	ChainID *big.Int `json:"chainId"` // chainId identifies the current chain and is used for replay protection
+	ChainId *big.Int `json:"chainId"` // Chain id identifies the current chain and is used for replay protection
 
 	HomesteadBlock *big.Int `json:"homesteadBlock,omitempty"` // Homestead switch block (nil = no fork, 0 = already homestead)
 
@@ -145,8 +136,7 @@
 	EIP155Block *big.Int `json:"eip155Block,omitempty"` // EIP155 HF block
 	EIP158Block *big.Int `json:"eip158Block,omitempty"` // EIP158 HF block
 
-	ByzantiumBlock      *big.Int `json:"byzantiumBlock,omitempty"`      // Byzantium switch block (nil = no fork, 0 = already on byzantium)
-	ConstantinopleBlock *big.Int `json:"constantinopleBlock,omitempty"` // Constantinople switch block (nil = no fork, 0 = already activated)
+	ByzantiumBlock *big.Int `json:"byzantiumBlock,omitempty"` // Byzantium switch block (nil = no fork, 0 = already on byzantium)
 
 	// Various consensus engines
 	Ethash   *EthashConfig   `json:"ethash,omitempty"`
@@ -199,8 +189,8 @@
 	default:
 		engine = "unknown"
 	}
-	return fmt.Sprintf("{ChainID: %v Homestead: %v DAO: %v DAOSupport: %v EIP150: %v EIP155: %v EIP158: %v Byzantium: %v IsQuorum: %v Constantinople: %v Engine: %v}",
-		c.ChainID,
+	return fmt.Sprintf("{ChainID: %v Homestead: %v DAO: %v DAOSupport: %v EIP150: %v EIP155: %v EIP158: %v Byzantium: %v IsQuorum: %v Engine: %v}",
+		c.ChainId,
 		c.HomesteadBlock,
 		c.DAOForkBlock,
 		c.DAOForkSupport,
@@ -209,7 +199,6 @@
 		c.EIP158Block,
 		c.ByzantiumBlock,
 		c.IsQuorum,
-		c.ConstantinopleBlock,
 		engine,
 	)
 }
@@ -242,11 +231,6 @@
 // IsByzantium returns whether num is either equal to the Byzantium fork block or greater.
 func (c *ChainConfig) IsByzantium(num *big.Int) bool {
 	return isForked(c.ByzantiumBlock, num)
-}
-
-// IsConstantinople returns whether num is either equal to the Constantinople fork block or greater.
-func (c *ChainConfig) IsConstantinople(num *big.Int) bool {
-	return isForked(c.ConstantinopleBlock, num)
 }
 
 // GasTable returns the gas table corresponding to the current phase (homestead or homestead reprice).
@@ -303,14 +287,11 @@
 	if isForkIncompatible(c.EIP158Block, newcfg.EIP158Block, head) {
 		return newCompatError("EIP158 fork block", c.EIP158Block, newcfg.EIP158Block)
 	}
-	if c.IsEIP158(head) && !configNumEqual(c.ChainID, newcfg.ChainID) {
+	if c.IsEIP158(head) && !configNumEqual(c.ChainId, newcfg.ChainId) {
 		return newCompatError("EIP158 chain ID", c.EIP158Block, newcfg.EIP158Block)
 	}
 	if isForkIncompatible(c.ByzantiumBlock, newcfg.ByzantiumBlock, head) {
 		return newCompatError("Byzantium fork block", c.ByzantiumBlock, newcfg.ByzantiumBlock)
-	}
-	if isForkIncompatible(c.ConstantinopleBlock, newcfg.ConstantinopleBlock, head) {
-		return newCompatError("Constantinople fork block", c.ConstantinopleBlock, newcfg.ConstantinopleBlock)
 	}
 	return nil
 }
@@ -376,16 +357,16 @@
 // Rules is a one time interface meaning that it shouldn't be used in between transition
 // phases.
 type Rules struct {
-	ChainID                                   *big.Int
+	ChainId                                   *big.Int
 	IsHomestead, IsEIP150, IsEIP155, IsEIP158 bool
 	IsByzantium                               bool
 }
 
 // Rules ensures c's ChainID is not nil.
 func (c *ChainConfig) Rules(num *big.Int) Rules {
-	chainID := c.ChainID
-	if chainID == nil {
-		chainID = new(big.Int)
-	}
-	return Rules{ChainID: new(big.Int).Set(chainID), IsHomestead: c.IsHomestead(num), IsEIP150: c.IsEIP150(num), IsEIP155: c.IsEIP155(num), IsEIP158: c.IsEIP158(num), IsByzantium: c.IsByzantium(num)}
+	chainId := c.ChainId
+	if chainId == nil {
+		chainId = new(big.Int)
+	}
+	return Rules{ChainId: new(big.Int).Set(chainId), IsHomestead: c.IsHomestead(num), IsEIP150: c.IsEIP150(num), IsEIP155: c.IsEIP155(num), IsEIP158: c.IsEIP158(num), IsByzantium: c.IsByzantium(num)}
 }