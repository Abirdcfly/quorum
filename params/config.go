// Copyright 2016 The go-ethereum Authors
// This file is part of the go-ethereum library.
//
// The go-ethereum library is free software: you can redistribute it and/or modify
// it under the terms of the GNU Lesser General Public License as published by
// the Free Software Foundation, either version 3 of the License, or
// (at your option) any later version.
//
// The go-ethereum library is distributed in the hope that it will be useful,
// but WITHOUT ANY WARRANTY; without even the implied warranty of
// MERCHANTABILITY or FITNESS FOR A PARTICULAR PURPOSE. See the
// GNU Lesser General Public License for more details.
//
// You should have received a copy of the GNU Lesser General Public License
// along with the go-ethereum library. If not, see <http://www.gnu.org/licenses/>.

package params

import (
	"encoding/binary"
	"errors"
	"fmt"
	"math/big"

	"github.com/ethereum/go-ethereum/common"
	"github.com/ethereum/go-ethereum/crypto"
)

// Genesis hashes to enforce below configs on.
var (
	MainnetGenesisHash = common.HexToHash("0xd4e56740f876aef8c010b86a40d5f56745a118d0906a34e69aec8c0db1cb8fa3")
	RopstenGenesisHash = common.HexToHash("0x41941023680923e0fe4d74a34bdac8141f2540e3ae90623718e47d66d1ca4a2d")
	RinkebyGenesisHash = common.HexToHash("0x6341fd3daf94b748c72ced5a5b26028f2474f5f00d824504e4fa37a75767e177")
	GoerliGenesisHash  = common.HexToHash("0xbf7e331f7f7c1dd2e05159666b3bf8bc7a8a3a9eb1d518969eab529dd9b88c1a")
	// TODO: update with yolov2 values
	YoloV2GenesisHash = common.HexToHash("0x498a7239036dd2cd09e2bb8a80922b78632017958c332b42044c250d603a8a3e")
)

// TrustedCheckpoints associates each known checkpoint with the genesis hash of
// the chain it belongs to.
var TrustedCheckpoints = map[common.Hash]*TrustedCheckpoint{
	MainnetGenesisHash: MainnetTrustedCheckpoint,
	RopstenGenesisHash: RopstenTrustedCheckpoint,
	RinkebyGenesisHash: RinkebyTrustedCheckpoint,
	GoerliGenesisHash:  GoerliTrustedCheckpoint,
}

// CheckpointOracles associates each known checkpoint oracles with the genesis hash of
// the chain it belongs to.
var CheckpointOracles = map[common.Hash]*CheckpointOracleConfig{
	MainnetGenesisHash: MainnetCheckpointOracle,
	RopstenGenesisHash: RopstenCheckpointOracle,
	RinkebyGenesisHash: RinkebyCheckpointOracle,
	GoerliGenesisHash:  GoerliCheckpointOracle,
}

var (
	// MainnetChainConfig is the chain parameters to run a node on the main network.
	MainnetChainConfig = &ChainConfig{
		ChainID:             big.NewInt(1),
		HomesteadBlock:      big.NewInt(1150000),
		DAOForkBlock:        big.NewInt(1920000),
		DAOForkSupport:      true,
		EIP150Block:         big.NewInt(2463000),
		EIP150Hash:          common.HexToHash("0x2086799aeebeae135c246c65021c82b4e15a2c451340993aacfd2751886514f0"),
		EIP155Block:         big.NewInt(2675000),
		EIP158Block:         big.NewInt(2675000),
		ByzantiumBlock:      big.NewInt(4370000),
		ConstantinopleBlock: big.NewInt(7280000),
		PetersburgBlock:     big.NewInt(7280000),
		IstanbulBlock:       big.NewInt(9069000),
		MuirGlacierBlock:    big.NewInt(9200000),
		Ethash:              new(EthashConfig),
	}

	// MainnetTrustedCheckpoint contains the light client trusted checkpoint for the main network.
	MainnetTrustedCheckpoint = &TrustedCheckpoint{
		SectionIndex: 336,
		SectionHead:  common.HexToHash("0xd42b78902b6527a80337bf1bc372a3ccc3db97e9cc7cf421ca047ae9076c716b"),
		CHTRoot:      common.HexToHash("0xd97f3b30f7e0cb958e4c67c53ec27745e5a165e33e56821b86523dfee62b783a"),
		BloomRoot:    common.HexToHash("0xf3cbfd070fababfe2adc9b23fc02c731f6ca2cce6646b3ede4ef2db06092ccce"),
	}

	// MainnetCheckpointOracle contains a set of configs for the main network oracle.
	MainnetCheckpointOracle = &CheckpointOracleConfig{
		Address: common.HexToAddress("0x9a9070028361F7AAbeB3f2F2Dc07F82C4a98A02a"),
		Signers: []common.Address{
			common.HexToAddress("0x1b2C260efc720BE89101890E4Db589b44E950527"), // Peter
			common.HexToAddress("0x78d1aD571A1A09D60D9BBf25894b44e4C8859595"), // Martin
			common.HexToAddress("0x286834935f4A8Cfb4FF4C77D5770C2775aE2b0E7"), // Zsolt
			common.HexToAddress("0xb86e2B0Ab5A4B1373e40c51A7C712c70Ba2f9f8E"), // Gary
			common.HexToAddress("0x0DF8fa387C602AE62559cC4aFa4972A7045d6707"), // Guillaume
		},
		Threshold: 2,
	}

	// RopstenChainConfig contains the chain parameters to run a node on the Ropsten test network.
	RopstenChainConfig = &ChainConfig{
		ChainID:             big.NewInt(3),
		HomesteadBlock:      big.NewInt(0),
		DAOForkBlock:        nil,
		DAOForkSupport:      true,
		EIP150Block:         big.NewInt(0),
		EIP150Hash:          common.HexToHash("0x41941023680923e0fe4d74a34bdac8141f2540e3ae90623718e47d66d1ca4a2d"),
		EIP155Block:         big.NewInt(10),
		EIP158Block:         big.NewInt(10),
		ByzantiumBlock:      big.NewInt(1700000),
		ConstantinopleBlock: big.NewInt(4230000),
		PetersburgBlock:     big.NewInt(4939394),
		IstanbulBlock:       big.NewInt(6485846),
		MuirGlacierBlock:    big.NewInt(7117117),
		Ethash:              new(EthashConfig),
	}

	// RopstenTrustedCheckpoint contains the light client trusted checkpoint for the Ropsten test network.
	RopstenTrustedCheckpoint = &TrustedCheckpoint{
		SectionIndex: 269,
		SectionHead:  common.HexToHash("0x290a9eb65e65c64601d1b05522533ed502098a246736b348502a170818a33d64"),
		CHTRoot:      common.HexToHash("0x530ebac02264227277d0a16b0819ef96a2011a6e1e66523ebff8040f4a3437ca"),
		BloomRoot:    common.HexToHash("0x480cd5b3198a0767022902130546854a2e8867cce573c1cf0ce54e67a7bf5efb"),
	}

	// RopstenCheckpointOracle contains a set of configs for the Ropsten test network oracle.
	RopstenCheckpointOracle = &CheckpointOracleConfig{
		Address: common.HexToAddress("0xEF79475013f154E6A65b54cB2742867791bf0B84"),
		Signers: []common.Address{
			common.HexToAddress("0x32162F3581E88a5f62e8A61892B42C46E2c18f7b"), // Peter
			common.HexToAddress("0x78d1aD571A1A09D60D9BBf25894b44e4C8859595"), // Martin
			common.HexToAddress("0x286834935f4A8Cfb4FF4C77D5770C2775aE2b0E7"), // Zsolt
			common.HexToAddress("0xb86e2B0Ab5A4B1373e40c51A7C712c70Ba2f9f8E"), // Gary
			common.HexToAddress("0x0DF8fa387C602AE62559cC4aFa4972A7045d6707"), // Guillaume
		},
		Threshold: 2,
	}

	// RinkebyChainConfig contains the chain parameters to run a node on the Rinkeby test network.
	RinkebyChainConfig = &ChainConfig{
		ChainID:             big.NewInt(4),
		HomesteadBlock:      big.NewInt(1),
		DAOForkBlock:        nil,
		DAOForkSupport:      true,
		EIP150Block:         big.NewInt(2),
		EIP150Hash:          common.HexToHash("0x9b095b36c15eaf13044373aef8ee0bd3a382a5abb92e402afa44b8249c3a90e9"),
		EIP155Block:         big.NewInt(3),
		EIP158Block:         big.NewInt(3),
		ByzantiumBlock:      big.NewInt(1035301),
		ConstantinopleBlock: big.NewInt(3660663),
		PetersburgBlock:     big.NewInt(4321234),
		IstanbulBlock:       big.NewInt(5435345),
		MuirGlacierBlock:    nil,
		Clique: &CliqueConfig{
			Period: 15,
			Epoch:  30000,
		},
	}

	// RinkebyTrustedCheckpoint contains the light client trusted checkpoint for the Rinkeby test network.
	RinkebyTrustedCheckpoint = &TrustedCheckpoint{
		SectionIndex: 223,
		SectionHead:  common.HexToHash("0x03ca0d5e3a931c77cd7a97bbaa2d9e4edc4549c621dc1d223a29f10c86a4a16a"),
		CHTRoot:      common.HexToHash("0x6573dbdd91b2958b446bd04d67c23e5f14b2510ac96e8df1b6a894dc49e37c6c"),
		BloomRoot:    common.HexToHash("0x28a35042a4e88efbac55fe566faf7fce000dc436f17fd4cb4b081c9cd793e1a7"),
	}

	// RinkebyCheckpointOracle contains a set of configs for the Rinkeby test network oracle.
	RinkebyCheckpointOracle = &CheckpointOracleConfig{
		Address: common.HexToAddress("0xebe8eFA441B9302A0d7eaECc277c09d20D684540"),
		Signers: []common.Address{
			common.HexToAddress("0xd9c9cd5f6779558b6e0ed4e6acf6b1947e7fa1f3"), // Peter
			common.HexToAddress("0x78d1aD571A1A09D60D9BBf25894b44e4C8859595"), // Martin
			common.HexToAddress("0x286834935f4A8Cfb4FF4C77D5770C2775aE2b0E7"), // Zsolt
			common.HexToAddress("0xb86e2B0Ab5A4B1373e40c51A7C712c70Ba2f9f8E"), // Gary
		},
		Threshold: 2,
	}

	// GoerliChainConfig contains the chain parameters to run a node on the Görli test network.
	GoerliChainConfig = &ChainConfig{
		ChainID:             big.NewInt(5),
		HomesteadBlock:      big.NewInt(0),
		DAOForkBlock:        nil,
		DAOForkSupport:      true,
		EIP150Block:         big.NewInt(0),
		EIP155Block:         big.NewInt(0),
		EIP158Block:         big.NewInt(0),
		ByzantiumBlock:      big.NewInt(0),
		ConstantinopleBlock: big.NewInt(0),
		PetersburgBlock:     big.NewInt(0),
		IstanbulBlock:       big.NewInt(1561651),
		MuirGlacierBlock:    nil,
		Clique: &CliqueConfig{
			Period: 15,
			Epoch:  30000,
		},
	}

	// GoerliTrustedCheckpoint contains the light client trusted checkpoint for the Görli test network.
	GoerliTrustedCheckpoint = &TrustedCheckpoint{
		SectionIndex: 107,
		SectionHead:  common.HexToHash("0xff3ae39199fa191894de419e7f673c8627aa8cc7af924b90f36635b6add375f2"),
		CHTRoot:      common.HexToHash("0x27d59d60c652425b6b593a882f55a4ff57f24e470a810a6e3c8ba71833a20220"),
		BloomRoot:    common.HexToHash("0x3c14066d8bb3733780c06b8165768dbb9dd23b75f56012fe5f2fb3c2fb70cadb"),
	}

	// GoerliCheckpointOracle contains a set of configs for the Goerli test network oracle.
	GoerliCheckpointOracle = &CheckpointOracleConfig{
		Address: common.HexToAddress("0x18CA0E045F0D772a851BC7e48357Bcaab0a0795D"),
		Signers: []common.Address{
			common.HexToAddress("0x4769bcaD07e3b938B7f43EB7D278Bc7Cb9efFb38"), // Peter
			common.HexToAddress("0x78d1aD571A1A09D60D9BBf25894b44e4C8859595"), // Martin
			common.HexToAddress("0x286834935f4A8Cfb4FF4C77D5770C2775aE2b0E7"), // Zsolt
			common.HexToAddress("0xb86e2B0Ab5A4B1373e40c51A7C712c70Ba2f9f8E"), // Gary
			common.HexToAddress("0x0DF8fa387C602AE62559cC4aFa4972A7045d6707"), // Guillaume
		},
		Threshold: 2,
	}

	// YoloV2ChainConfig contains the chain parameters to run a node on the YOLOv2 test network.
	YoloV2ChainConfig = &ChainConfig{
		ChainID:             big.NewInt(133519467574834),
		HomesteadBlock:      big.NewInt(0),
		DAOForkBlock:        nil,
		DAOForkSupport:      true,
		EIP150Block:         big.NewInt(0),
		EIP155Block:         big.NewInt(0),
		EIP158Block:         big.NewInt(0),
		ByzantiumBlock:      big.NewInt(0),
		ConstantinopleBlock: big.NewInt(0),
		PetersburgBlock:     big.NewInt(0),
		IstanbulBlock:       big.NewInt(0),
		MuirGlacierBlock:    nil,
		YoloV2Block:         big.NewInt(0),
		Clique: &CliqueConfig{
			Period: 15,
			Epoch:  30000,
		},
	}

	// AllEthashProtocolChanges contains every protocol change (EIPs) introduced
	// and accepted by the Ethereum core developers into the Ethash consensus.
	//
	// This configuration is intentionally not using keyed fields to force anyone
	// adding flags to the config to also have to set these fields.
	AllEthashProtocolChanges = &ChainConfig{big.NewInt(1337), big.NewInt(0), nil, false, big.NewInt(0), common.Hash{}, big.NewInt(0), big.NewInt(0), big.NewInt(0), big.NewInt(0), big.NewInt(0), big.NewInt(0), nil, nil, nil, new(EthashConfig), nil, nil, false, 32, 35, big.NewInt(0), big.NewInt(0), nil, nil, false, nil}

	// AllCliqueProtocolChanges contains every protocol change (EIPs) introduced
	// and accepted by the Ethereum core developers into the Clique consensus.
	//
	// This configuration is intentionally not using keyed fields to force anyone
	// adding flags to the config to also have to set these fields.
	AllCliqueProtocolChanges = &ChainConfig{big.NewInt(1337), big.NewInt(0), nil, false, big.NewInt(0), common.Hash{}, big.NewInt(0), big.NewInt(0), big.NewInt(0), big.NewInt(0), big.NewInt(0), big.NewInt(0), nil, nil, nil, nil, &CliqueConfig{Period: 0, Epoch: 30000}, nil, false, 32, 32, big.NewInt(0), big.NewInt(0), nil, nil, false, nil}

	TestChainConfig = &ChainConfig{big.NewInt(10), big.NewInt(0), nil, false, big.NewInt(0), common.Hash{}, big.NewInt(0), big.NewInt(0), big.NewInt(0), big.NewInt(0), big.NewInt(0), big.NewInt(0), nil, nil, nil, new(EthashConfig), nil, nil, false, 32, 32, big.NewInt(0), big.NewInt(0), nil, nil, false, nil}
	TestRules       = TestChainConfig.Rules(new(big.Int))

	QuorumTestChainConfig    = &ChainConfig{big.NewInt(10), big.NewInt(0), nil, false, big.NewInt(0), common.Hash{}, big.NewInt(0), big.NewInt(0), big.NewInt(0), big.NewInt(0), big.NewInt(0), big.NewInt(0), nil, nil, nil, new(EthashConfig), nil, nil, true, 64, 32, big.NewInt(0), big.NewInt(0), nil, big.NewInt(0), false, nil}
	QuorumMPSTestChainConfig = &ChainConfig{big.NewInt(10), big.NewInt(0), nil, false, big.NewInt(0), common.Hash{}, big.NewInt(0), big.NewInt(0), big.NewInt(0), big.NewInt(0), big.NewInt(0), big.NewInt(0), nil, nil, nil, new(EthashConfig), nil, nil, true, 64, 32, big.NewInt(0), big.NewInt(0), nil, big.NewInt(0), true, nil}
)

// TrustedCheckpoint represents a set of post-processed trie roots (CHT and
// BloomTrie) associated with the appropriate section index and head hash. It is
// used to start light syncing from this checkpoint and avoid downloading the
// entire header chain while still being able to securely access old headers/logs.
type TrustedCheckpoint struct {
	SectionIndex uint64      `json:"sectionIndex"`
	SectionHead  common.Hash `json:"sectionHead"`
	CHTRoot      common.Hash `json:"chtRoot"`
	BloomRoot    common.Hash `json:"bloomRoot"`
}

// HashEqual returns an indicator comparing the itself hash with given one.
func (c *TrustedCheckpoint) HashEqual(hash common.Hash) bool {
	if c.Empty() {
		return hash == common.Hash{}
	}
	return c.Hash() == hash
}

// Hash returns the hash of checkpoint's four key fields(index, sectionHead, chtRoot and bloomTrieRoot).
func (c *TrustedCheckpoint) Hash() common.Hash {
	buf := make([]byte, 8+3*common.HashLength)
	binary.BigEndian.PutUint64(buf, c.SectionIndex)
	copy(buf[8:], c.SectionHead.Bytes())
	copy(buf[8+common.HashLength:], c.CHTRoot.Bytes())
	copy(buf[8+2*common.HashLength:], c.BloomRoot.Bytes())
	return crypto.Keccak256Hash(buf)
}

// Empty returns an indicator whether the checkpoint is regarded as empty.
func (c *TrustedCheckpoint) Empty() bool {
	return c.SectionHead == (common.Hash{}) || c.CHTRoot == (common.Hash{}) || c.BloomRoot == (common.Hash{})
}

// CheckpointOracleConfig represents a set of checkpoint contract(which acts as an oracle)
// config which used for light client checkpoint syncing.
type CheckpointOracleConfig struct {
	Address   common.Address   `json:"address"`
	Signers   []common.Address `json:"signers"`
	Threshold uint64           `json:"threshold"`
}

type MaxCodeConfigStruct struct {
	Block *big.Int `json:"block,omitempty"`
	Size  uint64   `json:"size,omitempty"`
}

// ChainConfig is the core config which determines the blockchain settings.
//
// ChainConfig is stored in the database on a per block basis. This means
// that any network, identified by its genesis block, can have its own
// set of configuration options.
type ChainConfig struct {
	ChainID *big.Int `json:"chainId"` // chainId identifies the current chain and is used for replay protection

	HomesteadBlock *big.Int `json:"homesteadBlock,omitempty"` // Homestead switch block (nil = no fork, 0 = already homestead)

	DAOForkBlock   *big.Int `json:"daoForkBlock,omitempty"`   // TheDAO hard-fork switch block (nil = no fork)
	DAOForkSupport bool     `json:"daoForkSupport,omitempty"` // Whether the nodes supports or opposes the DAO hard-fork

	// EIP150 implements the Gas price changes (https://github.com/ethereum/EIPs/issues/150)
	EIP150Block *big.Int    `json:"eip150Block,omitempty"` // EIP150 HF block (nil = no fork)
	EIP150Hash  common.Hash `json:"eip150Hash,omitempty"`  // EIP150 HF hash (needed for header only clients as only gas pricing changed)

	EIP155Block *big.Int `json:"eip155Block,omitempty"` // EIP155 HF block
	EIP158Block *big.Int `json:"eip158Block,omitempty"` // EIP158 HF block

	ByzantiumBlock      *big.Int `json:"byzantiumBlock,omitempty"`      // Byzantium switch block (nil = no fork, 0 = already on byzantium)
	ConstantinopleBlock *big.Int `json:"constantinopleBlock,omitempty"` // Constantinople switch block (nil = no fork, 0 = already activated)
	PetersburgBlock     *big.Int `json:"petersburgBlock,omitempty"`     // Petersburg switch block (nil = same as Constantinople)
	IstanbulBlock       *big.Int `json:"istanbulBlock,omitempty"`       // Istanbul switch block (nil = no fork, 0 = already on istanbul)
	MuirGlacierBlock    *big.Int `json:"muirGlacierBlock,omitempty"`    // Eip-2384 (bomb delay) switch block (nil = no fork, 0 = already activated)

	YoloV2Block *big.Int `json:"yoloV2Block,omitempty"` // YOLO v2: Gas repricings TODO @holiman add EIP references
	EWASMBlock  *big.Int `json:"ewasmBlock,omitempty"`  // EWASM switch block (nil = no fork, 0 = already activated)

	// Various consensus engines
	Ethash   *EthashConfig   `json:"ethash,omitempty"`
	Clique   *CliqueConfig   `json:"clique,omitempty"`
	Istanbul *IstanbulConfig `json:"istanbul,omitempty"` // Quorum

	// Start of Quorum specific configs

	IsQuorum             bool   `json:"isQuorum"`     // Quorum flag
	TransactionSizeLimit uint64 `json:"txnSizeLimit"` // Quorum - transaction size limit
	MaxCodeSize          uint64 `json:"maxCodeSize"`  // Quorum -  maximum CodeSize of contract

	// QIP714Block implements the permissions related changes
	QIP714Block            *big.Int `json:"qip714Block,omitempty"`
	MaxCodeSizeChangeBlock *big.Int `json:"maxCodeSizeChangeBlock,omitempty"`
	// to track multiple changes to maxCodeSize
	MaxCodeSizeConfig      []MaxCodeConfigStruct   `json:"maxCodeSizeConfig,omitempty"`
	PrivacyEnhancementsBlock *big.Int              `json:"privacyEnhancementsBlock,omitempty"`
	IsMPS                    bool                  `json:"isMPS"` // multiple private states flag
	QuorumPrecompilesV1Block *big.Int              `json:"quorumPrecompilesV1Block,omitempty"`

	// End of Quorum specific configs
}

// EthashConfig is the consensus engine configs for proof-of-work based sealing.
type EthashConfig struct{}

// String implements the stringer interface, returning the consensus engine details.
func (c *EthashConfig) String() string {
	return "ethash"
}

// CliqueConfig is the consensus engine configs for proof-of-authority based sealing.
type CliqueConfig struct {
	Period                 uint64 `json:"period"`                 // Number of seconds between blocks to enforce
	Epoch                  uint64 `json:"epoch"`                  // Epoch length to reset votes and checkpoint
	AllowedFutureBlockTime uint64 `json:"allowedFutureBlockTime"` // Max time (in seconds) from current time allowed for blocks, before they're considered future blocks
}

// String implements the stringer interface, returning the consensus engine details.
func (c *CliqueConfig) String() string {
	return "clique"
}

// IstanbulConfig is the consensus engine configs for Istanbul based sealing.
type IstanbulConfig struct {
	Epoch          uint64   `json:"epoch"`                    // Epoch length to reset votes and checkpoint
	ProposerPolicy uint64   `json:"policy"`                   // The policy for proposer selection
	Ceil2Nby3Block *big.Int `json:"ceil2Nby3Block,omitempty"` // Number of confirmations required to move from one state to next [2F + 1 to Ceil(2N/3)]
}

// String implements the stringer interface, returning the consensus engine details.
func (c *IstanbulConfig) String() string {
	return "istanbul"
}

// String implements the fmt.Stringer interface.
func (c *ChainConfig) String() string {
	var engine interface{}
	switch {
	case c.Ethash != nil:
		engine = c.Ethash
	case c.Clique != nil:
		engine = c.Clique
	case c.Istanbul != nil:
		engine = c.Istanbul
	default:
		engine = "unknown"
	}
<<<<<<< HEAD
	return fmt.Sprintf("{ChainID: %v Homestead: %v DAO: %v DAOSupport: %v EIP150: %v EIP155: %v EIP158: %v Byzantium: %v IsQuorum: %v Constantinople: %v TransactionSizeLimit: %v MaxCodeSize: %v Petersburg: %v Istanbul: %v, Muir Glacier: %v YOLO v1: %v PrivacyEnhancements: %v QuorumPrecompilesV1 %v Engine: %v}",
=======
	return fmt.Sprintf("{ChainID: %v Homestead: %v DAO: %v DAOSupport: %v EIP150: %v EIP155: %v EIP158: %v Byzantium: %v IsQuorum: %v Constantinople: %v TransactionSizeLimit: %v MaxCodeSize: %v Petersburg: %v Istanbul: %v, Muir Glacier: %v YOLO v2: %v PrivacyEnhancements: %v Engine: %v}",
>>>>>>> df03f0d0
		c.ChainID,
		c.HomesteadBlock,
		c.DAOForkBlock,
		c.DAOForkSupport,
		c.EIP150Block,
		c.EIP155Block,
		c.EIP158Block,
		c.ByzantiumBlock,
		c.IsQuorum,
		c.ConstantinopleBlock,
		c.TransactionSizeLimit,
		c.MaxCodeSize,
		c.PetersburgBlock,
		c.IstanbulBlock,
		c.MuirGlacierBlock,
		c.YoloV2Block,
		c.PrivacyEnhancementsBlock,
		c.QuorumPrecompilesV1Block,
		engine,
	)
}

// Quorum - validate code size and transaction size limit
func (c *ChainConfig) IsValid() error {

	if c.TransactionSizeLimit < 32 || c.TransactionSizeLimit > 128 {
		return errors.New("Genesis transaction size limit must be between 32 and 128")
	}

	if c.MaxCodeSize != 0 && (c.MaxCodeSize < 24 || c.MaxCodeSize > 128) {
		return errors.New("Genesis max code size must be between 24 and 128")
	}

	return nil
}

// IsHomestead returns whether num is either equal to the homestead block or greater.
func (c *ChainConfig) IsHomestead(num *big.Int) bool {
	return isForked(c.HomesteadBlock, num)
}

// IsDAOFork returns whether num is either equal to the DAO fork block or greater.
func (c *ChainConfig) IsDAOFork(num *big.Int) bool {
	return isForked(c.DAOForkBlock, num)
}

// IsEIP150 returns whether num is either equal to the EIP150 fork block or greater.
func (c *ChainConfig) IsEIP150(num *big.Int) bool {
	return isForked(c.EIP150Block, num)
}

// IsEIP155 returns whether num is either equal to the EIP155 fork block or greater.
func (c *ChainConfig) IsEIP155(num *big.Int) bool {
	return isForked(c.EIP155Block, num)
}

// IsEIP158 returns whether num is either equal to the EIP158 fork block or greater.
func (c *ChainConfig) IsEIP158(num *big.Int) bool {
	return isForked(c.EIP158Block, num)
}

// IsByzantium returns whether num is either equal to the Byzantium fork block or greater.
func (c *ChainConfig) IsByzantium(num *big.Int) bool {
	return isForked(c.ByzantiumBlock, num)
}

// IsConstantinople returns whether num is either equal to the Constantinople fork block or greater.
func (c *ChainConfig) IsConstantinople(num *big.Int) bool {
	return isForked(c.ConstantinopleBlock, num)
}

// IsMuirGlacier returns whether num is either equal to the Muir Glacier (EIP-2384) fork block or greater.
func (c *ChainConfig) IsMuirGlacier(num *big.Int) bool {
	return isForked(c.MuirGlacierBlock, num)
}

// IsPetersburg returns whether num is either
// - equal to or greater than the PetersburgBlock fork block,
// - OR is nil, and Constantinople is active
func (c *ChainConfig) IsPetersburg(num *big.Int) bool {
	return isForked(c.PetersburgBlock, num) || c.PetersburgBlock == nil && isForked(c.ConstantinopleBlock, num)
}

// IsIstanbul returns whether num is either equal to the Istanbul fork block or greater.
func (c *ChainConfig) IsIstanbul(num *big.Int) bool {
	return isForked(c.IstanbulBlock, num)
}

// IsYoloV2 returns whether num is either equal to the YoloV2 fork block or greater.
func (c *ChainConfig) IsYoloV2(num *big.Int) bool {
	return isForked(c.YoloV2Block, num)
}

// IsEWASM returns whether num represents a block number after the EWASM fork
func (c *ChainConfig) IsEWASM(num *big.Int) bool {
	return isForked(c.EWASMBlock, num)
}

// Quorum
//
// IsQIP714 returns whether num represents a block number where permissions is enabled
func (c *ChainConfig) IsQIP714(num *big.Int) bool {
	return isForked(c.QIP714Block, num)
}

// IsMaxCodeSizeChangeBlock returns whether num represents a block number
// where maxCodeSize change was done
func (c *ChainConfig) IsMaxCodeSizeChangeBlock(num *big.Int) bool {
	return isForked(c.MaxCodeSizeChangeBlock, num)
}

// Quorum
//
// GetMaxCodeSize returns maxCodeSize for the given block number
func (c *ChainConfig) GetMaxCodeSize(num *big.Int) int {
	maxCodeSize := MaxCodeSize

	if len(c.MaxCodeSizeConfig) > 0 {
		for _, data := range c.MaxCodeSizeConfig {
			if data.Block.Cmp(num) > 0 {
				break
			}
			maxCodeSize = int(data.Size) * 1024
		}
	} else if c.MaxCodeSize > 0 {
		if c.MaxCodeSizeChangeBlock != nil && c.MaxCodeSizeChangeBlock.Cmp(big.NewInt(0)) >= 0 {
			if c.IsMaxCodeSizeChangeBlock(num) {
				maxCodeSize = int(c.MaxCodeSize) * 1024
			}
		} else {
			maxCodeSize = int(c.MaxCodeSize) * 1024
		}
	}
	return maxCodeSize
}

// Quorum
//
// validates the maxCodeSizeConfig data passed in config
func (c *ChainConfig) CheckMaxCodeConfigData() error {
	if c.MaxCodeSize != 0 || (c.MaxCodeSizeChangeBlock != nil && c.MaxCodeSizeChangeBlock.Cmp(big.NewInt(0)) >= 0) {
		return errors.New("maxCodeSize & maxCodeSizeChangeBlock deprecated. Consider using maxCodeSizeConfig")
	}
	// validate max code size data
	// 1. Code size should not be less than 24 and greater than 128
	// 2. block entries are in ascending order
	prevBlock := big.NewInt(0)
	for _, data := range c.MaxCodeSizeConfig {
		if data.Size < 24 || data.Size > 128 {
			return errors.New("Genesis max code size must be between 24 and 128")
		}
		if data.Block == nil {
			return errors.New("Block number not given in maxCodeSizeConfig data")
		}
		if data.Block.Cmp(prevBlock) < 0 {
			return errors.New("invalid maxCodeSize detail, block order has to be ascending")
		}
		prevBlock = data.Block
	}

	return nil
}

// Quorum
//
// checks if changes to maxCodeSizeConfig proposed are compatible
// with already existing genesis data
func isMaxCodeSizeConfigCompatible(c1, c2 *ChainConfig, head *big.Int) (error, *big.Int, *big.Int) {
	if len(c1.MaxCodeSizeConfig) == 0 && len(c2.MaxCodeSizeConfig) == 0 {
		// maxCodeSizeConfig not used. return
		return nil, big.NewInt(0), big.NewInt(0)
	}

	// existing config had maxCodeSizeConfig and new one does not have the same return error
	if len(c1.MaxCodeSizeConfig) > 0 && len(c2.MaxCodeSizeConfig) == 0 {
		return fmt.Errorf("genesis file missing max code size information"), head, head
	}

	if len(c2.MaxCodeSizeConfig) > 0 && len(c1.MaxCodeSizeConfig) == 0 {
		return nil, big.NewInt(0), big.NewInt(0)
	}

	// check the number of records below current head in both configs
	// if they do not match throw an error
	c1RecsBelowHead := 0
	for _, data := range c1.MaxCodeSizeConfig {
		if data.Block.Cmp(head) <= 0 {
			c1RecsBelowHead++
		} else {
			break
		}
	}

	c2RecsBelowHead := 0
	for _, data := range c2.MaxCodeSizeConfig {
		if data.Block.Cmp(head) <= 0 {
			c2RecsBelowHead++
		} else {
			break
		}
	}

	// if the count of past records is not matching return error
	if c1RecsBelowHead != c2RecsBelowHead {
		return errors.New("maxCodeSizeConfig data incompatible. updating maxCodeSize for past"), head, head
	}

	// validate that each past record is matching exactly. if not return error
	for i := 0; i < c1RecsBelowHead; i++ {
		if c1.MaxCodeSizeConfig[i].Block.Cmp(c2.MaxCodeSizeConfig[i].Block) != 0 ||
			c1.MaxCodeSizeConfig[i].Size != c2.MaxCodeSizeConfig[i].Size {
			return errors.New("maxCodeSizeConfig data incompatible. maxCodeSize historical data does not match"), head, head
		}
	}

	return nil, big.NewInt(0), big.NewInt(0)
}

// Quorum
//
// IsPrivacyEnhancementsEnabled returns whether num represents a block number after the PrivacyEnhancementsEnabled fork
func (c *ChainConfig) IsPrivacyEnhancementsEnabled(num *big.Int) bool {
	return isForked(c.PrivacyEnhancementsBlock, num)
}

// Quorum
//
// Check whether num represents a block number after the QuorumPrecompilesV1 enabled fork
func (c *ChainConfig) IsQuorumPrecompilesV1Enabled(num *big.Int) bool {
	return isForked(c.QuorumPrecompilesV1Block, num)
}

// CheckCompatible checks whether scheduled fork transitions have been imported
// with a mismatching chain configuration.
func (c *ChainConfig) CheckCompatible(newcfg *ChainConfig, height uint64, isQuorumEIP155Activated bool) *ConfigCompatError {
	bhead := new(big.Int).SetUint64(height)

	// check if the maxCodesize data passed is compatible 1st
	// this is being handled separately as it can have breaks
	// at multiple block heights and cannot be handled with in
	// checkCompatible

	// compare the maxCodeSize data between the old and new config
	err, cBlock, newCfgBlock := isMaxCodeSizeConfigCompatible(c, newcfg, bhead)
	if err != nil {
		return newCompatError(err.Error(), cBlock, newCfgBlock)
	}

	// Iterate checkCompatible to find the lowest conflict.
	var lasterr *ConfigCompatError
	for {
		err := c.checkCompatible(newcfg, bhead, isQuorumEIP155Activated)
		if err == nil || (lasterr != nil && err.RewindTo == lasterr.RewindTo) {
			break
		}
		lasterr = err
		bhead.SetUint64(err.RewindTo)
	}
	return lasterr
}

// CheckConfigForkOrder checks that we don't "skip" any forks, geth isn't pluggable enough
// to guarantee that forks
func (c *ChainConfig) CheckConfigForkOrder() error {
	type fork struct {
		name     string
		block    *big.Int
		optional bool // if true, the fork may be nil and next fork is still allowed
	}
	var lastFork fork
	for _, cur := range []fork{
		{name: "homesteadBlock", block: c.HomesteadBlock},
		{name: "daoForkBlock", block: c.DAOForkBlock, optional: true},
		{name: "eip150Block", block: c.EIP150Block},
		{name: "eip155Block", block: c.EIP155Block},
		{name: "eip158Block", block: c.EIP158Block},
		{name: "byzantiumBlock", block: c.ByzantiumBlock},
		{name: "constantinopleBlock", block: c.ConstantinopleBlock},
		{name: "petersburgBlock", block: c.PetersburgBlock},
		{name: "istanbulBlock", block: c.IstanbulBlock},
		{name: "muirGlacierBlock", block: c.MuirGlacierBlock, optional: true},
		{name: "yoloV2Block", block: c.YoloV2Block},
	} {
		if lastFork.name != "" {
			// Next one must be higher number
			if lastFork.block == nil && cur.block != nil {
				return fmt.Errorf("unsupported fork ordering: %v not enabled, but %v enabled at %v",
					lastFork.name, cur.name, cur.block)
			}
			if lastFork.block != nil && cur.block != nil {
				if lastFork.block.Cmp(cur.block) > 0 {
					return fmt.Errorf("unsupported fork ordering: %v enabled at %v, but %v enabled at %v",
						lastFork.name, lastFork.block, cur.name, cur.block)
				}
			}
		}
		// If it was optional and not set, then ignore it
		if !cur.optional || cur.block != nil {
			lastFork = cur
		}
	}
	return nil
}

func (c *ChainConfig) checkCompatible(newcfg *ChainConfig, head *big.Int, isQuorumEIP155Activated bool) *ConfigCompatError {
	if isForkIncompatible(c.HomesteadBlock, newcfg.HomesteadBlock, head) {
		return newCompatError("Homestead fork block", c.HomesteadBlock, newcfg.HomesteadBlock)
	}
	if isForkIncompatible(c.DAOForkBlock, newcfg.DAOForkBlock, head) {
		return newCompatError("DAO fork block", c.DAOForkBlock, newcfg.DAOForkBlock)
	}
	if c.IsDAOFork(head) && c.DAOForkSupport != newcfg.DAOForkSupport {
		return newCompatError("DAO fork support flag", c.DAOForkBlock, newcfg.DAOForkBlock)
	}
	if isForkIncompatible(c.EIP150Block, newcfg.EIP150Block, head) {
		return newCompatError("EIP150 fork block", c.EIP150Block, newcfg.EIP150Block)
	}
	if isQuorumEIP155Activated && c.ChainID != nil && isForkIncompatible(c.EIP155Block, newcfg.EIP155Block, head) {
		return newCompatError("EIP155 fork block", c.EIP155Block, newcfg.EIP155Block)
	}
	if isQuorumEIP155Activated && c.ChainID != nil && c.IsEIP155(head) && !configNumEqual(c.ChainID, newcfg.ChainID) {
		return newCompatError("EIP155 chain ID", c.ChainID, newcfg.ChainID)
	}
	if isForkIncompatible(c.EIP158Block, newcfg.EIP158Block, head) {
		return newCompatError("EIP158 fork block", c.EIP158Block, newcfg.EIP158Block)
	}
	if c.IsEIP158(head) && !configNumEqual(c.ChainID, newcfg.ChainID) {
		return newCompatError("EIP158 chain ID", c.EIP158Block, newcfg.EIP158Block)
	}
	if isForkIncompatible(c.ByzantiumBlock, newcfg.ByzantiumBlock, head) {
		return newCompatError("Byzantium fork block", c.ByzantiumBlock, newcfg.ByzantiumBlock)
	}
	if isForkIncompatible(c.ConstantinopleBlock, newcfg.ConstantinopleBlock, head) {
		return newCompatError("Constantinople fork block", c.ConstantinopleBlock, newcfg.ConstantinopleBlock)
	}
	if isForkIncompatible(c.PetersburgBlock, newcfg.PetersburgBlock, head) {
		// the only case where we allow Petersburg to be set in the past is if it is equal to Constantinople
		// mainly to satisfy fork ordering requirements which state that Petersburg fork be set if Constantinople fork is set
		if isForkIncompatible(c.ConstantinopleBlock, newcfg.PetersburgBlock, head) {
			return newCompatError("Petersburg fork block", c.PetersburgBlock, newcfg.PetersburgBlock)
		}
	}
	if isForkIncompatible(c.IstanbulBlock, newcfg.IstanbulBlock, head) {
		return newCompatError("Istanbul fork block", c.IstanbulBlock, newcfg.IstanbulBlock)
	}
	if isForkIncompatible(c.MuirGlacierBlock, newcfg.MuirGlacierBlock, head) {
		return newCompatError("Muir Glacier fork block", c.MuirGlacierBlock, newcfg.MuirGlacierBlock)
	}
	if isForkIncompatible(c.YoloV2Block, newcfg.YoloV2Block, head) {
		return newCompatError("YOLOv2 fork block", c.YoloV2Block, newcfg.YoloV2Block)
	}
	if isForkIncompatible(c.EWASMBlock, newcfg.EWASMBlock, head) {
		return newCompatError("ewasm fork block", c.EWASMBlock, newcfg.EWASMBlock)
	}
	if c.Istanbul != nil && newcfg.Istanbul != nil && isForkIncompatible(c.Istanbul.Ceil2Nby3Block, newcfg.Istanbul.Ceil2Nby3Block, head) {
		return newCompatError("Ceil 2N/3 fork block", c.Istanbul.Ceil2Nby3Block, newcfg.Istanbul.Ceil2Nby3Block)
	}
	if isForkIncompatible(c.QIP714Block, newcfg.QIP714Block, head) {
		return newCompatError("permissions fork block", c.QIP714Block, newcfg.QIP714Block)
	}
	if newcfg.MaxCodeSizeChangeBlock != nil && isForkIncompatible(c.MaxCodeSizeChangeBlock, newcfg.MaxCodeSizeChangeBlock, head) {
		return newCompatError("max code size change fork block", c.MaxCodeSizeChangeBlock, newcfg.MaxCodeSizeChangeBlock)
	}
	if isForkIncompatible(c.PrivacyEnhancementsBlock, newcfg.PrivacyEnhancementsBlock, head) {
		return newCompatError("Privacy Enhancements fork block", c.PrivacyEnhancementsBlock, newcfg.PrivacyEnhancementsBlock)
	}
	if isForkIncompatible(c.QuorumPrecompilesV1Block, newcfg.QuorumPrecompilesV1Block, head) {
		return newCompatError("PMT Processing fork block", c.QuorumPrecompilesV1Block, newcfg.QuorumPrecompilesV1Block)
	}
	return nil
}

// isForkIncompatible returns true if a fork scheduled at s1 cannot be rescheduled to
// block s2 because head is already past the fork.
func isForkIncompatible(s1, s2, head *big.Int) bool {
	return (isForked(s1, head) || isForked(s2, head)) && !configNumEqual(s1, s2)
}

// isForked returns whether a fork scheduled at block s is active at the given head block.
func isForked(s, head *big.Int) bool {
	if s == nil || head == nil {
		return false
	}
	return s.Cmp(head) <= 0
}

func configNumEqual(x, y *big.Int) bool {
	if x == nil {
		return y == nil
	}
	if y == nil {
		return x == nil
	}
	return x.Cmp(y) == 0
}

// ConfigCompatError is raised if the locally-stored blockchain is initialised with a
// ChainConfig that would alter the past.
type ConfigCompatError struct {
	What string
	// block numbers of the stored and new configurations
	StoredConfig, NewConfig *big.Int
	// the block number to which the local chain must be rewound to correct the error
	RewindTo uint64
}

func newCompatError(what string, storedblock, newblock *big.Int) *ConfigCompatError {
	var rew *big.Int
	switch {
	case storedblock == nil:
		rew = newblock
	case newblock == nil || storedblock.Cmp(newblock) < 0:
		rew = storedblock
	default:
		rew = newblock
	}
	err := &ConfigCompatError{what, storedblock, newblock, 0}
	if rew != nil && rew.Sign() > 0 {
		err.RewindTo = rew.Uint64() - 1
	}
	return err
}

func (err *ConfigCompatError) Error() string {
	return fmt.Sprintf("mismatching %s in database (have %d, want %d, rewindto %d)", err.What, err.StoredConfig, err.NewConfig, err.RewindTo)
}

// Rules wraps ChainConfig and is merely syntactic sugar or can be used for functions
// that do not have or require information about the block.
//
// Rules is a one time interface meaning that it shouldn't be used in between transition
// phases.
type Rules struct {
	ChainID                                                 *big.Int
	IsHomestead, IsEIP150, IsEIP155, IsEIP158               bool
	IsByzantium, IsConstantinople, IsPetersburg, IsIstanbul bool
<<<<<<< HEAD
	IsYoloV1                                                bool
	IsPrivacyEnhancementsEnabled                            bool //Quorum
	IsQuorumPrecompilesV1                                   bool //Quorum
=======
	IsYoloV2                                                bool
	IsPrivacyEnhancementsEnabled                            bool
>>>>>>> df03f0d0
}

// Rules ensures c's ChainID is not nil.
func (c *ChainConfig) Rules(num *big.Int) Rules {
	chainID := c.ChainID
	if chainID == nil {
		chainID = new(big.Int)
	}
	return Rules{
		ChainID:                      new(big.Int).Set(chainID),
		IsHomestead:                  c.IsHomestead(num),
		IsEIP150:                     c.IsEIP150(num),
		IsEIP155:                     c.IsEIP155(num),
		IsEIP158:                     c.IsEIP158(num),
		IsByzantium:                  c.IsByzantium(num),
		IsConstantinople:             c.IsConstantinople(num),
		IsPetersburg:                 c.IsPetersburg(num),
		IsIstanbul:                   c.IsIstanbul(num),
<<<<<<< HEAD
		IsYoloV1:                     c.IsYoloV1(num),
		IsPrivacyEnhancementsEnabled: c.IsPrivacyEnhancementsEnabled(num), //Quorum
		IsQuorumPrecompilesV1:        c.IsQuorumPrecompilesV1Enabled(num), //Quorum
=======
		IsYoloV2:                     c.IsYoloV2(num),
		IsPrivacyEnhancementsEnabled: c.IsPrivacyEnhancementsEnabled(num),
>>>>>>> df03f0d0
	}
}<|MERGE_RESOLUTION|>--- conflicted
+++ resolved
@@ -401,11 +401,7 @@
 	default:
 		engine = "unknown"
 	}
-<<<<<<< HEAD
-	return fmt.Sprintf("{ChainID: %v Homestead: %v DAO: %v DAOSupport: %v EIP150: %v EIP155: %v EIP158: %v Byzantium: %v IsQuorum: %v Constantinople: %v TransactionSizeLimit: %v MaxCodeSize: %v Petersburg: %v Istanbul: %v, Muir Glacier: %v YOLO v1: %v PrivacyEnhancements: %v QuorumPrecompilesV1 %v Engine: %v}",
-=======
-	return fmt.Sprintf("{ChainID: %v Homestead: %v DAO: %v DAOSupport: %v EIP150: %v EIP155: %v EIP158: %v Byzantium: %v IsQuorum: %v Constantinople: %v TransactionSizeLimit: %v MaxCodeSize: %v Petersburg: %v Istanbul: %v, Muir Glacier: %v YOLO v2: %v PrivacyEnhancements: %v Engine: %v}",
->>>>>>> df03f0d0
+	return fmt.Sprintf("{ChainID: %v Homestead: %v DAO: %v DAOSupport: %v EIP150: %v EIP155: %v EIP158: %v Byzantium: %v IsQuorum: %v Constantinople: %v TransactionSizeLimit: %v MaxCodeSize: %v Petersburg: %v Istanbul: %v, Muir Glacier: %v YOLO v2: %v PrivacyEnhancements: %v QuorumPrecompilesV1 %v Engine: %v}",
 		c.ChainID,
 		c.HomesteadBlock,
 		c.DAOForkBlock,
@@ -842,14 +838,9 @@
 	ChainID                                                 *big.Int
 	IsHomestead, IsEIP150, IsEIP155, IsEIP158               bool
 	IsByzantium, IsConstantinople, IsPetersburg, IsIstanbul bool
-<<<<<<< HEAD
-	IsYoloV1                                                bool
-	IsPrivacyEnhancementsEnabled                            bool //Quorum
-	IsQuorumPrecompilesV1                                   bool //Quorum
-=======
 	IsYoloV2                                                bool
-	IsPrivacyEnhancementsEnabled                            bool
->>>>>>> df03f0d0
+	IsPrivacyEnhancementsEnabled                            bool // Quorum
+	IsQuorumPrecompilesV1                                   bool // Quorum
 }
 
 // Rules ensures c's ChainID is not nil.
@@ -868,13 +859,8 @@
 		IsConstantinople:             c.IsConstantinople(num),
 		IsPetersburg:                 c.IsPetersburg(num),
 		IsIstanbul:                   c.IsIstanbul(num),
-<<<<<<< HEAD
-		IsYoloV1:                     c.IsYoloV1(num),
-		IsPrivacyEnhancementsEnabled: c.IsPrivacyEnhancementsEnabled(num), //Quorum
-		IsQuorumPrecompilesV1:        c.IsQuorumPrecompilesV1Enabled(num), //Quorum
-=======
 		IsYoloV2:                     c.IsYoloV2(num),
-		IsPrivacyEnhancementsEnabled: c.IsPrivacyEnhancementsEnabled(num),
->>>>>>> df03f0d0
+		IsPrivacyEnhancementsEnabled: c.IsPrivacyEnhancementsEnabled(num), // Quorum
+		IsQuorumPrecompilesV1:        c.IsQuorumPrecompilesV1Enabled(num), // Quorum
 	}
 }