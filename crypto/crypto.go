// Copyright 2014 The go-ethereum Authors
// This file is part of the go-ethereum library.
//
// The go-ethereum library is free software: you can redistribute it and/or modify
// it under the terms of the GNU Lesser General Public License as published by
// the Free Software Foundation, either version 3 of the License, or
// (at your option) any later version.
//
// The go-ethereum library is distributed in the hope that it will be useful,
// but WITHOUT ANY WARRANTY; without even the implied warranty of
// MERCHANTABILITY or FITNESS FOR A PARTICULAR PURPOSE. See the
// GNU Lesser General Public License for more details.
//
// You should have received a copy of the GNU Lesser General Public License
// along with the go-ethereum library. If not, see <http://www.gnu.org/licenses/>.

package crypto

import (
	"crypto/ecdsa"
	"crypto/elliptic"
	"crypto/rand"
	"encoding/hex"
	"errors"
	"fmt"
	"io"
	"io/ioutil"
	"math/big"
	"os"

	"github.com/ethereum/go-ethereum/common"
	"github.com/ethereum/go-ethereum/common/math"
	"github.com/ethereum/go-ethereum/crypto/sha3"
	"github.com/ethereum/go-ethereum/rlp"
)

var (
	secp256k1N, _  = new(big.Int).SetString("fffffffffffffffffffffffffffffffebaaedce6af48a03bbfd25e8cd0364141", 16)
	secp256k1halfN = new(big.Int).Div(secp256k1N, big.NewInt(2))
)

<<<<<<< HEAD
=======
var errInvalidPubkey = errors.New("invalid secp256k1 public key")

>>>>>>> 37685930
// Keccak256 calculates and returns the Keccak256 hash of the input data.
func Keccak256(data ...[]byte) []byte {
	d := sha3.NewKeccak256()
	for _, b := range data {
		d.Write(b)
	}
	return d.Sum(nil)
}

// Keccak256Hash calculates and returns the Keccak256 hash of the input data,
// converting it to an internal Hash data structure.
func Keccak256Hash(data ...[]byte) (h common.Hash) {
	d := sha3.NewKeccak256()
	for _, b := range data {
		d.Write(b)
	}
	d.Sum(h[:0])
	return h
}

// Keccak512 calculates and returns the Keccak512 hash of the input data.
func Keccak512(data ...[]byte) []byte {
	d := sha3.NewKeccak512()
	for _, b := range data {
		d.Write(b)
	}
	return d.Sum(nil)
}

// CreateAddress creates an ethereum address given the bytes and the nonce
func CreateAddress(b common.Address, nonce uint64) common.Address {
	data, _ := rlp.EncodeToBytes([]interface{}{b, nonce})
	return common.BytesToAddress(Keccak256(data)[12:])
}

// ToECDSA creates a private key with the given D value.
func ToECDSA(d []byte) (*ecdsa.PrivateKey, error) {
	return toECDSA(d, true)
}

// ToECDSAUnsafe blindly converts a binary blob to a private key. It should almost
// never be used unless you are sure the input is valid and want to avoid hitting
// errors due to bad origin encoding (0 prefixes cut off).
func ToECDSAUnsafe(d []byte) *ecdsa.PrivateKey {
	priv, _ := toECDSA(d, false)
	return priv
}

// toECDSA creates a private key with the given D value. The strict parameter
// controls whether the key's length should be enforced at the curve size or
// it can also accept legacy encodings (0 prefixes).
func toECDSA(d []byte, strict bool) (*ecdsa.PrivateKey, error) {
	priv := new(ecdsa.PrivateKey)
	priv.PublicKey.Curve = S256()
	if strict && 8*len(d) != priv.Params().BitSize {
		return nil, fmt.Errorf("invalid length, need %d bits", priv.Params().BitSize)
	}
	priv.D = new(big.Int).SetBytes(d)

	// The priv.D must < N
	if priv.D.Cmp(secp256k1N) >= 0 {
		return nil, fmt.Errorf("invalid private key, >=N")
	}
	// The priv.D must not be zero or negative.
	if priv.D.Sign() <= 0 {
		return nil, fmt.Errorf("invalid private key, zero or negative")
	}

	priv.PublicKey.X, priv.PublicKey.Y = priv.PublicKey.Curve.ScalarBaseMult(d)
	if priv.PublicKey.X == nil {
		return nil, errors.New("invalid private key")
	}
	return priv, nil
}

// FromECDSA exports a private key into a binary dump.
func FromECDSA(priv *ecdsa.PrivateKey) []byte {
	if priv == nil {
		return nil
	}
	return math.PaddedBigBytes(priv.D, priv.Params().BitSize/8)
}

// UnmarshalPubkey converts bytes to a secp256k1 public key.
func UnmarshalPubkey(pub []byte) (*ecdsa.PublicKey, error) {
	x, y := elliptic.Unmarshal(S256(), pub)
	if x == nil {
		return nil, errInvalidPubkey
	}
<<<<<<< HEAD
	x, y := elliptic.Unmarshal(S256(), pub)
	return &ecdsa.PublicKey{Curve: S256(), X: x, Y: y}
=======
	return &ecdsa.PublicKey{Curve: S256(), X: x, Y: y}, nil
>>>>>>> 37685930
}

func FromECDSAPub(pub *ecdsa.PublicKey) []byte {
	if pub == nil || pub.X == nil || pub.Y == nil {
		return nil
	}
	return elliptic.Marshal(S256(), pub.X, pub.Y)
}

// HexToECDSA parses a secp256k1 private key.
func HexToECDSA(hexkey string) (*ecdsa.PrivateKey, error) {
	b, err := hex.DecodeString(hexkey)
	if err != nil {
		return nil, errors.New("invalid hex string")
	}
	return ToECDSA(b)
}

// LoadECDSA loads a secp256k1 private key from the given file.
func LoadECDSA(file string) (*ecdsa.PrivateKey, error) {
	buf := make([]byte, 64)
	fd, err := os.Open(file)
	if err != nil {
		return nil, err
	}
	defer fd.Close()
	if _, err := io.ReadFull(fd, buf); err != nil {
		return nil, err
	}

	key, err := hex.DecodeString(string(buf))
	if err != nil {
		return nil, err
	}
	return ToECDSA(key)
}

// SaveECDSA saves a secp256k1 private key to the given file with
// restrictive permissions. The key data is saved hex-encoded.
func SaveECDSA(file string, key *ecdsa.PrivateKey) error {
	k := hex.EncodeToString(FromECDSA(key))
	return ioutil.WriteFile(file, []byte(k), 0600)
}

func GenerateKey() (*ecdsa.PrivateKey, error) {
	return ecdsa.GenerateKey(S256(), rand.Reader)
}

// ValidateSignatureValues verifies whether the signature values are valid with
// the given chain rules. The v value is assumed to be either 0 or 1.
func ValidateSignatureValues(v byte, r, s *big.Int, homestead bool) bool {
	if r.Cmp(common.Big1) < 0 || s.Cmp(common.Big1) < 0 {
		return false
	}
	// reject upper range of s values (ECDSA malleability)
	// see discussion in secp256k1/libsecp256k1/include/secp256k1.h
	if homestead && s.Cmp(secp256k1halfN) > 0 {
		return false
	}
	// Frontier: allow s to be in full N range
<<<<<<< HEAD
	return r.Cmp(secp256k1N) < 0 && s.Cmp(secp256k1N) < 0 && (v == 0 || v == 1 || v == 10 || v == 11)
=======
	return r.Cmp(secp256k1N) < 0 && s.Cmp(secp256k1N) < 0 && (v == 0 || v == 1)
>>>>>>> 37685930
}

func PubkeyToAddress(p ecdsa.PublicKey) common.Address {
	pubBytes := FromECDSAPub(&p)
	return common.BytesToAddress(Keccak256(pubBytes[1:])[12:])
}

func zeroBytes(bytes []byte) {
	for i := range bytes {
		bytes[i] = 0
	}
}<|MERGE_RESOLUTION|>--- conflicted
+++ resolved
@@ -39,11 +39,8 @@
 	secp256k1halfN = new(big.Int).Div(secp256k1N, big.NewInt(2))
 )
 
-<<<<<<< HEAD
-=======
 var errInvalidPubkey = errors.New("invalid secp256k1 public key")
 
->>>>>>> 37685930
 // Keccak256 calculates and returns the Keccak256 hash of the input data.
 func Keccak256(data ...[]byte) []byte {
 	d := sha3.NewKeccak256()
@@ -133,12 +130,7 @@
 	if x == nil {
 		return nil, errInvalidPubkey
 	}
-<<<<<<< HEAD
-	x, y := elliptic.Unmarshal(S256(), pub)
-	return &ecdsa.PublicKey{Curve: S256(), X: x, Y: y}
-=======
 	return &ecdsa.PublicKey{Curve: S256(), X: x, Y: y}, nil
->>>>>>> 37685930
 }
 
 func FromECDSAPub(pub *ecdsa.PublicKey) []byte {
@@ -199,11 +191,7 @@
 		return false
 	}
 	// Frontier: allow s to be in full N range
-<<<<<<< HEAD
-	return r.Cmp(secp256k1N) < 0 && s.Cmp(secp256k1N) < 0 && (v == 0 || v == 1 || v == 10 || v == 11)
-=======
 	return r.Cmp(secp256k1N) < 0 && s.Cmp(secp256k1N) < 0 && (v == 0 || v == 1)
->>>>>>> 37685930
 }
 
 func PubkeyToAddress(p ecdsa.PublicKey) common.Address {
