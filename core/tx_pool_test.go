--- conflicted
+++ resolved
@@ -2081,8 +2081,7 @@
 			}
 		})
 	}
-<<<<<<< HEAD
-=======
+
 }
 
 //Checks that the EIP155 signer is assigned to the TxPool no matter the configuration, even invalid config
@@ -2126,6 +2125,5 @@
 			}
 		})
 	}
->>>>>>> 6e8585c2
 
 }