--- conflicted
+++ resolved
@@ -240,12 +240,7 @@
 	pool, key := setupTxPool()
 	defer pool.Stop()
 
-<<<<<<< HEAD
 	tx := transaction(0, 100, key)
-=======
-	tx := transaction(0, big.NewInt(100), key)
-
->>>>>>> 43424382
 	from, _ := deriveSender(tx)
 
 	pool.currentState.AddBalance(from, big.NewInt(1))
