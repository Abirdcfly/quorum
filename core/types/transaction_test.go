--- conflicted
+++ resolved
@@ -48,21 +48,6 @@
 	).WithSignature(
 		HomesteadSigner{},
 		common.Hex2Bytes("98ff921201554726367d2be8c804a7ff89ccf285ebc57dff8ae4c44b9c19ac4a8887321be575c8095f789dd4c743dfe42c1820f9231f98a962b210e3ac2452a301"),
-<<<<<<< HEAD
-	)
-
-	rightvrsTx2, _ = NewTransaction(
-		3,
-		common.HexToAddress("b94f5374fce5edbc8e2a8697c15331677e6ebf0b"),
-		big.NewInt(10),
-		2000,
-		big.NewInt(0),
-		common.FromHex("5544"),
-	).WithSignature(
-		HomesteadSigner{},
-		common.Hex2Bytes("98ff921201554726367d2be8c804a7ff89ccf285ebc57dff8ae4c44b9c19ac4a8887321be575c8095f789dd4c743dfe42c1820f9231f98a962b210e3ac2452a301"),
-=======
->>>>>>> 37685930
 	)
 )
 
@@ -82,18 +67,6 @@
 		t.Fatalf("encode error: %v", err)
 	}
 	should := common.FromHex("f86103018207d094b94f5374fce5edbc8e2a8697c15331677e6ebf0b0a8255441ca098ff921201554726367d2be8c804a7ff89ccf285ebc57dff8ae4c44b9c19ac4aa08887321be575c8095f789dd4c743dfe42c1820f9231f98a962b210e3ac2452a3")
-	if !bytes.Equal(txb, should) {
-		t.Errorf("encoded RLP mismatch, got %x", txb)
-	}
-}
-
-// Test from the original quorum implementation
-func TestTransactionEncode2(t *testing.T) {
-	txb, err := rlp.EncodeToBytes(rightvrsTx2)
-	if err != nil {
-		t.Fatalf("encode error: %v", err)
-	}
-	should := common.FromHex("f86103808207d094b94f5374fce5edbc8e2a8697c15331677e6ebf0b0a8255441ca098ff921201554726367d2be8c804a7ff89ccf285ebc57dff8ae4c44b9c19ac4aa08887321be575c8095f789dd4c743dfe42c1820f9231f98a962b210e3ac2452a3")
 	if !bytes.Equal(txb, should) {
 		t.Errorf("encoded RLP mismatch, got %x", txb)
 	}
@@ -192,31 +165,6 @@
 				t.Errorf("invalid nonce ordering: tx #%d (A=%x N=%v) < tx #%d (A=%x N=%v)", i, fromi[:4], txi.Nonce(), i+j, fromj[:4], txj.Nonce())
 			}
 		}
-<<<<<<< HEAD
-		// Find the previous and next nonce of this account
-		prev, next := i-1, i+1
-		for j := i - 1; j >= 0; j-- {
-			if fromj, _ := Sender(signer, txs[j]); fromi == fromj {
-				prev = j
-				break
-			}
-		}
-		for j := i + 1; j < len(txs); j++ {
-			if fromj, _ := Sender(signer, txs[j]); fromi == fromj {
-				next = j
-				break
-			}
-		}
-		// Make sure that in between the neighbor nonces, the transaction is correctly positioned price wise
-		for j := prev + 1; j < next; j++ {
-			fromj, _ := Sender(signer, txs[j])
-			if j < i && txs[j].GasPrice().Cmp(txi.GasPrice()) < 0 {
-				t.Errorf("invalid gasprice ordering: tx #%d (A=%x P=%v) < tx #%d (A=%x P=%v)", j, fromj[:4], txs[j].GasPrice(), i, fromi[:4], txi.GasPrice())
-			}
-			if j > i && txs[j].GasPrice().Cmp(txi.GasPrice()) > 0 {
-				t.Errorf("invalid gasprice ordering: tx #%d (A=%x P=%v) > tx #%d (A=%x P=%v)", j, fromj[:4], txs[j].GasPrice(), i, fromi[:4], txi.GasPrice())
-			}
-=======
 
 		// If the next tx has different from account, the price must be lower than the current one
 		if i+1 < len(txs) {
@@ -267,49 +215,6 @@
 		}
 		if tx.ChainId().Cmp(parsedTx.ChainId()) != 0 {
 			t.Errorf("invalid chain id, want %d, got %d", tx.ChainId(), parsedTx.ChainId())
->>>>>>> 37685930
-		}
-	}
-}
-
-// TestTransactionJSON tests serializing/de-serializing to/from JSON.
-func TestTransactionJSON(t *testing.T) {
-	key, err := crypto.GenerateKey()
-	if err != nil {
-		t.Fatalf("could not generate key: %v", err)
-	}
-	signer := NewEIP155Signer(common.Big1)
-
-	for i := uint64(0); i < 25; i++ {
-		var tx *Transaction
-		switch i % 2 {
-		case 0:
-			tx = NewTransaction(i, common.Address{1}, common.Big0, 1, common.Big2, []byte("abcdef"))
-		case 1:
-			tx = NewContractCreation(i, common.Big0, 1, common.Big2, []byte("abcdef"))
-		}
-
-		tx, err := SignTx(tx, signer, key)
-		if err != nil {
-			t.Fatalf("could not sign transaction: %v", err)
-		}
-
-		data, err := json.Marshal(tx)
-		if err != nil {
-			t.Errorf("json.Marshal failed: %v", err)
-		}
-
-		var parsedTx *Transaction
-		if err := json.Unmarshal(data, &parsedTx); err != nil {
-			t.Errorf("json.Unmarshal failed: %v", err)
-		}
-
-		// compare nonce, price, gaslimit, recipient, amount, payload, V, R, S
-		if tx.Hash() != parsedTx.Hash() {
-			t.Errorf("parsed tx differs from original tx, want %v, got %v", tx, parsedTx)
-		}
-		if tx.ChainId().Cmp(parsedTx.ChainId()) != 0 {
-			t.Errorf("invalid chain id, want %d, got %d", tx.ChainId(), parsedTx.ChainId())
 		}
 	}
 }