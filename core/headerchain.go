// Copyright 2015 The go-ethereum Authors
// This file is part of the go-ethereum library.
//
// The go-ethereum library is free software: you can redistribute it and/or modify
// it under the terms of the GNU Lesser General Public License as published by
// the Free Software Foundation, either version 3 of the License, or
// (at your option) any later version.
//
// The go-ethereum library is distributed in the hope that it will be useful,
// but WITHOUT ANY WARRANTY; without even the implied warranty of
// MERCHANTABILITY or FITNESS FOR A PARTICULAR PURPOSE. See the
// GNU Lesser General Public License for more details.
//
// You should have received a copy of the GNU Lesser General Public License
// along with the go-ethereum library. If not, see <http://www.gnu.org/licenses/>.

package core

import (
	crand "crypto/rand"
	"errors"
	"fmt"
	"math"
	"math/big"
	mrand "math/rand"
	"sync/atomic"
	"time"

	"github.com/ethereum/go-ethereum/common"
	"github.com/ethereum/go-ethereum/consensus"
	"github.com/ethereum/go-ethereum/core/rawdb"
	"github.com/ethereum/go-ethereum/core/types"
	"github.com/ethereum/go-ethereum/ethdb"
	"github.com/ethereum/go-ethereum/log"
	"github.com/ethereum/go-ethereum/params"
	"github.com/hashicorp/golang-lru"
)

const (
	headerCacheLimit = 512
	tdCacheLimit     = 1024
	numberCacheLimit = 2048
)

// HeaderChain implements the basic block header chain logic that is shared by
// core.BlockChain and light.LightChain. It is not usable in itself, only as
// a part of either structure.
// It is not thread safe either, the encapsulating chain structures should do
// the necessary mutex locking/unlocking.
type HeaderChain struct {
	config *params.ChainConfig

	chainDb       ethdb.Database
	genesisHeader *types.Header

	currentHeader     atomic.Value // Current head of the header chain (may be above the block chain!)
	currentHeaderHash common.Hash  // Hash of the current head of the header chain (prevent recomputing all the time)

	headerCache *lru.Cache // Cache for the most recent block headers
	tdCache     *lru.Cache // Cache for the most recent block total difficulties
	numberCache *lru.Cache // Cache for the most recent block numbers

	procInterrupt func() bool

	rand   *mrand.Rand
	engine consensus.Engine
}

// NewHeaderChain creates a new HeaderChain structure.
//  getValidator should return the parent's validator
//  procInterrupt points to the parent's interrupt semaphore
//  wg points to the parent's shutdown wait group
func NewHeaderChain(chainDb ethdb.Database, config *params.ChainConfig, engine consensus.Engine, procInterrupt func() bool) (*HeaderChain, error) {
	headerCache, _ := lru.New(headerCacheLimit)
	tdCache, _ := lru.New(tdCacheLimit)
	numberCache, _ := lru.New(numberCacheLimit)

	// Seed a fast but crypto originating random generator
	seed, err := crand.Int(crand.Reader, big.NewInt(math.MaxInt64))
	if err != nil {
		return nil, err
	}

	hc := &HeaderChain{
		config:        config,
		chainDb:       chainDb,
		headerCache:   headerCache,
		tdCache:       tdCache,
		numberCache:   numberCache,
		procInterrupt: procInterrupt,
		rand:          mrand.New(mrand.NewSource(seed.Int64())),
		engine:        engine,
	}

	hc.genesisHeader = hc.GetHeaderByNumber(0)
	if hc.genesisHeader == nil {
		return nil, ErrNoGenesis
	}

	hc.currentHeader.Store(hc.genesisHeader)
	if head := rawdb.ReadHeadBlockHash(chainDb); head != (common.Hash{}) {
		if chead := hc.GetHeaderByHash(head); chead != nil {
			hc.currentHeader.Store(chead)
		}
	}
	hc.currentHeaderHash = hc.CurrentHeader().Hash()

	return hc, nil
}

// GetBlockNumber retrieves the block number belonging to the given hash
// from the cache or database
func (hc *HeaderChain) GetBlockNumber(hash common.Hash) *uint64 {
	if cached, ok := hc.numberCache.Get(hash); ok {
		number := cached.(uint64)
		return &number
	}
	number := rawdb.ReadHeaderNumber(hc.chainDb, hash)
	if number != nil {
		hc.numberCache.Add(hash, *number)
	}
	return number
}

// WriteHeader writes a header into the local chain, given that its parent is
// already known. If the total difficulty of the newly inserted header becomes
// greater than the current known TD, the canonical chain is re-routed.
//
// Note: This method is not concurrent-safe with inserting blocks simultaneously
// into the chain, as side effects caused by reorganisations cannot be emulated
// without the real blocks. Hence, writing headers directly should only be done
// in two scenarios: pure-header mode of operation (light clients), or properly
// separated header/block phases (non-archive clients).
func (hc *HeaderChain) WriteHeader(header *types.Header) (status WriteStatus, err error) {
	// Cache some values to prevent constant recalculation
	var (
		hash   = header.Hash()
		number = header.Number.Uint64()
	)
	// Calculate the total difficulty of the header
	ptd := hc.GetTd(header.ParentHash, number-1)
	if ptd == nil {
		return NonStatTy, consensus.ErrUnknownAncestor
	}
	localTd := hc.GetTd(hc.currentHeaderHash, hc.CurrentHeader().Number.Uint64())
	externTd := new(big.Int).Add(header.Difficulty, ptd)

	// Irrelevant of the canonical status, write the td and header to the database
	if err := hc.WriteTd(hash, number, externTd); err != nil {
		log.Crit("Failed to write header total difficulty", "err", err)
	}
	rawdb.WriteHeader(hc.chainDb, header)

	// If the total difficulty is higher than our known, add it to the canonical chain
	// Second clause in the if statement reduces the vulnerability to selfish mining.
	// Please refer to http://www.cs.cornell.edu/~ie53/publications/btcProcFC.pdf
	if externTd.Cmp(localTd) > 0 || (externTd.Cmp(localTd) == 0 && mrand.Float64() < 0.5) {
		// Delete any canonical number assignments above the new head
		batch := hc.chainDb.NewBatch()
		for i := number + 1; ; i++ {
			hash := rawdb.ReadCanonicalHash(hc.chainDb, i)
			if hash == (common.Hash{}) {
				break
			}
<<<<<<< HEAD
			rawdb.DeleteCanonicalHash(hc.chainDb, i)
=======
			rawdb.DeleteCanonicalHash(batch, i)
>>>>>>> 37685930
		}
		batch.Write()

		// Overwrite any stale canonical number assignments
		var (
			headHash   = header.ParentHash
			headNumber = header.Number.Uint64() - 1
			headHeader = hc.GetHeader(headHash, headNumber)
		)
		for rawdb.ReadCanonicalHash(hc.chainDb, headNumber) != headHash {
			rawdb.WriteCanonicalHash(hc.chainDb, headHash, headNumber)

			headHash = headHeader.ParentHash
			headNumber = headHeader.Number.Uint64() - 1
			headHeader = hc.GetHeader(headHash, headNumber)
		}
		// Extend the canonical chain with the new header
		rawdb.WriteCanonicalHash(hc.chainDb, hash, number)
		rawdb.WriteHeadHeaderHash(hc.chainDb, hash)

		hc.currentHeaderHash = hash
		hc.currentHeader.Store(types.CopyHeader(header))

		status = CanonStatTy
	} else {
		status = SideStatTy
	}

	hc.headerCache.Add(hash, header)
	hc.numberCache.Add(hash, number)

	return
}

// WhCallback is a callback function for inserting individual headers.
// A callback is used for two reasons: first, in a LightChain, status should be
// processed and light chain events sent, while in a BlockChain this is not
// necessary since chain events are sent after inserting blocks. Second, the
// header writes should be protected by the parent chain mutex individually.
type WhCallback func(*types.Header) error

func (hc *HeaderChain) ValidateHeaderChain(chain []*types.Header, checkFreq int) (int, error) {
	// Do a sanity check that the provided chain is actually ordered and linked
	for i := 1; i < len(chain); i++ {
		if chain[i].Number.Uint64() != chain[i-1].Number.Uint64()+1 || chain[i].ParentHash != chain[i-1].Hash() {
			// Chain broke ancestry, log a messge (programming error) and skip insertion
			log.Error("Non contiguous header insert", "number", chain[i].Number, "hash", chain[i].Hash(),
				"parent", chain[i].ParentHash, "prevnumber", chain[i-1].Number, "prevhash", chain[i-1].Hash())

			return 0, fmt.Errorf("non contiguous insert: item %d is #%d [%x…], item %d is #%d [%x…] (parent [%x…])", i-1, chain[i-1].Number,
				chain[i-1].Hash().Bytes()[:4], i, chain[i].Number, chain[i].Hash().Bytes()[:4], chain[i].ParentHash[:4])
		}
	}

	// Generate the list of seal verification requests, and start the parallel verifier
	seals := make([]bool, len(chain))
	for i := 0; i < len(seals)/checkFreq; i++ {
		index := i*checkFreq + hc.rand.Intn(checkFreq)
		if index >= len(seals) {
			index = len(seals) - 1
		}
		seals[index] = true
	}
	seals[len(seals)-1] = true // Last should always be verified to avoid junk

	abort, results := hc.engine.VerifyHeaders(hc, chain, seals)
	defer close(abort)

	// Iterate over the headers and ensure they all check out
	for i, header := range chain {
		// If the chain is terminating, stop processing blocks
		if hc.procInterrupt() {
			log.Debug("Premature abort during headers verification")
			return 0, errors.New("aborted")
		}
		// If the header is a banned one, straight out abort
		if BadHashes[header.Hash()] {
			return i, ErrBlacklistedHash
		}
		// Otherwise wait for headers checks and ensure they pass
		if err := <-results; err != nil {
			return i, err
		}
	}

	return 0, nil
}

// InsertHeaderChain attempts to insert the given header chain in to the local
// chain, possibly creating a reorg. If an error is returned, it will return the
// index number of the failing header as well an error describing what went wrong.
//
// The verify parameter can be used to fine tune whether nonce verification
// should be done or not. The reason behind the optional check is because some
// of the header retrieval mechanisms already need to verfy nonces, as well as
// because nonces can be verified sparsely, not needing to check each.
func (hc *HeaderChain) InsertHeaderChain(chain []*types.Header, writeHeader WhCallback, start time.Time) (int, error) {
	// Collect some import statistics to report on
	stats := struct{ processed, ignored int }{}
	// All headers passed verification, import them into the database
	for i, header := range chain {
		// Short circuit insertion if shutting down
		if hc.procInterrupt() {
			log.Debug("Premature abort during headers import")
			return i, errors.New("aborted")
		}
		// If the header's already known, skip it, otherwise store
		if hc.HasHeader(header.Hash(), header.Number.Uint64()) {
			stats.ignored++
			continue
		}
		if err := writeHeader(header); err != nil {
			return i, err
		}
		stats.processed++
	}
	// Report some public statistics so the user has a clue what's going on
	last := chain[len(chain)-1]
	log.Info("Imported new block headers", "count", stats.processed, "elapsed", common.PrettyDuration(time.Since(start)),
		"number", last.Number, "hash", last.Hash(), "ignored", stats.ignored)

	return 0, nil
}

// GetBlockHashesFromHash retrieves a number of block hashes starting at a given
// hash, fetching towards the genesis block.
func (hc *HeaderChain) GetBlockHashesFromHash(hash common.Hash, max uint64) []common.Hash {
	// Get the origin header from which to fetch
	header := hc.GetHeaderByHash(hash)
	if header == nil {
		return nil
	}
	// Iterate the headers until enough is collected or the genesis reached
	chain := make([]common.Hash, 0, max)
	for i := uint64(0); i < max; i++ {
		next := header.ParentHash
		if header = hc.GetHeader(next, header.Number.Uint64()-1); header == nil {
			break
		}
		chain = append(chain, next)
		if header.Number.Sign() == 0 {
			break
		}
	}
	return chain
}

// GetAncestor retrieves the Nth ancestor of a given block. It assumes that either the given block or
// a close ancestor of it is canonical. maxNonCanonical points to a downwards counter limiting the
// number of blocks to be individually checked before we reach the canonical chain.
//
// Note: ancestor == 0 returns the same block, 1 returns its parent and so on.
func (hc *HeaderChain) GetAncestor(hash common.Hash, number, ancestor uint64, maxNonCanonical *uint64) (common.Hash, uint64) {
	if ancestor > number {
		return common.Hash{}, 0
	}
	if ancestor == 1 {
		// in this case it is cheaper to just read the header
		if header := hc.GetHeader(hash, number); header != nil {
			return header.ParentHash, number - 1
		} else {
			return common.Hash{}, 0
		}
	}
	for ancestor != 0 {
		if rawdb.ReadCanonicalHash(hc.chainDb, number) == hash {
			number -= ancestor
			return rawdb.ReadCanonicalHash(hc.chainDb, number), number
		}
		if *maxNonCanonical == 0 {
			return common.Hash{}, 0
		}
		*maxNonCanonical--
		ancestor--
		header := hc.GetHeader(hash, number)
		if header == nil {
			return common.Hash{}, 0
		}
		hash = header.ParentHash
		number--
	}
	return hash, number
}

// GetTd retrieves a block's total difficulty in the canonical chain from the
// database by hash and number, caching it if found.
func (hc *HeaderChain) GetTd(hash common.Hash, number uint64) *big.Int {
	// Short circuit if the td's already in the cache, retrieve otherwise
	if cached, ok := hc.tdCache.Get(hash); ok {
		return cached.(*big.Int)
	}
	td := rawdb.ReadTd(hc.chainDb, hash, number)
	if td == nil {
		return nil
	}
	// Cache the found body for next time and return
	hc.tdCache.Add(hash, td)
	return td
}

// GetTdByHash retrieves a block's total difficulty in the canonical chain from the
// database by hash, caching it if found.
func (hc *HeaderChain) GetTdByHash(hash common.Hash) *big.Int {
	number := hc.GetBlockNumber(hash)
	if number == nil {
		return nil
	}
	return hc.GetTd(hash, *number)
}

// WriteTd stores a block's total difficulty into the database, also caching it
// along the way.
func (hc *HeaderChain) WriteTd(hash common.Hash, number uint64, td *big.Int) error {
	rawdb.WriteTd(hc.chainDb, hash, number, td)
	hc.tdCache.Add(hash, new(big.Int).Set(td))
	return nil
}

// GetHeader retrieves a block header from the database by hash and number,
// caching it if found.
func (hc *HeaderChain) GetHeader(hash common.Hash, number uint64) *types.Header {
	// Short circuit if the header's already in the cache, retrieve otherwise
	if header, ok := hc.headerCache.Get(hash); ok {
		return header.(*types.Header)
	}
	header := rawdb.ReadHeader(hc.chainDb, hash, number)
	if header == nil {
		return nil
	}
	// Cache the found header for next time and return
	hc.headerCache.Add(hash, header)
	return header
}

// GetHeaderByHash retrieves a block header from the database by hash, caching it if
// found.
func (hc *HeaderChain) GetHeaderByHash(hash common.Hash) *types.Header {
	number := hc.GetBlockNumber(hash)
	if number == nil {
		return nil
	}
	return hc.GetHeader(hash, *number)
}

// HasHeader checks if a block header is present in the database or not.
func (hc *HeaderChain) HasHeader(hash common.Hash, number uint64) bool {
	if hc.numberCache.Contains(hash) || hc.headerCache.Contains(hash) {
		return true
	}
	return rawdb.HasHeader(hc.chainDb, hash, number)
}

// GetHeaderByNumber retrieves a block header from the database by number,
// caching it (associated with its hash) if found.
func (hc *HeaderChain) GetHeaderByNumber(number uint64) *types.Header {
	hash := rawdb.ReadCanonicalHash(hc.chainDb, number)
	if hash == (common.Hash{}) {
		return nil
	}
	return hc.GetHeader(hash, number)
}

// CurrentHeader retrieves the current head header of the canonical chain. The
// header is retrieved from the HeaderChain's internal cache.
func (hc *HeaderChain) CurrentHeader() *types.Header {
	return hc.currentHeader.Load().(*types.Header)
}

// SetCurrentHeader sets the current head header of the canonical chain.
func (hc *HeaderChain) SetCurrentHeader(head *types.Header) {
	rawdb.WriteHeadHeaderHash(hc.chainDb, head.Hash())

	hc.currentHeader.Store(head)
	hc.currentHeaderHash = head.Hash()
}

// DeleteCallback is a callback function that is called by SetHead before
// each header is deleted.
type DeleteCallback func(rawdb.DatabaseDeleter, common.Hash, uint64)

// SetHead rewinds the local chain to a new head. Everything above the new head
// will be deleted and the new one set.
func (hc *HeaderChain) SetHead(head uint64, delFn DeleteCallback) {
	height := uint64(0)
<<<<<<< HEAD

	if hdr := hc.CurrentHeader(); hdr != nil {
		height = hdr.Number.Uint64()
	}

=======

	if hdr := hc.CurrentHeader(); hdr != nil {
		height = hdr.Number.Uint64()
	}
	batch := hc.chainDb.NewBatch()
>>>>>>> 37685930
	for hdr := hc.CurrentHeader(); hdr != nil && hdr.Number.Uint64() > head; hdr = hc.CurrentHeader() {
		hash := hdr.Hash()
		num := hdr.Number.Uint64()
		if delFn != nil {
			delFn(batch, hash, num)
		}
<<<<<<< HEAD
		rawdb.DeleteHeader(hc.chainDb, hash, num)
		rawdb.DeleteTd(hc.chainDb, hash, num)
=======
		rawdb.DeleteHeader(batch, hash, num)
		rawdb.DeleteTd(batch, hash, num)
>>>>>>> 37685930

		hc.currentHeader.Store(hc.GetHeader(hdr.ParentHash, hdr.Number.Uint64()-1))
	}
	// Roll back the canonical chain numbering
	for i := height; i > head; i-- {
<<<<<<< HEAD
		rawdb.DeleteCanonicalHash(hc.chainDb, i)
=======
		rawdb.DeleteCanonicalHash(batch, i)
>>>>>>> 37685930
	}
	batch.Write()

	// Clear out any stale content from the caches
	hc.headerCache.Purge()
	hc.tdCache.Purge()
	hc.numberCache.Purge()

	if hc.CurrentHeader() == nil {
		hc.currentHeader.Store(hc.genesisHeader)
	}
	hc.currentHeaderHash = hc.CurrentHeader().Hash()

	rawdb.WriteHeadHeaderHash(hc.chainDb, hc.currentHeaderHash)
}

// SetGenesis sets a new genesis block header for the chain
func (hc *HeaderChain) SetGenesis(head *types.Header) {
	hc.genesisHeader = head
}

// Config retrieves the header chain's chain configuration.
func (hc *HeaderChain) Config() *params.ChainConfig { return hc.config }

// Engine retrieves the header chain's consensus engine.
func (hc *HeaderChain) Engine() consensus.Engine { return hc.engine }

// GetBlock implements consensus.ChainReader, and returns nil for every input as
// a header chain does not have blocks available for retrieval.
func (hc *HeaderChain) GetBlock(hash common.Hash, number uint64) *types.Block {
	return nil
}<|MERGE_RESOLUTION|>--- conflicted
+++ resolved
@@ -162,11 +162,7 @@
 			if hash == (common.Hash{}) {
 				break
 			}
-<<<<<<< HEAD
-			rawdb.DeleteCanonicalHash(hc.chainDb, i)
-=======
 			rawdb.DeleteCanonicalHash(batch, i)
->>>>>>> 37685930
 		}
 		batch.Write()
 
@@ -451,42 +447,25 @@
 // will be deleted and the new one set.
 func (hc *HeaderChain) SetHead(head uint64, delFn DeleteCallback) {
 	height := uint64(0)
-<<<<<<< HEAD
 
 	if hdr := hc.CurrentHeader(); hdr != nil {
 		height = hdr.Number.Uint64()
 	}
-
-=======
-
-	if hdr := hc.CurrentHeader(); hdr != nil {
-		height = hdr.Number.Uint64()
-	}
 	batch := hc.chainDb.NewBatch()
->>>>>>> 37685930
 	for hdr := hc.CurrentHeader(); hdr != nil && hdr.Number.Uint64() > head; hdr = hc.CurrentHeader() {
 		hash := hdr.Hash()
 		num := hdr.Number.Uint64()
 		if delFn != nil {
 			delFn(batch, hash, num)
 		}
-<<<<<<< HEAD
-		rawdb.DeleteHeader(hc.chainDb, hash, num)
-		rawdb.DeleteTd(hc.chainDb, hash, num)
-=======
 		rawdb.DeleteHeader(batch, hash, num)
 		rawdb.DeleteTd(batch, hash, num)
->>>>>>> 37685930
 
 		hc.currentHeader.Store(hc.GetHeader(hdr.ParentHash, hdr.Number.Uint64()-1))
 	}
 	// Roll back the canonical chain numbering
 	for i := height; i > head; i-- {
-<<<<<<< HEAD
-		rawdb.DeleteCanonicalHash(hc.chainDb, i)
-=======
 		rawdb.DeleteCanonicalHash(batch, i)
->>>>>>> 37685930
 	}
 	batch.Write()
 
