--- conflicted
+++ resolved
@@ -80,28 +80,15 @@
 		log.Error("Failed to retrieve transaction from private transaction manager", "err", err)
 		return nil, err
 	}
-<<<<<<< HEAD
-	if tx == nil {
-=======
 
 	//TODO (peter): sender from tx data should be removed when possible
 	fromAddr := common.BytesToAddress(data[:20])
-
-	if txData == nil {
->>>>>>> 3a24f47e
+	if tx == nil {
 		log.Debug("not a participant, precompile performing no action")
 		// must increment the nonce to mirror the state change that is done in evm.create() for participants
 		evm.publicState.SetNonce(fromAddr, evm.publicState.GetNonce(fromAddr)+1)
+
 		return nil, nil
-	}
-
-<<<<<<< HEAD
-	_, err = c.runUsingSandboxEVM(evm, *tx, tx.Data())
-=======
-	var tx types.Transaction
-	if err := json.NewDecoder(bytes.NewReader(txData)).Decode(&tx); err != nil {
-		log.Trace("failed to deserialize privacy marker transaction", "err", err)
-		return nil, err
 	}
 
 	if !tx.IsPrivate() {
@@ -115,8 +102,7 @@
 		return nil, nil
 	}
 
-	_, err = c.runUsingNewEVM(evm, tx)
->>>>>>> 3a24f47e
+	_, err = c.runUsingNewEVM(evm, *tx)
 
 	return nil, err
 }
