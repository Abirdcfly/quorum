--- conflicted
+++ resolved
@@ -211,33 +211,16 @@
 	processor  Processor  // Block transaction processor interface
 	vmConfig   vm.Config
 
-<<<<<<< HEAD
 	badBlocks          *lru.Cache                     // Bad block cache
 	shouldPreserve     func(*types.Block) bool        // Function used to determine whether should preserve the given block.
 	terminateInsert    func(common.Hash, uint64) bool // Testing hook used to terminate ancient receipt chain insertion.
 	writeLegacyJournal bool                           // Testing flag used to flush the snapshot journal in legacy format.
-=======
-	badBlocks       *lru.Cache                                                       // Bad block cache
-	shouldPreserve  func(*types.Block) bool                                          // Function used to determine whether should preserve the given block.
-	terminateInsert func(common.Hash, uint64) bool                                   // Testing hook used to terminate ancient receipt chain insertion.
+
 	setPrivateState func([]*types.Log, *state.StateDB, types.PrivateStateIdentifier) // Function to check extension and set private state
 
 	isMultitenant bool // if this blockchain supports multitenancy
 	// privateStateManager manages private state(s) for this blockchain
 	privateStateManager mps.PrivateStateManager
-}
-
-// function pointer for updating private state
-func (bc *BlockChain) PopulateSetPrivateState(ps func([]*types.Log, *state.StateDB, types.PrivateStateIdentifier)) {
-	bc.setPrivateState = ps
-}
-
-// function to update the private state as a part contract state extension
-func (bc *BlockChain) CheckAndSetPrivateState(txLogs []*types.Log, privateState *state.StateDB, psi types.PrivateStateIdentifier) {
-	if bc.setPrivateState != nil {
-		bc.setPrivateState(txLogs, privateState, psi)
-	}
->>>>>>> d543cd6a
 }
 
 // NewBlockChain returns a fully initialised block chain using information
