--- conflicted
+++ resolved
@@ -198,11 +198,7 @@
 	EVMCallTimeOut time.Duration
 
 	// Quorum
-<<<<<<< HEAD
-	EnableMultitenancy bool
+	EnableMultitenancy bool `toml:"-"`
 
 	QuorumPrivacyMarkerTransactionsEnabled bool
-=======
-	EnableMultitenancy bool `toml:"-"`
->>>>>>> a340d644
 }