// Copyright 2015 The go-ethereum Authors
// This file is part of the go-ethereum library.
//
// The go-ethereum library is free software: you can redistribute it and/or modify
// it under the terms of the GNU Lesser General Public License as published by
// the Free Software Foundation, either version 3 of the License, or
// (at your option) any later version.
//
// The go-ethereum library is distributed in the hope that it will be useful,
// but WITHOUT ANY WARRANTY; without even the implied warranty of
// MERCHANTABILITY or FITNESS FOR A PARTICULAR PURPOSE. See the
// GNU Lesser General Public License for more details.
//
// You should have received a copy of the GNU Lesser General Public License
// along with the go-ethereum library. If not, see <http://www.gnu.org/licenses/>.

package eth

import (
	"context"
	"errors"
	"fmt"
	"math/big"
	"time"

	"github.com/ethereum/go-ethereum/accounts"
	"github.com/ethereum/go-ethereum/common"
	"github.com/ethereum/go-ethereum/core"
	"github.com/ethereum/go-ethereum/core/bloombits"
	"github.com/ethereum/go-ethereum/core/rawdb"
	"github.com/ethereum/go-ethereum/core/state"
	"github.com/ethereum/go-ethereum/core/types"
	"github.com/ethereum/go-ethereum/core/vm"
	"github.com/ethereum/go-ethereum/eth/downloader"
	"github.com/ethereum/go-ethereum/eth/gasprice"
	"github.com/ethereum/go-ethereum/ethdb"
	"github.com/ethereum/go-ethereum/event"
	"github.com/ethereum/go-ethereum/log"
	"github.com/ethereum/go-ethereum/multitenancy"
	"github.com/ethereum/go-ethereum/params"
	pcore "github.com/ethereum/go-ethereum/permission/core"
	"github.com/ethereum/go-ethereum/rpc"
	"github.com/jpmorganchase/quorum-security-plugin-sdk-go/proto"
)

// EthAPIBackend implements ethapi.Backend for full nodes
type EthAPIBackend struct {
	extRPCEnabled bool
	eth           *Ethereum
	gpo           *gasprice.Oracle

	// Quorum
	//
	// hex node id from node public key
	hexNodeId string

	// timeout value for call
	evmCallTimeOut time.Duration
}

// ChainConfig returns the active chain configuration.
func (b *EthAPIBackend) ChainConfig() *params.ChainConfig {
	return b.eth.blockchain.Config()
}

func (b *EthAPIBackend) CurrentBlock() *types.Block {
	return b.eth.blockchain.CurrentBlock()
}

func (b *EthAPIBackend) SetHead(number uint64) {
	b.eth.protocolManager.downloader.Cancel()
	b.eth.blockchain.SetHead(number)
}

func (b *EthAPIBackend) HeaderByNumber(ctx context.Context, number rpc.BlockNumber) (*types.Header, error) {
	// Pending block is only known by the miner
	if number == rpc.PendingBlockNumber {
		block := b.eth.miner.PendingBlock()
		return block.Header(), nil
	}
	// Otherwise resolve and return the block
	if number == rpc.LatestBlockNumber {
		return b.eth.blockchain.CurrentBlock().Header(), nil
	}
	return b.eth.blockchain.GetHeaderByNumber(uint64(number)), nil
}

func (b *EthAPIBackend) HeaderByNumberOrHash(ctx context.Context, blockNrOrHash rpc.BlockNumberOrHash) (*types.Header, error) {
	if blockNr, ok := blockNrOrHash.Number(); ok {
		return b.HeaderByNumber(ctx, blockNr)
	}
	if hash, ok := blockNrOrHash.Hash(); ok {
		header := b.eth.blockchain.GetHeaderByHash(hash)
		if header == nil {
			return nil, errors.New("header for hash not found")
		}
		if blockNrOrHash.RequireCanonical && b.eth.blockchain.GetCanonicalHash(header.Number.Uint64()) != hash {
			return nil, errors.New("hash is not currently canonical")
		}
		return header, nil
	}
	return nil, errors.New("invalid arguments; neither block nor hash specified")
}

func (b *EthAPIBackend) HeaderByHash(ctx context.Context, hash common.Hash) (*types.Header, error) {
	return b.eth.blockchain.GetHeaderByHash(hash), nil
}

func (b *EthAPIBackend) BlockByNumber(ctx context.Context, number rpc.BlockNumber) (*types.Block, error) {
	// Pending block is only known by the miner
	if number == rpc.PendingBlockNumber {
		if b.eth.protocolManager.raftMode {
			// Use latest instead.
			return b.eth.blockchain.CurrentBlock(), nil
		}
		block := b.eth.miner.PendingBlock()
		return block, nil
	}
	// Otherwise resolve and return the block
	if number == rpc.LatestBlockNumber {
		return b.eth.blockchain.CurrentBlock(), nil
	}
	return b.eth.blockchain.GetBlockByNumber(uint64(number)), nil
}

func (b *EthAPIBackend) BlockByHash(ctx context.Context, hash common.Hash) (*types.Block, error) {
	return b.eth.blockchain.GetBlockByHash(hash), nil
}

func (b *EthAPIBackend) BlockByNumberOrHash(ctx context.Context, blockNrOrHash rpc.BlockNumberOrHash) (*types.Block, error) {
	if blockNr, ok := blockNrOrHash.Number(); ok {
		return b.BlockByNumber(ctx, blockNr)
	}
	if hash, ok := blockNrOrHash.Hash(); ok {
		header := b.eth.blockchain.GetHeaderByHash(hash)
		if header == nil {
			return nil, errors.New("header for hash not found")
		}
		if blockNrOrHash.RequireCanonical && b.eth.blockchain.GetCanonicalHash(header.Number.Uint64()) != hash {
			return nil, errors.New("hash is not currently canonical")
		}
		block := b.eth.blockchain.GetBlock(hash, header.Number.Uint64())
		if block == nil {
			return nil, errors.New("header found, but block body is missing")
		}
		return block, nil
	}
	return nil, errors.New("invalid arguments; neither block nor hash specified")
}

func (b *EthAPIBackend) StateAndHeaderByNumber(ctx context.Context, number rpc.BlockNumber) (vm.MinimalApiState, *types.Header, error) {
	// Pending state is only known by the miner
	if number == rpc.PendingBlockNumber {
		// Quorum
		if b.eth.protocolManager.raftMode {
			// Use latest instead.
			header, err := b.HeaderByNumber(ctx, rpc.LatestBlockNumber)
			if header == nil || err != nil {
				return nil, nil, err
			}
			publicState, privateState, err := b.eth.BlockChain().StateAt(header.Root)
			return EthAPIState{publicState, privateState}, header, err
		}
		block, publicState, privateState := b.eth.miner.Pending()
		return EthAPIState{publicState, privateState}, block.Header(), nil
	}
	// Otherwise resolve the block number and return its state
	header, err := b.HeaderByNumber(ctx, number)
	if err != nil {
		return nil, nil, err
	}
	if header == nil {
		return nil, nil, errors.New("header not found")
	}
	stateDb, privateState, err := b.eth.BlockChain().StateAt(header.Root)
	return EthAPIState{stateDb, privateState}, header, err

}

func (b *EthAPIBackend) StateAndHeaderByNumberOrHash(ctx context.Context, blockNrOrHash rpc.BlockNumberOrHash) (vm.MinimalApiState, *types.Header, error) {
	if blockNr, ok := blockNrOrHash.Number(); ok {
		return b.StateAndHeaderByNumber(ctx, blockNr)
	}
	if hash, ok := blockNrOrHash.Hash(); ok {
		header, err := b.HeaderByHash(ctx, hash)
		if err != nil {
			return nil, nil, err
		}
		if header == nil {
			return nil, nil, errors.New("header for hash not found")
		}
		if blockNrOrHash.RequireCanonical && b.eth.blockchain.GetCanonicalHash(header.Number.Uint64()) != hash {
			return nil, nil, errors.New("hash is not currently canonical")
		}
		stateDb, privateState, err := b.eth.BlockChain().StateAt(header.Root)
		return EthAPIState{stateDb, privateState}, header, err

	}
	return nil, nil, errors.New("invalid arguments; neither block nor hash specified")
}

func (b *EthAPIBackend) GetReceipts(ctx context.Context, hash common.Hash) (types.Receipts, error) {
	return b.eth.blockchain.GetReceiptsByHash(hash), nil
}

func (b *EthAPIBackend) GetLogs(ctx context.Context, hash common.Hash) ([][]*types.Log, error) {
	receipts := b.eth.blockchain.GetReceiptsByHash(hash)
	if receipts == nil {
		return nil, nil
	}
	logs := make([][]*types.Log, len(receipts))
	for i, receipt := range receipts {
		logs[i] = receipt.Logs
	}
	return logs, nil
}

func (b *EthAPIBackend) GetTd(blockHash common.Hash) *big.Int {
	return b.eth.blockchain.GetTdByHash(blockHash)
}

func (b *EthAPIBackend) GetEVM(ctx context.Context, msg core.Message, state vm.MinimalApiState, header *types.Header) (*vm.EVM, func() error, error) {
	statedb := state.(EthAPIState)
	vmError := func() error { return nil }

	evmCtx := core.NewEVMContext(msg, header, b.eth.BlockChain(), nil)
	if _, ok := b.SupportsMultitenancy(ctx); ok {
		evmCtx = core.NewMultitenancyAwareEVMContext(ctx, evmCtx)
	}

	// Set the private state to public state if contract address is not present in the private state
	to := common.Address{}
	if msg.To() != nil {
		to = *msg.To()
	}

	privateState := statedb.privateState
	if !privateState.Exist(to) {
		privateState = statedb.state
	}

	return vm.NewEVM(evmCtx, statedb.state, privateState, b.eth.blockchain.Config(), *b.eth.blockchain.GetVMConfig()), vmError, nil
}

func (b *EthAPIBackend) SubscribeRemovedLogsEvent(ch chan<- core.RemovedLogsEvent) event.Subscription {
	return b.eth.BlockChain().SubscribeRemovedLogsEvent(ch)
}

func (b *EthAPIBackend) SubscribePendingLogsEvent(ch chan<- []*types.Log) event.Subscription {
	return b.eth.miner.SubscribePendingLogs(ch)
}

func (b *EthAPIBackend) SubscribeChainEvent(ch chan<- core.ChainEvent) event.Subscription {
	return b.eth.BlockChain().SubscribeChainEvent(ch)
}

func (b *EthAPIBackend) SubscribeChainHeadEvent(ch chan<- core.ChainHeadEvent) event.Subscription {
	return b.eth.BlockChain().SubscribeChainHeadEvent(ch)
}

func (b *EthAPIBackend) SubscribeChainSideEvent(ch chan<- core.ChainSideEvent) event.Subscription {
	return b.eth.BlockChain().SubscribeChainSideEvent(ch)
}

func (b *EthAPIBackend) SubscribeLogsEvent(ch chan<- []*types.Log) event.Subscription {
	return b.eth.BlockChain().SubscribeLogsEvent(ch)
}

func (b *EthAPIBackend) SendTx(ctx context.Context, signedTx *types.Transaction) error {
	// validation for node need to happen here and cannot be done as a part of
	// validateTx in tx_pool.go as tx_pool validation will happen in every node
	if b.hexNodeId != "" && !pcore.ValidateNodeForTxn(b.hexNodeId, signedTx.From()) {
		return errors.New("cannot send transaction from this node")
	}
	return b.eth.txPool.AddLocal(signedTx)
}

func (b *EthAPIBackend) GetPoolTransactions() (types.Transactions, error) {
	pending, err := b.eth.txPool.Pending()
	if err != nil {
		return nil, err
	}
	var txs types.Transactions
	for _, batch := range pending {
		txs = append(txs, batch...)
	}
	return txs, nil
}

func (b *EthAPIBackend) GetPoolTransaction(hash common.Hash) *types.Transaction {
	return b.eth.txPool.Get(hash)
}

func (b *EthAPIBackend) GetTransaction(ctx context.Context, txHash common.Hash) (*types.Transaction, common.Hash, uint64, uint64, error) {
	tx, blockHash, blockNumber, index := rawdb.ReadTransaction(b.eth.ChainDb(), txHash)
	return tx, blockHash, blockNumber, index, nil
}

func (b *EthAPIBackend) GetPoolNonce(ctx context.Context, addr common.Address) (uint64, error) {
	return b.eth.txPool.Nonce(addr), nil
}

func (b *EthAPIBackend) Stats() (pending int, queued int) {
	return b.eth.txPool.Stats()
}

func (b *EthAPIBackend) TxPoolContent() (map[common.Address]types.Transactions, map[common.Address]types.Transactions) {
	return b.eth.TxPool().Content()
}

func (b *EthAPIBackend) SubscribeNewTxsEvent(ch chan<- core.NewTxsEvent) event.Subscription {
	return b.eth.TxPool().SubscribeNewTxsEvent(ch)
}

func (b *EthAPIBackend) Downloader() *downloader.Downloader {
	return b.eth.Downloader()
}

func (b *EthAPIBackend) ProtocolVersion() int {
	return b.eth.EthVersion()
}

func (b *EthAPIBackend) SuggestPrice(ctx context.Context) (*big.Int, error) {
	if b.ChainConfig().IsQuorum {
		return big.NewInt(0), nil
	} else {
		return b.gpo.SuggestPrice(ctx)
	}
}

func (b *EthAPIBackend) ChainDb() ethdb.Database {
	return b.eth.ChainDb()
}

func (b *EthAPIBackend) EventMux() *event.TypeMux {
	return b.eth.EventMux()
}

func (b *EthAPIBackend) AccountManager() *accounts.Manager {
	return b.eth.AccountManager()
}

func (b *EthAPIBackend) ExtRPCEnabled() bool {
	return b.extRPCEnabled
}

<<<<<<< HEAD
func (b *EthAPIBackend) RPCGasCap() uint64 {
=======
func (b *EthAPIBackend) CallTimeOut() time.Duration {
	return b.evmCallTimeOut
}

func (b *EthAPIBackend) RPCGasCap() *big.Int {
>>>>>>> 900595bc
	return b.eth.config.RPCGasCap
}

func (b *EthAPIBackend) RPCTxFeeCap() float64 {
	return b.eth.config.RPCTxFeeCap
}

func (b *EthAPIBackend) BloomStatus() (uint64, uint64) {
	sections, _, _ := b.eth.bloomIndexer.Sections()
	return params.BloomBitsBlocks, sections
}

func (b *EthAPIBackend) ServiceFilter(ctx context.Context, session *bloombits.MatcherSession) {
	for i := 0; i < bloomFilterThreads; i++ {
		go session.Multiplex(bloomRetrievalBatch, bloomRetrievalWait, b.eth.bloomRequests)
	}
}

// The validation of pre-requisite for multitenancy is done when EthService
// is being created. So it's safe to use the config value here.
func (b *EthAPIBackend) SupportsMultitenancy(rpcCtx context.Context) (*proto.PreAuthenticatedAuthenticationToken, bool) {
	authToken, isPreauthenticated := rpcCtx.Value(rpc.CtxPreauthenticatedToken).(*proto.PreAuthenticatedAuthenticationToken)
	if isPreauthenticated && b.eth.config.EnableMultitenancy {
		return authToken, true
	}
	return nil, false
}

func (b *EthAPIBackend) AccountExtraDataStateGetterByNumber(ctx context.Context, number rpc.BlockNumber) (vm.AccountExtraDataStateGetter, error) {
	s, _, err := b.StateAndHeaderByNumber(ctx, number)
	return s, err
}

func (b *EthAPIBackend) IsAuthorized(ctx context.Context, authToken *proto.PreAuthenticatedAuthenticationToken, attributes ...*multitenancy.ContractSecurityAttribute) (bool, error) {
	auth, err := b.eth.contractAuthzProvider.IsAuthorized(ctx, authToken, attributes...)
	if err != nil {
		log.Error("failed to perform authorization check", "err", err, "granted", string(authToken.RawToken), "ask", attributes)
		return false, err
	}
	return auth, nil
}

// used by Quorum
type EthAPIState struct {
	state, privateState *state.StateDB
}

func (s EthAPIState) GetBalance(addr common.Address) *big.Int {
	if s.privateState.Exist(addr) {
		return s.privateState.GetBalance(addr)
	}
	return s.state.GetBalance(addr)
}

func (s EthAPIState) GetCode(addr common.Address) []byte {
	if s.privateState.Exist(addr) {
		return s.privateState.GetCode(addr)
	}
	return s.state.GetCode(addr)
}

func (s EthAPIState) SetNonce(addr common.Address, nonce uint64) {
	if s.privateState.Exist(addr) {
		s.privateState.SetNonce(addr, nonce)
	} else {
		s.state.SetNonce(addr, nonce)
	}
}

func (s EthAPIState) SetCode(addr common.Address, code []byte) {
	if s.privateState.Exist(addr) {
		s.privateState.SetCode(addr, code)
	} else {
		s.state.SetCode(addr, code)
	}
}

func (s EthAPIState) SetBalance(addr common.Address, balance *big.Int) {
	if s.privateState.Exist(addr) {
		s.privateState.SetBalance(addr, balance)
	} else {
		s.state.SetBalance(addr, balance)
	}
}

func (s EthAPIState) SetStorage(addr common.Address, storage map[common.Hash]common.Hash) {
	if s.privateState.Exist(addr) {
		s.privateState.SetStorage(addr, storage)
	} else {
		s.state.SetStorage(addr, storage)
	}
}

func (s EthAPIState) SetState(a common.Address, key common.Hash, value common.Hash) {
	if s.privateState.Exist(a) {
		s.privateState.SetState(a, key, value)
	} else {
		s.state.SetState(a, key, value)
	}
}

func (s EthAPIState) GetState(a common.Address, b common.Hash) common.Hash {
	if s.privateState.Exist(a) {
		return s.privateState.GetState(a, b)
	}
	return s.state.GetState(a, b)
}

func (s EthAPIState) GetNonce(addr common.Address) uint64 {
	if s.privateState.Exist(addr) {
		return s.privateState.GetNonce(addr)
	}
	return s.state.GetNonce(addr)
}

func (s EthAPIState) GetPrivacyMetadata(addr common.Address) (*state.PrivacyMetadata, error) {
	if s.privateState.Exist(addr) {
		return s.privateState.GetPrivacyMetadata(addr)
	}
	return nil, fmt.Errorf("%x: %w", addr, common.ErrNotPrivateContract)
}

func (s EthAPIState) GetManagedParties(addr common.Address) ([]string, error) {
	if s.privateState.Exist(addr) {
		return s.privateState.GetManagedParties(addr)
	}
	return nil, fmt.Errorf("%x: %w", addr, common.ErrNotPrivateContract)
}

func (s EthAPIState) GetRLPEncodedStateObject(addr common.Address) ([]byte, error) {
	getFunc := s.state.GetRLPEncodedStateObject
	if s.privateState.Exist(addr) {
		getFunc = s.privateState.GetRLPEncodedStateObject
	}
	return getFunc(addr)
}

func (s EthAPIState) GetProof(addr common.Address) ([][]byte, error) {
	if s.privateState.Exist(addr) {
		return s.privateState.GetProof(addr)
	}
	return s.state.GetProof(addr)
}

func (s EthAPIState) GetStorageProof(addr common.Address, h common.Hash) ([][]byte, error) {
	if s.privateState.Exist(addr) {
		return s.privateState.GetStorageProof(addr, h)
	}
	return s.state.GetStorageProof(addr, h)
}

func (s EthAPIState) StorageTrie(addr common.Address) state.Trie {
	if s.privateState.Exist(addr) {
		return s.privateState.StorageTrie(addr)
	}
	return s.state.StorageTrie(addr)
}

func (s EthAPIState) Error() error {
	if s.privateState.Error() != nil {
		return s.privateState.Error()
	}
	return s.state.Error()
}

func (s EthAPIState) GetCodeHash(addr common.Address) common.Hash {
	if s.privateState.Exist(addr) {
		return s.privateState.GetCodeHash(addr)
	}
	return s.state.GetCodeHash(addr)
}

//func (s MinimalApiState) Error<|MERGE_RESOLUTION|>--- conflicted
+++ resolved
@@ -344,15 +344,11 @@
 	return b.extRPCEnabled
 }
 
-<<<<<<< HEAD
-func (b *EthAPIBackend) RPCGasCap() uint64 {
-=======
 func (b *EthAPIBackend) CallTimeOut() time.Duration {
 	return b.evmCallTimeOut
 }
 
-func (b *EthAPIBackend) RPCGasCap() *big.Int {
->>>>>>> 900595bc
+func (b *EthAPIBackend) RPCGasCap() uint64 {
 	return b.eth.config.RPCGasCap
 }
 
