--- conflicted
+++ resolved
@@ -25,16 +25,8 @@
 	Put(key []byte, value []byte) error
 }
 
-<<<<<<< HEAD
-// Database wraps all database operations. All methods are safe for concurrent use.
-type Database interface {
-	Putter
-	Get(key []byte) ([]byte, error)
-	Has(key []byte) (bool, error)
-=======
 // Deleter wraps the database delete operation supported by both batches and regular databases.
 type Deleter interface {
->>>>>>> 37685930
 	Delete(key []byte) error
 }
 
@@ -52,10 +44,7 @@
 // when Write is called. Batch cannot be used concurrently.
 type Batch interface {
 	Putter
-<<<<<<< HEAD
-=======
 	Deleter
->>>>>>> 37685930
 	ValueSize() int // amount of data in the batch
 	Write() error
 	// Reset resets the batch for reuse
