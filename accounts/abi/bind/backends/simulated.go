--- conflicted
+++ resolved
@@ -543,11 +543,7 @@
 
 // callContract implements common code between normal and pending contract calls.
 // state is modified during execution, make sure to copy it if necessary.
-<<<<<<< HEAD
-func (b *SimulatedBackend) callContract(ctx context.Context, call ethereum.CallMsg, block *types.Block, stateDB *state.StateDB) (*core.ExecutionResult, error) {
-=======
-func (b *SimulatedBackend) callContract(_ context.Context, call ethereum.CallMsg, block *types.Block, stateDB *state.StateDB, privateState *state.StateDB) (*core.ExecutionResult, error) {
->>>>>>> 94d12a91
+func (b *SimulatedBackend) callContract(ctx context.Context, call ethereum.CallMsg, block *types.Block, stateDB *state.StateDB, privateState *state.StateDB) (*core.ExecutionResult, error) {
 	// Ensure message is initialized properly.
 	if call.GasPrice == nil {
 		call.GasPrice = big.NewInt(1)
@@ -575,11 +571,7 @@
 
 // SendTransaction updates the pending block to include the given transaction.
 // It panics if the transaction is invalid.
-<<<<<<< HEAD
-func (b *SimulatedBackend) SendTransaction(ctx context.Context, tx *types.Transaction) error {
-=======
-func (b *SimulatedBackend) SendTransaction(_ context.Context, tx *types.Transaction, args bind.PrivateTxArgs) error {
->>>>>>> 94d12a91
+func (b *SimulatedBackend) SendTransaction(ctx context.Context, tx *types.Transaction, args bind.PrivateTxArgs) error {
 	b.mu.Lock()
 	defer b.mu.Unlock()
 
