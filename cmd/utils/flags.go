// Copyright 2015 The go-ethereum Authors
// This file is part of go-ethereum.
//
// go-ethereum is free software: you can redistribute it and/or modify
// it under the terms of the GNU General Public License as published by
// the Free Software Foundation, either version 3 of the License, or
// (at your option) any later version.
//
// go-ethereum is distributed in the hope that it will be useful,
// but WITHOUT ANY WARRANTY; without even the implied warranty of
// MERCHANTABILITY or FITNESS FOR A PARTICULAR PURPOSE. See the
// GNU General Public License for more details.
//
// You should have received a copy of the GNU General Public License
// along with go-ethereum. If not, see <http://www.gnu.org/licenses/>.

// Package utils contains internal helper functions for go-ethereum commands.
package utils

import (
	"crypto/ecdsa"
	"encoding/json"
	"errors"
	"fmt"
	"io"
	"io/ioutil"
	"math/big"
	"net/url"
	"os"
	"path/filepath"
	"strconv"
	"strings"
	"text/tabwriter"
	"text/template"
	"time"

	"github.com/ethereum/go-ethereum/accounts"
	"github.com/ethereum/go-ethereum/accounts/keystore"
	"github.com/ethereum/go-ethereum/common"
	"github.com/ethereum/go-ethereum/common/fdlimit"
	http2 "github.com/ethereum/go-ethereum/common/http"
	"github.com/ethereum/go-ethereum/consensus"
	"github.com/ethereum/go-ethereum/consensus/clique"
	"github.com/ethereum/go-ethereum/consensus/ethash"
	"github.com/ethereum/go-ethereum/consensus/istanbul"
	istanbulBackend "github.com/ethereum/go-ethereum/consensus/istanbul/backend"
	"github.com/ethereum/go-ethereum/core"
	"github.com/ethereum/go-ethereum/core/rawdb"
	"github.com/ethereum/go-ethereum/core/vm"
	"github.com/ethereum/go-ethereum/crypto"
	"github.com/ethereum/go-ethereum/eth"
	"github.com/ethereum/go-ethereum/eth/downloader"
	"github.com/ethereum/go-ethereum/eth/gasprice"
	"github.com/ethereum/go-ethereum/ethdb"
	"github.com/ethereum/go-ethereum/ethstats"
	"github.com/ethereum/go-ethereum/extension"
	"github.com/ethereum/go-ethereum/graphql"
	"github.com/ethereum/go-ethereum/les"
	"github.com/ethereum/go-ethereum/log"
	"github.com/ethereum/go-ethereum/metrics"
	"github.com/ethereum/go-ethereum/metrics/influxdb"
	"github.com/ethereum/go-ethereum/miner"
	"github.com/ethereum/go-ethereum/node"
	"github.com/ethereum/go-ethereum/p2p"
	"github.com/ethereum/go-ethereum/p2p/discv5"
	"github.com/ethereum/go-ethereum/p2p/enode"
	"github.com/ethereum/go-ethereum/p2p/nat"
	"github.com/ethereum/go-ethereum/p2p/netutil"
	"github.com/ethereum/go-ethereum/params"
	"github.com/ethereum/go-ethereum/permission"
	"github.com/ethereum/go-ethereum/permission/core/types"
	"github.com/ethereum/go-ethereum/plugin"
	"github.com/ethereum/go-ethereum/private"
	"github.com/ethereum/go-ethereum/raft"
	"github.com/ethereum/go-ethereum/rpc"
	whisper "github.com/ethereum/go-ethereum/whisper/whisperv6"
	pcsclite "github.com/gballet/go-libpcsclite"
	"gopkg.in/urfave/cli.v1"
)

var (
	CommandHelpTemplate = `{{.cmd.Name}}{{if .cmd.Subcommands}} command{{end}}{{if .cmd.Flags}} [command options]{{end}} [arguments...]
{{if .cmd.Description}}{{.cmd.Description}}
{{end}}{{if .cmd.Subcommands}}
SUBCOMMANDS:
	{{range .cmd.Subcommands}}{{.Name}}{{with .ShortName}}, {{.}}{{end}}{{ "\t" }}{{.Usage}}
	{{end}}{{end}}{{if .categorizedFlags}}
{{range $idx, $categorized := .categorizedFlags}}{{$categorized.Name}} OPTIONS:
{{range $categorized.Flags}}{{"\t"}}{{.}}
{{end}}
{{end}}{{end}}`

	OriginCommandHelpTemplate = `{{.Name}}{{if .Subcommands}} command{{end}}{{if .Flags}} [command options]{{end}} [arguments...]
{{if .Description}}{{.Description}}
{{end}}{{if .Subcommands}}
SUBCOMMANDS:
	{{range .Subcommands}}{{.Name}}{{with .ShortName}}, {{.}}{{end}}{{ "\t" }}{{.Usage}}
	{{end}}{{end}}{{if .Flags}}
OPTIONS:
{{range $.Flags}}{{"\t"}}{{.}}
{{end}}
{{end}}`
)

func init() {
	cli.AppHelpTemplate = `{{.Name}} {{if .Flags}}[global options] {{end}}command{{if .Flags}} [command options]{{end}} [arguments...]

VERSION:
   {{.Version}}

COMMANDS:
   {{range .Commands}}{{.Name}}{{with .ShortName}}, {{.}}{{end}}{{ "\t" }}{{.Usage}}
   {{end}}{{if .Flags}}
GLOBAL OPTIONS:
   {{range .Flags}}{{.}}
   {{end}}{{end}}
`
	cli.CommandHelpTemplate = CommandHelpTemplate
	cli.HelpPrinter = printHelp
}

// NewApp creates an app with sane defaults.
func NewApp(gitCommit, gitDate, usage string) *cli.App {
	app := cli.NewApp()
	app.Name = filepath.Base(os.Args[0])
	app.Author = ""
	app.Email = ""
	app.Version = params.VersionWithCommit(gitCommit, gitDate)
	app.Usage = usage
	return app
}

func printHelp(out io.Writer, templ string, data interface{}) {
	funcMap := template.FuncMap{"join": strings.Join}
	t := template.Must(template.New("help").Funcs(funcMap).Parse(templ))
	w := tabwriter.NewWriter(out, 38, 8, 2, ' ', 0)
	err := t.Execute(w, data)
	if err != nil {
		panic(err)
	}
	w.Flush()
}

// These are all the command line flags we support.
// If you add to this list, please remember to include the
// flag in the appropriate command definition.
//
// The flags are defined here so their names and help texts
// are the same for all commands.

var (
	// General settings
	DataDirFlag = DirectoryFlag{
		Name:  "datadir",
		Usage: "Data directory for the databases and keystore",
		Value: DirectoryString(node.DefaultDataDir()),
	}
	AncientFlag = DirectoryFlag{
		Name:  "datadir.ancient",
		Usage: "Data directory for ancient chain segments (default = inside chaindata)",
	}
	KeyStoreDirFlag = DirectoryFlag{
		Name:  "keystore",
		Usage: "Directory for the keystore (default = inside the datadir)",
	}
	NoUSBFlag = cli.BoolFlag{
		Name:  "nousb",
		Usage: "Disables monitoring for and managing USB hardware wallets",
	}
	SmartCardDaemonPathFlag = cli.StringFlag{
		Name:  "pcscdpath",
		Usage: "Path to the smartcard daemon (pcscd) socket file",
		Value: pcsclite.PCSCDSockName,
	}
	NetworkIdFlag = cli.Uint64Flag{
		Name:  "networkid",
		Usage: "Network identifier (integer, 1=Frontier, 3=Ropsten, 4=Rinkeby, 5=Görli)",
		Value: eth.DefaultConfig.NetworkId,
	}
	GoerliFlag = cli.BoolFlag{
		Name:  "goerli",
		Usage: "Görli network: pre-configured proof-of-authority test network",
	}
	RinkebyFlag = cli.BoolFlag{
		Name:  "rinkeby",
		Usage: "Rinkeby network: pre-configured proof-of-authority test network",
	}
	RopstenFlag = cli.BoolFlag{
		Name:  "ropsten",
		Usage: "Ropsten network: pre-configured proof-of-work test network",
	}
	DeveloperFlag = cli.BoolFlag{
		Name:  "dev",
		Usage: "Ephemeral proof-of-authority network with a pre-funded developer account, mining enabled",
	}
	DeveloperPeriodFlag = cli.IntFlag{
		Name:  "dev.period",
		Usage: "Block period to use in developer mode (0 = mine only if transaction pending)",
	}
	IdentityFlag = cli.StringFlag{
		Name:  "identity",
		Usage: "Custom node name",
	}
	DocRootFlag = DirectoryFlag{
		Name:  "docroot",
		Usage: "Document Root for HTTPClient file scheme",
		Value: DirectoryString(homeDir()),
	}
	ExitWhenSyncedFlag = cli.BoolFlag{
		Name:  "exitwhensynced",
		Usage: "Exits after block synchronisation completes",
	}
	IterativeOutputFlag = cli.BoolFlag{
		Name:  "iterative",
		Usage: "Print streaming JSON iteratively, delimited by newlines",
	}
	ExcludeStorageFlag = cli.BoolFlag{
		Name:  "nostorage",
		Usage: "Exclude storage entries (save db lookups)",
	}
	IncludeIncompletesFlag = cli.BoolFlag{
		Name:  "incompletes",
		Usage: "Include accounts for which we don't have the address (missing preimage)",
	}
	ExcludeCodeFlag = cli.BoolFlag{
		Name:  "nocode",
		Usage: "Exclude contract code (save db lookups)",
	}
	defaultSyncMode = eth.DefaultConfig.SyncMode
	SyncModeFlag    = TextMarshalerFlag{
		Name:  "syncmode",
		Usage: `Blockchain sync mode ("fast", "full", or "light")`,
		Value: &defaultSyncMode,
	}
	GCModeFlag = cli.StringFlag{
		Name:  "gcmode",
		Usage: `Blockchain garbage collection mode ("full", "archive")`,
		Value: "full",
	}
	SnapshotFlag = cli.BoolFlag{
		Name:  "snapshot",
		Usage: `Enables snapshot-database mode -- experimental work in progress feature`,
	}
	TxLookupLimitFlag = cli.Int64Flag{
		Name:  "txlookuplimit",
		Usage: "Number of recent blocks to maintain transactions index by-hash for (default = index all blocks)",
		Value: 0,
	}
	LightKDFFlag = cli.BoolFlag{
		Name:  "lightkdf",
		Usage: "Reduce key-derivation RAM & CPU usage at some expense of KDF strength",
	}
	WhitelistFlag = cli.StringFlag{
		Name:  "whitelist",
		Usage: "Comma separated block number-to-hash mappings to enforce (<number>=<hash>)",
	}
	// Light server and client settings
	LightServeFlag = cli.IntFlag{
		Name:  "light.serve",
		Usage: "Maximum percentage of time allowed for serving LES requests (multi-threaded processing allows values over 100)",
		Value: eth.DefaultConfig.LightServ,
	}
	LightIngressFlag = cli.IntFlag{
		Name:  "light.ingress",
		Usage: "Incoming bandwidth limit for serving light clients (kilobytes/sec, 0 = unlimited)",
		Value: eth.DefaultConfig.LightIngress,
	}
	LightEgressFlag = cli.IntFlag{
		Name:  "light.egress",
		Usage: "Outgoing bandwidth limit for serving light clients (kilobytes/sec, 0 = unlimited)",
		Value: eth.DefaultConfig.LightEgress,
	}
	LightMaxPeersFlag = cli.IntFlag{
		Name:  "light.maxpeers",
		Usage: "Maximum number of light clients to serve, or light servers to attach to",
		Value: eth.DefaultConfig.LightPeers,
	}
	UltraLightServersFlag = cli.StringFlag{
		Name:  "ulc.servers",
		Usage: "List of trusted ultra-light servers",
		Value: strings.Join(eth.DefaultConfig.UltraLightServers, ","),
	}
	UltraLightFractionFlag = cli.IntFlag{
		Name:  "ulc.fraction",
		Usage: "Minimum % of trusted ultra-light servers required to announce a new head",
		Value: eth.DefaultConfig.UltraLightFraction,
	}
	UltraLightOnlyAnnounceFlag = cli.BoolFlag{
		Name:  "ulc.onlyannounce",
		Usage: "Ultra light server sends announcements only",
	}
	// Ethash settings
	EthashCacheDirFlag = DirectoryFlag{
		Name:  "ethash.cachedir",
		Usage: "Directory to store the ethash verification caches (default = inside the datadir)",
	}
	EthashCachesInMemoryFlag = cli.IntFlag{
		Name:  "ethash.cachesinmem",
		Usage: "Number of recent ethash caches to keep in memory (16MB each)",
		Value: eth.DefaultConfig.Ethash.CachesInMem,
	}
	EthashCachesOnDiskFlag = cli.IntFlag{
		Name:  "ethash.cachesondisk",
		Usage: "Number of recent ethash caches to keep on disk (16MB each)",
		Value: eth.DefaultConfig.Ethash.CachesOnDisk,
	}
	EthashCachesLockMmapFlag = cli.BoolFlag{
		Name:  "ethash.cacheslockmmap",
		Usage: "Lock memory maps of recent ethash caches",
	}
	EthashDatasetDirFlag = DirectoryFlag{
		Name:  "ethash.dagdir",
		Usage: "Directory to store the ethash mining DAGs",
		Value: DirectoryString(eth.DefaultConfig.Ethash.DatasetDir),
	}
	EthashDatasetsInMemoryFlag = cli.IntFlag{
		Name:  "ethash.dagsinmem",
		Usage: "Number of recent ethash mining DAGs to keep in memory (1+GB each)",
		Value: eth.DefaultConfig.Ethash.DatasetsInMem,
	}
	EthashDatasetsOnDiskFlag = cli.IntFlag{
		Name:  "ethash.dagsondisk",
		Usage: "Number of recent ethash mining DAGs to keep on disk (1+GB each)",
		Value: eth.DefaultConfig.Ethash.DatasetsOnDisk,
	}
	EthashDatasetsLockMmapFlag = cli.BoolFlag{
		Name:  "ethash.dagslockmmap",
		Usage: "Lock memory maps for recent ethash mining DAGs",
	}
	// Transaction pool settings
	TxPoolLocalsFlag = cli.StringFlag{
		Name:  "txpool.locals",
		Usage: "Comma separated accounts to treat as locals (no flush, priority inclusion)",
	}
	TxPoolNoLocalsFlag = cli.BoolFlag{
		Name:  "txpool.nolocals",
		Usage: "Disables price exemptions for locally submitted transactions",
	}
	TxPoolJournalFlag = cli.StringFlag{
		Name:  "txpool.journal",
		Usage: "Disk journal for local transaction to survive node restarts",
		Value: core.DefaultTxPoolConfig.Journal,
	}
	TxPoolRejournalFlag = cli.DurationFlag{
		Name:  "txpool.rejournal",
		Usage: "Time interval to regenerate the local transaction journal",
		Value: core.DefaultTxPoolConfig.Rejournal,
	}
	TxPoolPriceLimitFlag = cli.Uint64Flag{
		Name:  "txpool.pricelimit",
		Usage: "Minimum gas price limit to enforce for acceptance into the pool",
		Value: eth.DefaultConfig.TxPool.PriceLimit,
	}
	TxPoolPriceBumpFlag = cli.Uint64Flag{
		Name:  "txpool.pricebump",
		Usage: "Price bump percentage to replace an already existing transaction",
		Value: eth.DefaultConfig.TxPool.PriceBump,
	}
	TxPoolAccountSlotsFlag = cli.Uint64Flag{
		Name:  "txpool.accountslots",
		Usage: "Minimum number of executable transaction slots guaranteed per account",
		Value: eth.DefaultConfig.TxPool.AccountSlots,
	}
	TxPoolGlobalSlotsFlag = cli.Uint64Flag{
		Name:  "txpool.globalslots",
		Usage: "Maximum number of executable transaction slots for all accounts",
		Value: eth.DefaultConfig.TxPool.GlobalSlots,
	}
	TxPoolAccountQueueFlag = cli.Uint64Flag{
		Name:  "txpool.accountqueue",
		Usage: "Maximum number of non-executable transaction slots permitted per account",
		Value: eth.DefaultConfig.TxPool.AccountQueue,
	}
	TxPoolGlobalQueueFlag = cli.Uint64Flag{
		Name:  "txpool.globalqueue",
		Usage: "Maximum number of non-executable transaction slots for all accounts",
		Value: eth.DefaultConfig.TxPool.GlobalQueue,
	}
	TxPoolLifetimeFlag = cli.DurationFlag{
		Name:  "txpool.lifetime",
		Usage: "Maximum amount of time non-executable transaction are queued",
		Value: eth.DefaultConfig.TxPool.Lifetime,
	}
	// Performance tuning settings
	CacheFlag = cli.IntFlag{
		Name:  "cache",
		Usage: "Megabytes of memory allocated to internal caching (default = 4096 mainnet full node, 128 light mode)",
		Value: 1024,
	}
	CacheDatabaseFlag = cli.IntFlag{
		Name:  "cache.database",
		Usage: "Percentage of cache memory allowance to use for database io",
		Value: 50,
	}
	CacheTrieFlag = cli.IntFlag{
		Name:  "cache.trie",
		Usage: "Percentage of cache memory allowance to use for trie caching (default = 15% full mode, 30% archive mode)",
		Value: 15,
	}
	CacheGCFlag = cli.IntFlag{
		Name:  "cache.gc",
		Usage: "Percentage of cache memory allowance to use for trie pruning (default = 25% full mode, 0% archive mode)",
		Value: 25,
	}
	CacheSnapshotFlag = cli.IntFlag{
		Name:  "cache.snapshot",
		Usage: "Percentage of cache memory allowance to use for snapshot caching (default = 10% full mode, 20% archive mode)",
		Value: 10,
	}
	CacheNoPrefetchFlag = cli.BoolFlag{
		Name:  "cache.noprefetch",
		Usage: "Disable heuristic state prefetch during block import (less CPU and disk IO, more time waiting for data)",
	}
	// Miner settings
	MiningEnabledFlag = cli.BoolFlag{
		Name:  "mine",
		Usage: "Enable mining",
	}
	MinerThreadsFlag = cli.IntFlag{
		Name:  "miner.threads",
		Usage: "Number of CPU threads to use for mining",
		Value: 0,
	}
	MinerNotifyFlag = cli.StringFlag{
		Name:  "miner.notify",
		Usage: "Comma separated HTTP URL list to notify of new work packages",
	}
	MinerGasTargetFlag = cli.Uint64Flag{
		Name:  "miner.gastarget",
		Usage: "Target gas floor for mined blocks",
		Value: eth.DefaultConfig.Miner.GasFloor,
	}
	MinerGasLimitFlag = cli.Uint64Flag{
		Name:  "miner.gaslimit",
		Usage: "Target gas ceiling for mined blocks",
		Value: eth.DefaultConfig.Miner.GasCeil,
	}
	MinerGasPriceFlag = BigFlag{
		Name:  "miner.gasprice",
		Usage: "Minimum gas price for mining a transaction",
		Value: eth.DefaultConfig.Miner.GasPrice,
	}
	MinerEtherbaseFlag = cli.StringFlag{
		Name:  "miner.etherbase",
		Usage: "Public address for block mining rewards (default = first account)",
		Value: "0",
	}
	MinerExtraDataFlag = cli.StringFlag{
		Name:  "miner.extradata",
		Usage: "Block extra data set by the miner (default = client version)",
	}
	MinerRecommitIntervalFlag = cli.DurationFlag{
		Name:  "miner.recommit",
		Usage: "Time interval to recreate the block being mined",
		Value: eth.DefaultConfig.Miner.Recommit,
	}
	MinerNoVerfiyFlag = cli.BoolFlag{
		Name:  "miner.noverify",
		Usage: "Disable remote sealing verification",
	}
	// Account settings
	UnlockedAccountFlag = cli.StringFlag{
		Name:  "unlock",
		Usage: "Comma separated list of accounts to unlock",
		Value: "",
	}
	PasswordFileFlag = cli.StringFlag{
		Name:  "password",
		Usage: "Password file to use for non-interactive password input",
		Value: "",
	}
	ExternalSignerFlag = cli.StringFlag{
		Name:  "signer",
		Usage: "External signer (url or path to ipc file)",
		Value: "",
	}
	VMEnableDebugFlag = cli.BoolFlag{
		Name:  "vmdebug",
		Usage: "Record information useful for VM and contract debugging",
	}
	InsecureUnlockAllowedFlag = cli.BoolFlag{
		Name:  "allow-insecure-unlock",
		Usage: "Allow insecure account unlocking when account-related RPCs are exposed by http",
	}
	RPCGlobalGasCap = cli.Uint64Flag{
		Name:  "rpc.gascap",
		Usage: "Sets a cap on gas that can be used in eth_call/estimateGas",
	}
	// Logging and debug settings
	EthStatsURLFlag = cli.StringFlag{
		Name:  "ethstats",
		Usage: "Reporting URL of a ethstats service (nodename:secret@host:port)",
	}
	FakePoWFlag = cli.BoolFlag{
		Name:  "fakepow",
		Usage: "Disables proof-of-work verification",
	}
	NoCompactionFlag = cli.BoolFlag{
		Name:  "nocompaction",
		Usage: "Disables db compaction after import",
	}
	// RPC Client Settings
	RPCClientToken = cli.StringFlag{
		Name:  "rpcclitoken",
		Usage: "RPC Client access token",
	}
	RPCClientTLSCert = cli.StringFlag{
		Name:  "rpcclitls.cert",
		Usage: "Server's TLS certificate PEM file on connection by client",
	}
	RPCClientTLSCaCert = cli.StringFlag{
		Name:  "rpcclitls.cacert",
		Usage: "CA certificate PEM file for provided server's TLS certificate on connection by client",
	}
	RPCClientTLSCipherSuites = cli.StringFlag{
		Name:  "rpcclitls.ciphersuites",
		Usage: "Customize supported cipher suites when using TLS connection. Value is a comma-separated cipher suite string",
	}
	RPCClientTLSInsecureSkipVerify = cli.BoolFlag{
		Name:  "rpcclitls.insecureskipverify",
		Usage: "Disable verification of server's TLS certificate on connection by client",
	}
	// RPC settings
	IPCDisabledFlag = cli.BoolFlag{
		Name:  "ipcdisable",
		Usage: "Disable the IPC-RPC server",
	}
	IPCPathFlag = DirectoryFlag{
		Name:  "ipcpath",
		Usage: "Filename for IPC socket/pipe within the datadir (explicit paths escape it)",
	}
	HTTPEnabledFlag = cli.BoolFlag{
		Name:  "http",
		Usage: "Enable the HTTP-RPC server",
	}
	HTTPListenAddrFlag = cli.StringFlag{
		Name:  "http.addr",
		Usage: "HTTP-RPC server listening interface",
		Value: node.DefaultHTTPHost,
	}
	HTTPPortFlag = cli.IntFlag{
		Name:  "http.port",
		Usage: "HTTP-RPC server listening port",
		Value: node.DefaultHTTPPort,
	}
	HTTPCORSDomainFlag = cli.StringFlag{
		Name:  "http.corsdomain",
		Usage: "Comma separated list of domains from which to accept cross origin requests (browser enforced)",
		Value: "",
	}
	HTTPVirtualHostsFlag = cli.StringFlag{
		Name:  "http.vhosts",
		Usage: "Comma separated list of virtual hostnames from which to accept requests (server enforced). Accepts '*' wildcard.",
		Value: strings.Join(node.DefaultConfig.HTTPVirtualHosts, ","),
	}
	HTTPApiFlag = cli.StringFlag{
		Name:  "http.api",
		Usage: "API's offered over the HTTP-RPC interface",
		Value: "",
	}
	WSEnabledFlag = cli.BoolFlag{
		Name:  "ws",
		Usage: "Enable the WS-RPC server",
	}
	WSListenAddrFlag = cli.StringFlag{
		Name:  "ws.addr",
		Usage: "WS-RPC server listening interface",
		Value: node.DefaultWSHost,
	}
	WSPortFlag = cli.IntFlag{
		Name:  "ws.port",
		Usage: "WS-RPC server listening port",
		Value: node.DefaultWSPort,
	}
	WSApiFlag = cli.StringFlag{
		Name:  "ws.api",
		Usage: "API's offered over the WS-RPC interface",
		Value: "",
	}
	WSAllowedOriginsFlag = cli.StringFlag{
		Name:  "ws.origins",
		Usage: "Origins from which to accept websockets requests",
		Value: "",
	}
	GraphQLEnabledFlag = cli.BoolFlag{
		Name:  "graphql",
		Usage: "Enable the GraphQL server",
	}
	GraphQLListenAddrFlag = cli.StringFlag{
		Name:  "graphql.addr",
		Usage: "GraphQL server listening interface",
		Value: node.DefaultGraphQLHost,
	}
	GraphQLPortFlag = cli.IntFlag{
		Name:  "graphql.port",
		Usage: "GraphQL server listening port",
		Value: node.DefaultGraphQLPort,
	}
	GraphQLCORSDomainFlag = cli.StringFlag{
		Name:  "graphql.corsdomain",
		Usage: "Comma separated list of domains from which to accept cross origin requests (browser enforced)",
		Value: "",
	}
	GraphQLVirtualHostsFlag = cli.StringFlag{
		Name:  "graphql.vhosts",
		Usage: "Comma separated list of virtual hostnames from which to accept requests (server enforced). Accepts '*' wildcard.",
		Value: strings.Join(node.DefaultConfig.GraphQLVirtualHosts, ","),
	}
	ExecFlag = cli.StringFlag{
		Name:  "exec",
		Usage: "Execute JavaScript statement",
	}
	PreloadJSFlag = cli.StringFlag{
		Name:  "preload",
		Usage: "Comma separated list of JavaScript files to preload into the console",
	}

	// Network Settings
	MaxPeersFlag = cli.IntFlag{
		Name:  "maxpeers",
		Usage: "Maximum number of network peers (network disabled if set to 0)",
		Value: node.DefaultConfig.P2P.MaxPeers,
	}
	MaxPendingPeersFlag = cli.IntFlag{
		Name:  "maxpendpeers",
		Usage: "Maximum number of pending connection attempts (defaults used if set to 0)",
		Value: node.DefaultConfig.P2P.MaxPendingPeers,
	}
	ListenPortFlag = cli.IntFlag{
		Name:  "port",
		Usage: "Network listening port",
		Value: 30303,
	}
	BootnodesFlag = cli.StringFlag{
		Name:  "bootnodes",
		Usage: "Comma separated enode URLs for P2P discovery bootstrap",
		Value: "",
	}
	NodeKeyFileFlag = cli.StringFlag{
		Name:  "nodekey",
		Usage: "P2P node key file",
	}
	NodeKeyHexFlag = cli.StringFlag{
		Name:  "nodekeyhex",
		Usage: "P2P node key as hex (for testing)",
	}
	NATFlag = cli.StringFlag{
		Name:  "nat",
		Usage: "NAT port mapping mechanism (any|none|upnp|pmp|extip:<IP>)",
		Value: "any",
	}
	NoDiscoverFlag = cli.BoolFlag{
		Name:  "nodiscover",
		Usage: "Disables the peer discovery mechanism (manual peer addition)",
	}
	DiscoveryV5Flag = cli.BoolFlag{
		Name:  "v5disc",
		Usage: "Enables the experimental RLPx V5 (Topic Discovery) mechanism",
	}
	NetrestrictFlag = cli.StringFlag{
		Name:  "netrestrict",
		Usage: "Restricts network communication to the given IP networks (CIDR masks)",
	}
	DNSDiscoveryFlag = cli.StringFlag{
		Name:  "discovery.dns",
		Usage: "Sets DNS discovery entry points (use \"\" to disable DNS)",
	}

	// ATM the url is left to the user and deployment to
	JSpathFlag = cli.StringFlag{
		Name:  "jspath",
		Usage: "JavaScript root path for `loadScript`",
		Value: ".",
	}

	// Gas price oracle settings
	GpoBlocksFlag = cli.IntFlag{
		Name:  "gpo.blocks",
		Usage: "Number of recent blocks to check for gas prices",
		Value: eth.DefaultConfig.GPO.Blocks,
	}
	GpoPercentileFlag = cli.IntFlag{
		Name:  "gpo.percentile",
		Usage: "Suggested gas price is the given percentile of a set of recent transaction gas prices",
		Value: eth.DefaultConfig.GPO.Percentile,
	}
	WhisperEnabledFlag = cli.BoolFlag{
		Name:  "shh",
		Usage: "Enable Whisper",
	}
	WhisperMaxMessageSizeFlag = cli.IntFlag{
		Name:  "shh.maxmessagesize",
		Usage: "Max message size accepted",
		Value: int(whisper.DefaultMaxMessageSize),
	}
	WhisperMinPOWFlag = cli.Float64Flag{
		Name:  "shh.pow",
		Usage: "Minimum POW accepted",
		Value: whisper.DefaultMinimumPoW,
	}
	WhisperRestrictConnectionBetweenLightClientsFlag = cli.BoolFlag{
		Name:  "shh.restrict-light",
		Usage: "Restrict connection between two whisper light clients",
	}

	// Metrics flags
	MetricsEnabledFlag = cli.BoolFlag{
		Name:  "metrics",
		Usage: "Enable metrics collection and reporting",
	}
	MetricsEnabledExpensiveFlag = cli.BoolFlag{
		Name:  "metrics.expensive",
		Usage: "Enable expensive metrics collection and reporting",
	}
	MetricsEnableInfluxDBFlag = cli.BoolFlag{
		Name:  "metrics.influxdb",
		Usage: "Enable metrics export/push to an external InfluxDB database",
	}
	MetricsInfluxDBEndpointFlag = cli.StringFlag{
		Name:  "metrics.influxdb.endpoint",
		Usage: "InfluxDB API endpoint to report metrics to",
		Value: "http://localhost:8086",
	}
	MetricsInfluxDBDatabaseFlag = cli.StringFlag{
		Name:  "metrics.influxdb.database",
		Usage: "InfluxDB database name to push reported metrics to",
		Value: "geth",
	}
	MetricsInfluxDBUsernameFlag = cli.StringFlag{
		Name:  "metrics.influxdb.username",
		Usage: "Username to authorize access to the database",
		Value: "test",
	}
	MetricsInfluxDBPasswordFlag = cli.StringFlag{
		Name:  "metrics.influxdb.password",
		Usage: "Password to authorize access to the database",
		Value: "test",
	}
	// Tags are part of every measurement sent to InfluxDB. Queries on tags are faster in InfluxDB.
	// For example `host` tag could be used so that we can group all nodes and average a measurement
	// across all of them, but also so that we can select a specific node and inspect its measurements.
	// https://docs.influxdata.com/influxdb/v1.4/concepts/key_concepts/#tag-key
	MetricsInfluxDBTagsFlag = cli.StringFlag{
		Name:  "metrics.influxdb.tags",
		Usage: "Comma-separated InfluxDB tags (key/values) attached to all measurements",
		Value: "host=localhost",
	}
	EWASMInterpreterFlag = cli.StringFlag{
		Name:  "vm.ewasm",
		Usage: "External ewasm configuration (default = built-in interpreter)",
		Value: "",
	}
	EVMInterpreterFlag = cli.StringFlag{
		Name:  "vm.evm",
		Usage: "External EVM configuration (default = built-in interpreter)",
		Value: "",
	}

	// Quorum - added configurable call timeout for execution of calls
	EVMCallTimeOutFlag = cli.IntFlag{
		Name:  "vm.calltimeout",
		Usage: "Timeout duration in seconds for message call execution without creating a transaction. Value 0 means no timeout.",
		Value: 5,
	}

	// Quorum
	// immutability threshold which can be passed as a parameter at geth start
	QuorumImmutabilityThreshold = cli.IntFlag{
		Name:  "immutabilitythreshold",
		Usage: "overrides the default immutability threshold for Quorum nodes. Its the threshold beyond which block data will be moved to ancient db",
		Value: 3162240,
	}
	// Raft flags
	RaftModeFlag = cli.BoolFlag{
		Name:  "raft",
		Usage: "If enabled, uses Raft instead of Quorum Chain for consensus",
	}
	RaftBlockTimeFlag = cli.IntFlag{
		Name:  "raftblocktime",
		Usage: "Amount of time between raft block creations in milliseconds",
		Value: 50,
	}
	RaftJoinExistingFlag = cli.IntFlag{
		Name:  "raftjoinexisting",
		Usage: "The raft ID to assume when joining an pre-existing cluster",
		Value: 0,
	}

	EmitCheckpointsFlag = cli.BoolFlag{
		Name:  "emitcheckpoints",
		Usage: "If enabled, emit specially formatted logging checkpoints",
	}
	RaftPortFlag = cli.IntFlag{
		Name:  "raftport",
		Usage: "The port to bind for the raft transport",
		Value: 50400,
	}
	RaftDNSEnabledFlag = cli.BoolFlag{
		Name:  "raftdnsenable",
		Usage: "Enable DNS resolution of peers",
	}

	// Permission
	EnableNodePermissionFlag = cli.BoolFlag{
		Name:  "permissioned",
		Usage: "If enabled, the node will allow only a defined list of nodes to connect",
	}
	AllowedFutureBlockTimeFlag = cli.Uint64Flag{
		Name:  "allowedfutureblocktime",
		Usage: "Max time (in seconds) from current time allowed for blocks, before they're considered future blocks",
		Value: 0,
	}
	// Plugins settings
	PluginSettingsFlag = cli.StringFlag{
		Name:  "plugins",
		Usage: "The URI of configuration which describes plugins being used. E.g.: file:///opt/geth/plugins.json",
	}
	PluginLocalVerifyFlag = cli.BoolFlag{
		Name:  "plugins.localverify",
		Usage: "If enabled, verify plugin integrity from local file system. This requires plugin signature file and PGP public key file to be available",
	}
	PluginPublicKeyFlag = cli.StringFlag{
		Name:  "plugins.publickey",
		Usage: fmt.Sprintf("The URI of PGP public key for local plugin verification. E.g.: file:///opt/geth/pubkey.pgp.asc. This flag is only valid if --%s is set (default = file:///<pluginBaseDir>/%s)", PluginLocalVerifyFlag.Name, plugin.DefaultPublicKeyFile),
	}
	PluginSkipVerifyFlag = cli.BoolFlag{
		Name:  "plugins.skipverify",
		Usage: "If enabled, plugin integrity is NOT verified",
	}
	// account plugin flags
	AccountPluginNewAccountConfigFlag = cli.StringFlag{
		Name:  "plugins.account.config",
		Usage: "Value will be passed to an account plugin if being used.  See the account plugin implementation's documentation for further details",
	}
	// Istanbul settings
	IstanbulRequestTimeoutFlag = cli.Uint64Flag{
		Name:  "istanbul.requesttimeout",
		Usage: "Timeout for each Istanbul round in milliseconds",
		Value: eth.DefaultConfig.Istanbul.RequestTimeout,
	}
	IstanbulBlockPeriodFlag = cli.Uint64Flag{
		Name:  "istanbul.blockperiod",
		Usage: "Default minimum difference between two consecutive block's timestamps in seconds",
		Value: eth.DefaultConfig.Istanbul.BlockPeriod,
	}
	// Multitenancy setting
	MultitenancyFlag = cli.BoolFlag{
		Name:  "multitenancy",
		Usage: "Enable multitenancy support for this node. This requires RPC Security Plugin to also be configured.",
	}

	// Quorum Private Transaction Manager connection options
	QuorumPTMUnixSocketFlag = DirectoryFlag{
		Name:  "ptm.socket",
		Usage: "Path to the ipc file when using unix domain socket for the private transaction manager connection",
	}
	QuorumPTMUrlFlag = cli.StringFlag{
		Name:  "ptm.url",
		Usage: "URL when using http connection to private transaction manager",
	}
	QuorumPTMTimeoutFlag = cli.UintFlag{
		Name:  "ptm.timeout",
		Usage: "Timeout (seconds) for the private transaction manager connection. Zero value means timeout disabled.",
		Value: http2.DefaultConfig.Timeout,
	}
	QuorumPTMDialTimeoutFlag = cli.UintFlag{
		Name:  "ptm.dialtimeout",
		Usage: "Dial timeout (seconds) for the private transaction manager connection. Zero value means timeout disabled.",
		Value: http2.DefaultConfig.DialTimeout,
	}
	QuorumPTMHttpIdleTimeoutFlag = cli.UintFlag{
		Name:  "ptm.http.idletimeout",
		Usage: "Idle timeout (seconds) for the private transaction manager connection. Zero value means timeout disabled.",
		Value: http2.DefaultConfig.HttpIdleConnTimeout,
	}
	QuorumPTMHttpWriteBufferSizeFlag = cli.IntFlag{
		Name:  "ptm.http.writebuffersize",
		Usage: "Size of the write buffer (bytes) for the private transaction manager connection. Zero value uses http.Transport default.",
		Value: 0,
	}
	QuorumPTMHttpReadBufferSizeFlag = cli.IntFlag{
		Name:  "ptm.http.readbuffersize",
		Usage: "Size of the read buffer (bytes) for the private transaction manager connection. Zero value uses http.Transport default.",
		Value: 0,
	}
	QuorumPTMTlsModeFlag = cli.StringFlag{
		Name:  "ptm.tls.mode",
		Usage: `If "off" then TLS disabled (default). If "strict" then will use TLS for http connection to private transaction manager`,
	}
	QuorumPTMTlsRootCaFlag = DirectoryFlag{
		Name:  "ptm.tls.rootca",
		Usage: "Path to file containing root CA certificate for TLS connection to private transaction manager (defaults to host's certificates)",
	}
	QuorumPTMTlsClientCertFlag = DirectoryFlag{
		Name:  "ptm.tls.clientcert",
		Usage: "Path to file containing client certificate (or chain of certs) for TLS connection to private transaction manager",
	}
	QuorumPTMTlsClientKeyFlag = DirectoryFlag{
		Name:  "ptm.tls.clientkey",
		Usage: "Path to file containing client's private key for TLS connection to private transaction manager",
	}
	QuorumPTMTlsInsecureSkipVerify = cli.BoolFlag{
		Name:  "ptm.tls.insecureskipverify",
		Usage: "Disable verification of server's TLS certificate on connection to private transaction manager",
	}
)

// MakeDataDir retrieves the currently requested data directory, terminating
// if none (or the empty string) is specified. If the node is starting a testnet,
// then a subdirectory of the specified datadir will be used.
func MakeDataDir(ctx *cli.Context) string {
	if path := ctx.GlobalString(DataDirFlag.Name); path != "" {
		if ctx.GlobalBool(LegacyTestnetFlag.Name) || ctx.GlobalBool(RopstenFlag.Name) {
			// Maintain compatibility with older Geth configurations storing the
			// Ropsten database in `testnet` instead of `ropsten`.
			legacyPath := filepath.Join(path, "testnet")
			if _, err := os.Stat(legacyPath); !os.IsNotExist(err) {
				return legacyPath
			}
			return filepath.Join(path, "ropsten")
		}
		if ctx.GlobalBool(RinkebyFlag.Name) {
			return filepath.Join(path, "rinkeby")
		}
		if ctx.GlobalBool(GoerliFlag.Name) {
			return filepath.Join(path, "goerli")
		}
		return path
	}
	Fatalf("Cannot determine default data directory, please set manually (--datadir)")
	return ""
}

// setNodeKey creates a node key from set command line flags, either loading it
// from a file or as a specified hex value. If neither flags were provided, this
// method returns nil and an emphemeral key is to be generated.
func setNodeKey(ctx *cli.Context, cfg *p2p.Config) {
	var (
		hex  = ctx.GlobalString(NodeKeyHexFlag.Name)
		file = ctx.GlobalString(NodeKeyFileFlag.Name)
		key  *ecdsa.PrivateKey
		err  error
	)
	switch {
	case file != "" && hex != "":
		Fatalf("Options %q and %q are mutually exclusive", NodeKeyFileFlag.Name, NodeKeyHexFlag.Name)
	case file != "":
		if key, err = crypto.LoadECDSA(file); err != nil {
			Fatalf("Option %q: %v", NodeKeyFileFlag.Name, err)
		}
		cfg.PrivateKey = key
	case hex != "":
		if key, err = crypto.HexToECDSA(hex); err != nil {
			Fatalf("Option %q: %v", NodeKeyHexFlag.Name, err)
		}
		cfg.PrivateKey = key
	}
}

// setNodeUserIdent creates the user identifier from CLI flags.
func setNodeUserIdent(ctx *cli.Context, cfg *node.Config) {
	if identity := ctx.GlobalString(IdentityFlag.Name); len(identity) > 0 {
		cfg.UserIdent = identity
	}
}

// setBootstrapNodes creates a list of bootstrap nodes from the command line
// flags, reverting to pre-configured ones if none have been specified.
func setBootstrapNodes(ctx *cli.Context, cfg *p2p.Config) {
	urls := params.MainnetBootnodes
	switch {
	case ctx.GlobalIsSet(BootnodesFlag.Name) || ctx.GlobalIsSet(LegacyBootnodesV4Flag.Name):
		if ctx.GlobalIsSet(LegacyBootnodesV4Flag.Name) {
			urls = splitAndTrim(ctx.GlobalString(LegacyBootnodesV4Flag.Name))
		} else {
			urls = splitAndTrim(ctx.GlobalString(BootnodesFlag.Name))
		}
	case ctx.GlobalBool(LegacyTestnetFlag.Name) || ctx.GlobalBool(RopstenFlag.Name):
		urls = params.RopstenBootnodes
	case ctx.GlobalBool(RinkebyFlag.Name):
		urls = params.RinkebyBootnodes
	case ctx.GlobalBool(GoerliFlag.Name):
		urls = params.GoerliBootnodes
	case cfg.BootstrapNodes != nil:
		return // already set, don't apply defaults.
	}

	cfg.BootstrapNodes = make([]*enode.Node, 0, len(urls))
	for _, url := range urls {
		if url != "" {
			node, err := enode.Parse(enode.ValidSchemes, url)
			if err != nil {
				log.Crit("Bootstrap URL invalid", "enode", url, "err", err)
				continue
			}
			cfg.BootstrapNodes = append(cfg.BootstrapNodes, node)
		}
	}
}

// setBootstrapNodesV5 creates a list of bootstrap nodes from the command line
// flags, reverting to pre-configured ones if none have been specified.
func setBootstrapNodesV5(ctx *cli.Context, cfg *p2p.Config) {
	urls := params.MainnetBootnodes
	switch {
	case ctx.GlobalIsSet(BootnodesFlag.Name) || ctx.GlobalIsSet(LegacyBootnodesV5Flag.Name):
		if ctx.GlobalIsSet(LegacyBootnodesV5Flag.Name) {
			urls = splitAndTrim(ctx.GlobalString(LegacyBootnodesV5Flag.Name))
		} else {
			urls = splitAndTrim(ctx.GlobalString(BootnodesFlag.Name))
		}
	case ctx.GlobalBool(RopstenFlag.Name):
		urls = params.RopstenBootnodes
	case ctx.GlobalBool(RinkebyFlag.Name):
		urls = params.RinkebyBootnodes
	case ctx.GlobalBool(GoerliFlag.Name):
		urls = params.GoerliBootnodes
	case cfg.BootstrapNodesV5 != nil:
		return // already set, don't apply defaults.
	}

	cfg.BootstrapNodesV5 = make([]*discv5.Node, 0, len(urls))
	for _, url := range urls {
		if url != "" {
			node, err := discv5.ParseNode(url)
			if err != nil {
				log.Error("Bootstrap URL invalid", "enode", url, "err", err)
				continue
			}
			cfg.BootstrapNodesV5 = append(cfg.BootstrapNodesV5, node)
		}
	}
}

// setListenAddress creates a TCP listening address string from set command
// line flags.
func setListenAddress(ctx *cli.Context, cfg *p2p.Config) {
	if ctx.GlobalIsSet(ListenPortFlag.Name) {
		cfg.ListenAddr = fmt.Sprintf(":%d", ctx.GlobalInt(ListenPortFlag.Name))
	}
}

// setNAT creates a port mapper from command line flags.
func setNAT(ctx *cli.Context, cfg *p2p.Config) {
	if ctx.GlobalIsSet(NATFlag.Name) {
		natif, err := nat.Parse(ctx.GlobalString(NATFlag.Name))
		if err != nil {
			Fatalf("Option %s: %v", NATFlag.Name, err)
		}
		cfg.NAT = natif
	}
}

// splitAndTrim splits input separated by a comma
// and trims excessive white space from the substrings.
func splitAndTrim(input string) []string {
	result := strings.Split(input, ",")
	for i, r := range result {
		result[i] = strings.TrimSpace(r)
	}
	return result
}

// setHTTP creates the HTTP RPC listener interface string from the set
// command line flags, returning empty if the HTTP endpoint is disabled.
func setHTTP(ctx *cli.Context, cfg *node.Config) {
	if ctx.GlobalBool(LegacyRPCEnabledFlag.Name) && cfg.HTTPHost == "" {
		log.Warn("The flag --rpc is deprecated and will be removed in the future, please use --http")
		cfg.HTTPHost = "127.0.0.1"
		if ctx.GlobalIsSet(LegacyRPCListenAddrFlag.Name) {
			cfg.HTTPHost = ctx.GlobalString(LegacyRPCListenAddrFlag.Name)
			log.Warn("The flag --rpcaddr is deprecated and will be removed in the future, please use --http.addr")
		}
	}
	if ctx.GlobalBool(HTTPEnabledFlag.Name) && cfg.HTTPHost == "" {
		cfg.HTTPHost = "127.0.0.1"
		if ctx.GlobalIsSet(HTTPListenAddrFlag.Name) {
			cfg.HTTPHost = ctx.GlobalString(HTTPListenAddrFlag.Name)
		}
	}

	if ctx.GlobalIsSet(LegacyRPCPortFlag.Name) {
		cfg.HTTPPort = ctx.GlobalInt(LegacyRPCPortFlag.Name)
		log.Warn("The flag --rpcport is deprecated and will be removed in the future, please use --http.port")
	}
	if ctx.GlobalIsSet(HTTPPortFlag.Name) {
		cfg.HTTPPort = ctx.GlobalInt(HTTPPortFlag.Name)
	}

	if ctx.GlobalIsSet(LegacyRPCCORSDomainFlag.Name) {
		cfg.HTTPCors = splitAndTrim(ctx.GlobalString(LegacyRPCCORSDomainFlag.Name))
		log.Warn("The flag --rpccorsdomain is deprecated and will be removed in the future, please use --http.corsdomain")
	}
	if ctx.GlobalIsSet(HTTPCORSDomainFlag.Name) {
		cfg.HTTPCors = splitAndTrim(ctx.GlobalString(HTTPCORSDomainFlag.Name))
	}

	if ctx.GlobalIsSet(LegacyRPCApiFlag.Name) {
		cfg.HTTPModules = splitAndTrim(ctx.GlobalString(LegacyRPCApiFlag.Name))
		log.Warn("The flag --rpcapi is deprecated and will be removed in the future, please use --http.api")
	}
	if ctx.GlobalIsSet(HTTPApiFlag.Name) {
		cfg.HTTPModules = splitAndTrim(ctx.GlobalString(HTTPApiFlag.Name))
	}

	if ctx.GlobalIsSet(LegacyRPCVirtualHostsFlag.Name) {
		cfg.HTTPVirtualHosts = splitAndTrim(ctx.GlobalString(LegacyRPCVirtualHostsFlag.Name))
		log.Warn("The flag --rpcvhosts is deprecated and will be removed in the future, please use --http.vhosts")
	}
	if ctx.GlobalIsSet(HTTPVirtualHostsFlag.Name) {
		cfg.HTTPVirtualHosts = splitAndTrim(ctx.GlobalString(HTTPVirtualHostsFlag.Name))
	}
}

// setGraphQL creates the GraphQL listener interface string from the set
// command line flags, returning empty if the GraphQL endpoint is disabled.
func setGraphQL(ctx *cli.Context, cfg *node.Config) {
	if ctx.GlobalBool(GraphQLEnabledFlag.Name) && cfg.GraphQLHost == "" {
		cfg.GraphQLHost = "127.0.0.1"
		if ctx.GlobalIsSet(GraphQLListenAddrFlag.Name) {
			cfg.GraphQLHost = ctx.GlobalString(GraphQLListenAddrFlag.Name)
		}
	}
	cfg.GraphQLPort = ctx.GlobalInt(GraphQLPortFlag.Name)
	if ctx.GlobalIsSet(GraphQLCORSDomainFlag.Name) {
		cfg.GraphQLCors = splitAndTrim(ctx.GlobalString(GraphQLCORSDomainFlag.Name))
	}
	if ctx.GlobalIsSet(GraphQLVirtualHostsFlag.Name) {
		cfg.GraphQLVirtualHosts = splitAndTrim(ctx.GlobalString(GraphQLVirtualHostsFlag.Name))
	}
}

// setWS creates the WebSocket RPC listener interface string from the set
// command line flags, returning empty if the HTTP endpoint is disabled.
func setWS(ctx *cli.Context, cfg *node.Config) {
	if ctx.GlobalBool(WSEnabledFlag.Name) && cfg.WSHost == "" {
		cfg.WSHost = "127.0.0.1"
		if ctx.GlobalIsSet(LegacyWSListenAddrFlag.Name) {
			cfg.WSHost = ctx.GlobalString(LegacyWSListenAddrFlag.Name)
			log.Warn("The flag --wsaddr is deprecated and will be removed in the future, please use --ws.addr")
		}
		if ctx.GlobalIsSet(WSListenAddrFlag.Name) {
			cfg.WSHost = ctx.GlobalString(WSListenAddrFlag.Name)
		}
	}
	if ctx.GlobalIsSet(LegacyWSPortFlag.Name) {
		cfg.WSPort = ctx.GlobalInt(LegacyWSPortFlag.Name)
		log.Warn("The flag --wsport is deprecated and will be removed in the future, please use --ws.port")
	}
	if ctx.GlobalIsSet(WSPortFlag.Name) {
		cfg.WSPort = ctx.GlobalInt(WSPortFlag.Name)
	}

	if ctx.GlobalIsSet(LegacyWSAllowedOriginsFlag.Name) {
		cfg.WSOrigins = splitAndTrim(ctx.GlobalString(LegacyWSAllowedOriginsFlag.Name))
		log.Warn("The flag --wsorigins is deprecated and will be removed in the future, please use --ws.origins")
	}
	if ctx.GlobalIsSet(WSAllowedOriginsFlag.Name) {
		cfg.WSOrigins = splitAndTrim(ctx.GlobalString(WSAllowedOriginsFlag.Name))
	}

	if ctx.GlobalIsSet(LegacyWSApiFlag.Name) {
		cfg.WSModules = splitAndTrim(ctx.GlobalString(LegacyWSApiFlag.Name))
		log.Warn("The flag --wsapi is deprecated and will be removed in the future, please use --ws.api")
	}
	if ctx.GlobalIsSet(WSApiFlag.Name) {
		cfg.WSModules = splitAndTrim(ctx.GlobalString(WSApiFlag.Name))
	}
}

// setIPC creates an IPC path configuration from the set command line flags,
// returning an empty string if IPC was explicitly disabled, or the set path.
func setIPC(ctx *cli.Context, cfg *node.Config) {
	CheckExclusive(ctx, IPCDisabledFlag, IPCPathFlag)
	switch {
	case ctx.GlobalBool(IPCDisabledFlag.Name):
		cfg.IPCPath = ""
	case ctx.GlobalIsSet(IPCPathFlag.Name):
		cfg.IPCPath = ctx.GlobalString(IPCPathFlag.Name)
	}
}

// setLes configures the les server and ultra light client settings from the command line flags.
func setLes(ctx *cli.Context, cfg *eth.Config) {
	if ctx.GlobalIsSet(LegacyLightServFlag.Name) {
		cfg.LightServ = ctx.GlobalInt(LegacyLightServFlag.Name)
		log.Warn("The flag --lightserv is deprecated and will be removed in the future, please use --light.serve")
	}
	if ctx.GlobalIsSet(LightServeFlag.Name) {
		cfg.LightServ = ctx.GlobalInt(LightServeFlag.Name)
	}
	if ctx.GlobalIsSet(LightIngressFlag.Name) {
		cfg.LightIngress = ctx.GlobalInt(LightIngressFlag.Name)
	}
	if ctx.GlobalIsSet(LightEgressFlag.Name) {
		cfg.LightEgress = ctx.GlobalInt(LightEgressFlag.Name)
	}
	if ctx.GlobalIsSet(LegacyLightPeersFlag.Name) {
		cfg.LightPeers = ctx.GlobalInt(LegacyLightPeersFlag.Name)
		log.Warn("The flag --lightpeers is deprecated and will be removed in the future, please use --light.maxpeers")
	}
	if ctx.GlobalIsSet(LightMaxPeersFlag.Name) {
		cfg.LightPeers = ctx.GlobalInt(LightMaxPeersFlag.Name)
	}
	if ctx.GlobalIsSet(UltraLightServersFlag.Name) {
		cfg.UltraLightServers = strings.Split(ctx.GlobalString(UltraLightServersFlag.Name), ",")
	}
	if ctx.GlobalIsSet(UltraLightFractionFlag.Name) {
		cfg.UltraLightFraction = ctx.GlobalInt(UltraLightFractionFlag.Name)
	}
	if cfg.UltraLightFraction <= 0 && cfg.UltraLightFraction > 100 {
		log.Error("Ultra light fraction is invalid", "had", cfg.UltraLightFraction, "updated", eth.DefaultConfig.UltraLightFraction)
		cfg.UltraLightFraction = eth.DefaultConfig.UltraLightFraction
	}
	if ctx.GlobalIsSet(UltraLightOnlyAnnounceFlag.Name) {
		cfg.UltraLightOnlyAnnounce = ctx.GlobalBool(UltraLightOnlyAnnounceFlag.Name)
	}
}

// makeDatabaseHandles raises out the number of allowed file handles per process
// for Geth and returns half of the allowance to assign to the database.
func makeDatabaseHandles() int {
	limit, err := fdlimit.Maximum()
	if err != nil {
		Fatalf("Failed to retrieve file descriptor allowance: %v", err)
	}
	raised, err := fdlimit.Raise(uint64(limit))
	if err != nil {
		Fatalf("Failed to raise file descriptor allowance: %v", err)
	}
	return int(raised / 2) // Leave half for networking and other stuff
}

// MakeAddress converts an account specified directly as a hex encoded string or
// a key index in the key store to an internal account representation.
func MakeAddress(ks *keystore.KeyStore, account string) (accounts.Account, error) {
	// If the specified account is a valid address, return it
	if common.IsHexAddress(account) {
		return accounts.Account{Address: common.HexToAddress(account)}, nil
	}
	// Otherwise try to interpret the account as a keystore index
	index, err := strconv.Atoi(account)
	if err != nil || index < 0 {
		return accounts.Account{}, fmt.Errorf("invalid account address or index %q", account)
	}
	log.Warn("-------------------------------------------------------------------")
	log.Warn("Referring to accounts by order in the keystore folder is dangerous!")
	log.Warn("This functionality is deprecated and will be removed in the future!")
	log.Warn("Please use explicit addresses! (can search via `geth account list`)")
	log.Warn("-------------------------------------------------------------------")

	accs := ks.Accounts()
	if len(accs) <= index {
		return accounts.Account{}, fmt.Errorf("index %d higher than number of accounts %d", index, len(accs))
	}
	return accs[index], nil
}

// setEtherbase retrieves the etherbase either from the directly specified
// command line flags or from the keystore if CLI indexed.
func setEtherbase(ctx *cli.Context, ks *keystore.KeyStore, cfg *eth.Config) {
	// Extract the current etherbase, new flag overriding legacy one
	var etherbase string
	if ctx.GlobalIsSet(LegacyMinerEtherbaseFlag.Name) {
		etherbase = ctx.GlobalString(LegacyMinerEtherbaseFlag.Name)
		log.Warn("The flag --etherbase is deprecated and will be removed in the future, please use --miner.etherbase")

	}
	if ctx.GlobalIsSet(MinerEtherbaseFlag.Name) {
		etherbase = ctx.GlobalString(MinerEtherbaseFlag.Name)
	}
	// Convert the etherbase into an address and configure it
	if etherbase != "" {
		if ks != nil {
			account, err := MakeAddress(ks, etherbase)
			if err != nil {
				Fatalf("Invalid miner etherbase: %v", err)
			}
			cfg.Miner.Etherbase = account.Address
		} else {
			Fatalf("No etherbase configured")
		}
	}
}

// MakePasswordList reads password lines from the file specified by the global --password flag.
func MakePasswordList(ctx *cli.Context) []string {
	path := ctx.GlobalString(PasswordFileFlag.Name)
	if path == "" {
		return nil
	}
	text, err := ioutil.ReadFile(path)
	if err != nil {
		Fatalf("Failed to read password file: %v", err)
	}
	lines := strings.Split(string(text), "\n")
	// Sanitise DOS line endings.
	for i := range lines {
		lines[i] = strings.TrimRight(lines[i], "\r")
	}
	return lines
}

func SetP2PConfig(ctx *cli.Context, cfg *p2p.Config) {
	setNodeKey(ctx, cfg)
	setNAT(ctx, cfg)
	setListenAddress(ctx, cfg)
	setBootstrapNodes(ctx, cfg)
	setBootstrapNodesV5(ctx, cfg)

	lightClient := ctx.GlobalString(SyncModeFlag.Name) == "light"
	lightServer := (ctx.GlobalInt(LegacyLightServFlag.Name) != 0 || ctx.GlobalInt(LightServeFlag.Name) != 0)

	lightPeers := ctx.GlobalInt(LegacyLightPeersFlag.Name)
	if ctx.GlobalIsSet(LightMaxPeersFlag.Name) {
		lightPeers = ctx.GlobalInt(LightMaxPeersFlag.Name)
	}
	if lightClient && !ctx.GlobalIsSet(LegacyLightPeersFlag.Name) && !ctx.GlobalIsSet(LightMaxPeersFlag.Name) {
		// dynamic default - for clients we use 1/10th of the default for servers
		lightPeers /= 10
	}

	if ctx.GlobalIsSet(MaxPeersFlag.Name) {
		cfg.MaxPeers = ctx.GlobalInt(MaxPeersFlag.Name)
		if lightServer && !ctx.GlobalIsSet(LegacyLightPeersFlag.Name) && !ctx.GlobalIsSet(LightMaxPeersFlag.Name) {
			cfg.MaxPeers += lightPeers
		}
	} else {
		if lightServer {
			cfg.MaxPeers += lightPeers
		}
		if lightClient && (ctx.GlobalIsSet(LegacyLightPeersFlag.Name) || ctx.GlobalIsSet(LightMaxPeersFlag.Name)) && cfg.MaxPeers < lightPeers {
			cfg.MaxPeers = lightPeers
		}
	}
	if !(lightClient || lightServer) {
		lightPeers = 0
	}
	ethPeers := cfg.MaxPeers - lightPeers
	if lightClient {
		ethPeers = 0
	}
	log.Info("Maximum peer count", "ETH", ethPeers, "LES", lightPeers, "total", cfg.MaxPeers)

	if ctx.GlobalIsSet(MaxPendingPeersFlag.Name) {
		cfg.MaxPendingPeers = ctx.GlobalInt(MaxPendingPeersFlag.Name)
	}
	if ctx.GlobalIsSet(NoDiscoverFlag.Name) || lightClient {
		cfg.NoDiscovery = true
	}

	// if we're running a light client or server, force enable the v5 peer discovery
	// unless it is explicitly disabled with --nodiscover note that explicitly specifying
	// --v5disc overrides --nodiscover, in which case the later only disables v4 discovery
	forceV5Discovery := (lightClient || lightServer) && !ctx.GlobalBool(NoDiscoverFlag.Name)
	if ctx.GlobalIsSet(DiscoveryV5Flag.Name) {
		cfg.DiscoveryV5 = ctx.GlobalBool(DiscoveryV5Flag.Name)
	} else if forceV5Discovery {
		cfg.DiscoveryV5 = true
	}

	if netrestrict := ctx.GlobalString(NetrestrictFlag.Name); netrestrict != "" {
		list, err := netutil.ParseNetlist(netrestrict)
		if err != nil {
			Fatalf("Option %q: %v", NetrestrictFlag.Name, err)
		}
		cfg.NetRestrict = list
	}

	if ctx.GlobalBool(DeveloperFlag.Name) {
		// --dev mode can't use p2p networking.
		cfg.MaxPeers = 0
		cfg.ListenAddr = ":0"
		cfg.NoDiscovery = true
		cfg.DiscoveryV5 = false
	}
}

// SetNodeConfig applies node-related command line flags to the config.
func SetNodeConfig(ctx *cli.Context, cfg *node.Config) {
	SetP2PConfig(ctx, &cfg.P2P)
	setIPC(ctx, cfg)
	setHTTP(ctx, cfg)
	setGraphQL(ctx, cfg)
	setWS(ctx, cfg)
	setNodeUserIdent(ctx, cfg)
	setDataDir(ctx, cfg)
	setSmartCard(ctx, cfg)

	if ctx.GlobalIsSet(ExternalSignerFlag.Name) {
		cfg.ExternalSigner = ctx.GlobalString(ExternalSignerFlag.Name)
	}

	if ctx.GlobalIsSet(KeyStoreDirFlag.Name) {
		cfg.KeyStoreDir = ctx.GlobalString(KeyStoreDirFlag.Name)
	}
	if ctx.GlobalIsSet(LightKDFFlag.Name) {
		cfg.UseLightweightKDF = ctx.GlobalBool(LightKDFFlag.Name)
	}
	if ctx.GlobalIsSet(NoUSBFlag.Name) {
		cfg.NoUSB = ctx.GlobalBool(NoUSBFlag.Name)
	}
	if ctx.GlobalIsSet(InsecureUnlockAllowedFlag.Name) {
		cfg.InsecureUnlockAllowed = ctx.GlobalBool(InsecureUnlockAllowedFlag.Name)
	}

	// Quorum
	if ctx.GlobalIsSet(EnableNodePermissionFlag.Name) {
		cfg.EnableNodePermission = ctx.GlobalBool(EnableNodePermissionFlag.Name)
	}

}

func setSmartCard(ctx *cli.Context, cfg *node.Config) {
	// Skip enabling smartcards if no path is set
	path := ctx.GlobalString(SmartCardDaemonPathFlag.Name)
	if path == "" {
		return
	}
	// Sanity check that the smartcard path is valid
	fi, err := os.Stat(path)
	if err != nil {
		log.Info("Smartcard socket not found, disabling", "err", err)
		return
	}
	if fi.Mode()&os.ModeType != os.ModeSocket {
		log.Error("Invalid smartcard daemon path", "path", path, "type", fi.Mode().String())
		return
	}
	// Smartcard daemon path exists and is a socket, enable it
	cfg.SmartCardDaemonPath = path
}

func setDataDir(ctx *cli.Context, cfg *node.Config) {
	switch {
	case ctx.GlobalIsSet(DataDirFlag.Name):
		cfg.DataDir = ctx.GlobalString(DataDirFlag.Name)
	case ctx.GlobalBool(DeveloperFlag.Name):
		cfg.DataDir = "" // unless explicitly requested, use memory databases
	case (ctx.GlobalBool(LegacyTestnetFlag.Name) || ctx.GlobalBool(RopstenFlag.Name)) && cfg.DataDir == node.DefaultDataDir():
		// Maintain compatibility with older Geth configurations storing the
		// Ropsten database in `testnet` instead of `ropsten`.
		legacyPath := filepath.Join(node.DefaultDataDir(), "testnet")
		if _, err := os.Stat(legacyPath); !os.IsNotExist(err) {
			log.Warn("Using the deprecated `testnet` datadir. Future versions will store the Ropsten chain in `ropsten`.")
			cfg.DataDir = legacyPath
		} else {
			cfg.DataDir = filepath.Join(node.DefaultDataDir(), "ropsten")
		}
	case ctx.GlobalBool(RinkebyFlag.Name) && cfg.DataDir == node.DefaultDataDir():
		cfg.DataDir = filepath.Join(node.DefaultDataDir(), "rinkeby")
	case ctx.GlobalBool(GoerliFlag.Name) && cfg.DataDir == node.DefaultDataDir():
		cfg.DataDir = filepath.Join(node.DefaultDataDir(), "goerli")
	}
	if err := SetPlugins(ctx, cfg); err != nil {
		Fatalf(err.Error())
	}
}

// Quorum
//
// Read plugin settings from --plugins flag. Overwrite settings defined in --config if any
func SetPlugins(ctx *cli.Context, cfg *node.Config) error {
	if ctx.GlobalIsSet(PluginSettingsFlag.Name) {
		// validate flag combination
		if ctx.GlobalBool(PluginSkipVerifyFlag.Name) && ctx.GlobalBool(PluginLocalVerifyFlag.Name) {
			return fmt.Errorf("only --%s or --%s must be set", PluginSkipVerifyFlag.Name, PluginLocalVerifyFlag.Name)
		}
		if !ctx.GlobalBool(PluginLocalVerifyFlag.Name) && ctx.GlobalIsSet(PluginPublicKeyFlag.Name) {
			return fmt.Errorf("--%s is required for setting --%s", PluginLocalVerifyFlag.Name, PluginPublicKeyFlag.Name)
		}
		pluginSettingsURL, err := url.Parse(ctx.GlobalString(PluginSettingsFlag.Name))
		if err != nil {
			return fmt.Errorf("plugins: Invalid URL for --%s due to %s", PluginSettingsFlag.Name, err)
		}
		var pluginSettings plugin.Settings
		r, err := urlReader(pluginSettingsURL)
		if err != nil {
			return fmt.Errorf("plugins: unable to create reader due to %s", err)
		}
		defer func() {
			_ = r.Close()
		}()
		if err := json.NewDecoder(r).Decode(&pluginSettings); err != nil {
			return fmt.Errorf("plugins: unable to parse settings due to %s", err)
		}
		pluginSettings.SetDefaults()
		cfg.Plugins = &pluginSettings
	}
	return nil
}

func urlReader(u *url.URL) (io.ReadCloser, error) {
	s := u.Scheme
	switch s {
	case "file":
		return os.Open(filepath.Join(u.Host, u.Path))
	}
	return nil, fmt.Errorf("unsupported scheme %s", s)
}

func setGPO(ctx *cli.Context, cfg *gasprice.Config) {
	if ctx.GlobalIsSet(LegacyGpoBlocksFlag.Name) {
		cfg.Blocks = ctx.GlobalInt(LegacyGpoBlocksFlag.Name)
		log.Warn("The flag --gpoblocks is deprecated and will be removed in the future, please use --gpo.blocks")
	}
	if ctx.GlobalIsSet(GpoBlocksFlag.Name) {
		cfg.Blocks = ctx.GlobalInt(GpoBlocksFlag.Name)
	}

	if ctx.GlobalIsSet(LegacyGpoPercentileFlag.Name) {
		cfg.Percentile = ctx.GlobalInt(LegacyGpoPercentileFlag.Name)
		log.Warn("The flag --gpopercentile is deprecated and will be removed in the future, please use --gpo.percentile")
	}
	if ctx.GlobalIsSet(GpoPercentileFlag.Name) {
		cfg.Percentile = ctx.GlobalInt(GpoPercentileFlag.Name)
	}
}

func setTxPool(ctx *cli.Context, cfg *core.TxPoolConfig) {
	if ctx.GlobalIsSet(TxPoolLocalsFlag.Name) {
		locals := strings.Split(ctx.GlobalString(TxPoolLocalsFlag.Name), ",")
		for _, account := range locals {
			if trimmed := strings.TrimSpace(account); !common.IsHexAddress(trimmed) {
				Fatalf("Invalid account in --txpool.locals: %s", trimmed)
			} else {
				cfg.Locals = append(cfg.Locals, common.HexToAddress(account))
			}
		}
	}
	if ctx.GlobalIsSet(TxPoolNoLocalsFlag.Name) {
		cfg.NoLocals = ctx.GlobalBool(TxPoolNoLocalsFlag.Name)
	}
	if ctx.GlobalIsSet(TxPoolJournalFlag.Name) {
		cfg.Journal = ctx.GlobalString(TxPoolJournalFlag.Name)
	}
	if ctx.GlobalIsSet(TxPoolRejournalFlag.Name) {
		cfg.Rejournal = ctx.GlobalDuration(TxPoolRejournalFlag.Name)
	}
	if ctx.GlobalIsSet(TxPoolPriceLimitFlag.Name) {
		cfg.PriceLimit = ctx.GlobalUint64(TxPoolPriceLimitFlag.Name)
	}
	if ctx.GlobalIsSet(TxPoolPriceBumpFlag.Name) {
		cfg.PriceBump = ctx.GlobalUint64(TxPoolPriceBumpFlag.Name)
	}
	if ctx.GlobalIsSet(TxPoolAccountSlotsFlag.Name) {
		cfg.AccountSlots = ctx.GlobalUint64(TxPoolAccountSlotsFlag.Name)
	}
	if ctx.GlobalIsSet(TxPoolGlobalSlotsFlag.Name) {
		cfg.GlobalSlots = ctx.GlobalUint64(TxPoolGlobalSlotsFlag.Name)
	}
	if ctx.GlobalIsSet(TxPoolAccountQueueFlag.Name) {
		cfg.AccountQueue = ctx.GlobalUint64(TxPoolAccountQueueFlag.Name)
	}
	if ctx.GlobalIsSet(TxPoolGlobalQueueFlag.Name) {
		cfg.GlobalQueue = ctx.GlobalUint64(TxPoolGlobalQueueFlag.Name)
	}
	if ctx.GlobalIsSet(TxPoolLifetimeFlag.Name) {
		cfg.Lifetime = ctx.GlobalDuration(TxPoolLifetimeFlag.Name)
	}
}

func setEthash(ctx *cli.Context, cfg *eth.Config) {
	if ctx.GlobalIsSet(EthashCacheDirFlag.Name) {
		cfg.Ethash.CacheDir = ctx.GlobalString(EthashCacheDirFlag.Name)
	}
	if ctx.GlobalIsSet(EthashDatasetDirFlag.Name) {
		cfg.Ethash.DatasetDir = ctx.GlobalString(EthashDatasetDirFlag.Name)
	}
	if ctx.GlobalIsSet(EthashCachesInMemoryFlag.Name) {
		cfg.Ethash.CachesInMem = ctx.GlobalInt(EthashCachesInMemoryFlag.Name)
	}
	if ctx.GlobalIsSet(EthashCachesOnDiskFlag.Name) {
		cfg.Ethash.CachesOnDisk = ctx.GlobalInt(EthashCachesOnDiskFlag.Name)
	}
	if ctx.GlobalIsSet(EthashCachesLockMmapFlag.Name) {
		cfg.Ethash.CachesLockMmap = ctx.GlobalBool(EthashCachesLockMmapFlag.Name)
	}
	if ctx.GlobalIsSet(EthashDatasetsInMemoryFlag.Name) {
		cfg.Ethash.DatasetsInMem = ctx.GlobalInt(EthashDatasetsInMemoryFlag.Name)
	}
	if ctx.GlobalIsSet(EthashDatasetsOnDiskFlag.Name) {
		cfg.Ethash.DatasetsOnDisk = ctx.GlobalInt(EthashDatasetsOnDiskFlag.Name)
	}
	if ctx.GlobalIsSet(EthashDatasetsLockMmapFlag.Name) {
		cfg.Ethash.DatasetsLockMmap = ctx.GlobalBool(EthashDatasetsLockMmapFlag.Name)
	}
}

func setMiner(ctx *cli.Context, cfg *miner.Config) {
	if ctx.GlobalIsSet(MinerNotifyFlag.Name) {
		cfg.Notify = strings.Split(ctx.GlobalString(MinerNotifyFlag.Name), ",")
	}
	if ctx.GlobalIsSet(LegacyMinerExtraDataFlag.Name) {
		cfg.ExtraData = []byte(ctx.GlobalString(LegacyMinerExtraDataFlag.Name))
		log.Warn("The flag --extradata is deprecated and will be removed in the future, please use --miner.extradata")
	}
	if ctx.GlobalIsSet(MinerExtraDataFlag.Name) {
		cfg.ExtraData = []byte(ctx.GlobalString(MinerExtraDataFlag.Name))
	}
	if ctx.GlobalIsSet(LegacyMinerGasTargetFlag.Name) {
		cfg.GasFloor = ctx.GlobalUint64(LegacyMinerGasTargetFlag.Name)
		log.Warn("The flag --targetgaslimit is deprecated and will be removed in the future, please use --miner.gastarget")
	}
	if ctx.GlobalIsSet(MinerGasTargetFlag.Name) {
		cfg.GasFloor = ctx.GlobalUint64(MinerGasTargetFlag.Name)
	}
	if ctx.GlobalIsSet(MinerGasLimitFlag.Name) {
		cfg.GasCeil = ctx.GlobalUint64(MinerGasLimitFlag.Name)
	}
	if ctx.GlobalIsSet(LegacyMinerGasPriceFlag.Name) {
		cfg.GasPrice = GlobalBig(ctx, LegacyMinerGasPriceFlag.Name)
		log.Warn("The flag --gasprice is deprecated and will be removed in the future, please use --miner.gasprice")
	}
	if ctx.GlobalIsSet(MinerGasPriceFlag.Name) {
		cfg.GasPrice = GlobalBig(ctx, MinerGasPriceFlag.Name)
	}
	if ctx.GlobalIsSet(MinerRecommitIntervalFlag.Name) {
		cfg.Recommit = ctx.Duration(MinerRecommitIntervalFlag.Name)
	}
	if ctx.GlobalIsSet(MinerNoVerfiyFlag.Name) {
		cfg.Noverify = ctx.Bool(MinerNoVerfiyFlag.Name)
	}
	if ctx.GlobalIsSet(AllowedFutureBlockTimeFlag.Name) {
		cfg.AllowedFutureBlockTime = ctx.GlobalUint64(AllowedFutureBlockTimeFlag.Name) //Quorum
	}
}

func setWhitelist(ctx *cli.Context, cfg *eth.Config) {
	whitelist := ctx.GlobalString(WhitelistFlag.Name)
	if whitelist == "" {
		return
	}
	cfg.Whitelist = make(map[uint64]common.Hash)
	for _, entry := range strings.Split(whitelist, ",") {
		parts := strings.Split(entry, "=")
		if len(parts) != 2 {
			Fatalf("Invalid whitelist entry: %s", entry)
		}
		number, err := strconv.ParseUint(parts[0], 0, 64)
		if err != nil {
			Fatalf("Invalid whitelist block number %s: %v", parts[0], err)
		}
		var hash common.Hash
		if err = hash.UnmarshalText([]byte(parts[1])); err != nil {
			Fatalf("Invalid whitelist hash %s: %v", parts[1], err)
		}
		cfg.Whitelist[number] = hash
	}
}

// Quorum
func setIstanbul(ctx *cli.Context, cfg *eth.Config) {
	if ctx.GlobalIsSet(IstanbulRequestTimeoutFlag.Name) {
		cfg.Istanbul.RequestTimeout = ctx.GlobalUint64(IstanbulRequestTimeoutFlag.Name)
	}
	if ctx.GlobalIsSet(IstanbulBlockPeriodFlag.Name) {
		cfg.Istanbul.BlockPeriod = ctx.GlobalUint64(IstanbulBlockPeriodFlag.Name)
	}
}

func setRaft(ctx *cli.Context, cfg *eth.Config) {
	cfg.RaftMode = ctx.GlobalBool(RaftModeFlag.Name)
}

func setQuorumConfig(ctx *cli.Context, cfg *eth.Config) {
	cfg.EVMCallTimeOut = time.Duration(ctx.GlobalInt(EVMCallTimeOutFlag.Name)) * time.Second
	cfg.EnableMultitenancy = ctx.GlobalBool(MultitenancyFlag.Name)
	setIstanbul(ctx, cfg)
	setRaft(ctx, cfg)
}

// CheckExclusive verifies that only a single instance of the provided flags was
// set by the user. Each flag might optionally be followed by a string type to
// specialize it further.
func CheckExclusive(ctx *cli.Context, args ...interface{}) {
	set := make([]string, 0, 1)
	for i := 0; i < len(args); i++ {
		// Make sure the next argument is a flag and skip if not set
		flag, ok := args[i].(cli.Flag)
		if !ok {
			panic(fmt.Sprintf("invalid argument, not cli.Flag type: %T", args[i]))
		}
		// Check if next arg extends current and expand its name if so
		name := flag.GetName()

		if i+1 < len(args) {
			switch option := args[i+1].(type) {
			case string:
				// Extended flag check, make sure value set doesn't conflict with passed in option
				if ctx.GlobalString(flag.GetName()) == option {
					name += "=" + option
					set = append(set, "--"+name)
				}
				// shift arguments and continue
				i++
				continue

			case cli.Flag:
			default:
				panic(fmt.Sprintf("invalid argument, not cli.Flag or string extension: %T", args[i+1]))
			}
		}
		// Mark the flag if it's set
		if ctx.GlobalIsSet(flag.GetName()) {
			set = append(set, "--"+name)
		}
	}
	if len(set) > 1 {
		Fatalf("Flags %v can't be used at the same time", strings.Join(set, ", "))
	}
}

// SetShhConfig applies shh-related command line flags to the config.
func SetShhConfig(ctx *cli.Context, stack *node.Node, cfg *whisper.Config) {
	if ctx.GlobalIsSet(WhisperMaxMessageSizeFlag.Name) {
		cfg.MaxMessageSize = uint32(ctx.GlobalUint(WhisperMaxMessageSizeFlag.Name))
	}
	if ctx.GlobalIsSet(WhisperMinPOWFlag.Name) {
		cfg.MinimumAcceptedPOW = ctx.GlobalFloat64(WhisperMinPOWFlag.Name)
	}
	if ctx.GlobalIsSet(WhisperRestrictConnectionBetweenLightClientsFlag.Name) {
		cfg.RestrictConnectionBetweenLightClients = true
	}
}

// SetEthConfig applies eth-related command line flags to the config.
func SetEthConfig(ctx *cli.Context, stack *node.Node, cfg *eth.Config) {
	// Avoid conflicting network flags
	CheckExclusive(ctx, DeveloperFlag, LegacyTestnetFlag, RopstenFlag, RinkebyFlag, GoerliFlag)
	CheckExclusive(ctx, LegacyLightServFlag, LightServeFlag, SyncModeFlag, "light")
	CheckExclusive(ctx, DeveloperFlag, ExternalSignerFlag) // Can't use both ephemeral unlocked and external signer
	CheckExclusive(ctx, GCModeFlag, "archive", TxLookupLimitFlag)
	// todo(rjl493456442) make it available for les server
	// Ancient tx indices pruning is not available for les server now
	// since light client relies on the server for transaction status query.
	CheckExclusive(ctx, LegacyLightServFlag, LightServeFlag, TxLookupLimitFlag)
	var ks *keystore.KeyStore
	if keystores := stack.AccountManager().Backends(keystore.KeyStoreType); len(keystores) > 0 {
		ks = keystores[0].(*keystore.KeyStore)
	}
	setEtherbase(ctx, ks, cfg)
	setGPO(ctx, &cfg.GPO)
	setTxPool(ctx, &cfg.TxPool)
	setEthash(ctx, cfg)
	setMiner(ctx, &cfg.Miner)
	setWhitelist(ctx, cfg)
	setLes(ctx, cfg)

	// Quorum
	setQuorumConfig(ctx, cfg)

	if ctx.GlobalIsSet(SyncModeFlag.Name) {
		cfg.SyncMode = *GlobalTextMarshaler(ctx, SyncModeFlag.Name).(*downloader.SyncMode)
	}
	if ctx.GlobalIsSet(NetworkIdFlag.Name) {
		cfg.NetworkId = ctx.GlobalUint64(NetworkIdFlag.Name)
	}
	if ctx.GlobalIsSet(CacheFlag.Name) || ctx.GlobalIsSet(CacheDatabaseFlag.Name) {
		cfg.DatabaseCache = ctx.GlobalInt(CacheFlag.Name) * ctx.GlobalInt(CacheDatabaseFlag.Name) / 100
	}
	cfg.DatabaseHandles = makeDatabaseHandles()
	if ctx.GlobalIsSet(AncientFlag.Name) {
		cfg.DatabaseFreezer = ctx.GlobalString(AncientFlag.Name)
	}

	if gcmode := ctx.GlobalString(GCModeFlag.Name); gcmode != "full" && gcmode != "archive" {
		Fatalf("--%s must be either 'full' or 'archive'", GCModeFlag.Name)
	}
	if ctx.GlobalIsSet(GCModeFlag.Name) {
		cfg.NoPruning = ctx.GlobalString(GCModeFlag.Name) == "archive"
	}
	if ctx.GlobalIsSet(CacheNoPrefetchFlag.Name) {
		cfg.NoPrefetch = ctx.GlobalBool(CacheNoPrefetchFlag.Name)
	}
	if ctx.GlobalIsSet(TxLookupLimitFlag.Name) {
		cfg.TxLookupLimit = ctx.GlobalUint64(TxLookupLimitFlag.Name)
	}
	if ctx.GlobalIsSet(CacheFlag.Name) || ctx.GlobalIsSet(CacheTrieFlag.Name) {
		cfg.TrieCleanCache = ctx.GlobalInt(CacheFlag.Name) * ctx.GlobalInt(CacheTrieFlag.Name) / 100
	}
	if ctx.GlobalIsSet(CacheFlag.Name) || ctx.GlobalIsSet(CacheGCFlag.Name) {
		cfg.TrieDirtyCache = ctx.GlobalInt(CacheFlag.Name) * ctx.GlobalInt(CacheGCFlag.Name) / 100
	}
	if ctx.GlobalIsSet(CacheFlag.Name) || ctx.GlobalIsSet(CacheSnapshotFlag.Name) {
		cfg.SnapshotCache = ctx.GlobalInt(CacheFlag.Name) * ctx.GlobalInt(CacheSnapshotFlag.Name) / 100
	}
	if !ctx.GlobalIsSet(SnapshotFlag.Name) {
		cfg.SnapshotCache = 0 // Disabled
	}
	if ctx.GlobalIsSet(DocRootFlag.Name) {
		cfg.DocRoot = ctx.GlobalString(DocRootFlag.Name)
	}
	if ctx.GlobalIsSet(VMEnableDebugFlag.Name) {
		// TODO(fjl): force-enable this in --dev mode
		cfg.EnablePreimageRecording = ctx.GlobalBool(VMEnableDebugFlag.Name)
	}

	if ctx.GlobalIsSet(EWASMInterpreterFlag.Name) {
		cfg.EWASMInterpreter = ctx.GlobalString(EWASMInterpreterFlag.Name)
	}

	if ctx.GlobalIsSet(EVMInterpreterFlag.Name) {
		cfg.EVMInterpreter = ctx.GlobalString(EVMInterpreterFlag.Name)
	}
	if ctx.GlobalIsSet(RPCGlobalGasCap.Name) {
		cfg.RPCGasCap = new(big.Int).SetUint64(ctx.GlobalUint64(RPCGlobalGasCap.Name))
	}
	if ctx.GlobalIsSet(DNSDiscoveryFlag.Name) {
		urls := ctx.GlobalString(DNSDiscoveryFlag.Name)
		if urls == "" {
			cfg.DiscoveryURLs = []string{}
		} else {
			cfg.DiscoveryURLs = splitAndTrim(urls)
		}
	}

	// set immutability threshold in config
	params.SetQuorumImmutabilityThreshold(ctx.GlobalInt(QuorumImmutabilityThreshold.Name))

	// Override any default configs for hard coded networks.
	switch {
	case ctx.GlobalBool(LegacyTestnetFlag.Name) || ctx.GlobalBool(RopstenFlag.Name):
		if !ctx.GlobalIsSet(NetworkIdFlag.Name) {
			cfg.NetworkId = 3
		}
		cfg.Genesis = core.DefaultRopstenGenesisBlock()
		setDNSDiscoveryDefaults(cfg, params.KnownDNSNetworks[params.RopstenGenesisHash])
	case ctx.GlobalBool(RinkebyFlag.Name):
		if !ctx.GlobalIsSet(NetworkIdFlag.Name) {
			cfg.NetworkId = 4
		}
		cfg.Genesis = core.DefaultRinkebyGenesisBlock()
		setDNSDiscoveryDefaults(cfg, params.KnownDNSNetworks[params.RinkebyGenesisHash])
	case ctx.GlobalBool(GoerliFlag.Name):
		if !ctx.GlobalIsSet(NetworkIdFlag.Name) {
			cfg.NetworkId = 5
		}
		cfg.Genesis = core.DefaultGoerliGenesisBlock()
		setDNSDiscoveryDefaults(cfg, params.KnownDNSNetworks[params.GoerliGenesisHash])
	case ctx.GlobalBool(DeveloperFlag.Name):
		if !ctx.GlobalIsSet(NetworkIdFlag.Name) {
			cfg.NetworkId = 1337
		}
		// Create new developer account or reuse existing one
		var (
			developer accounts.Account
			err       error
		)
		if accs := ks.Accounts(); len(accs) > 0 {
			developer = ks.Accounts()[0]
		} else {
			developer, err = ks.NewAccount("")
			if err != nil {
				Fatalf("Failed to create developer account: %v", err)
			}
		}
		if err := ks.Unlock(developer, ""); err != nil {
			Fatalf("Failed to unlock developer account: %v", err)
		}
		log.Info("Using developer account", "address", developer.Address)

		cfg.Genesis = core.DeveloperGenesisBlock(uint64(ctx.GlobalInt(DeveloperPeriodFlag.Name)), developer.Address)
		if !ctx.GlobalIsSet(MinerGasPriceFlag.Name) && !ctx.GlobalIsSet(LegacyMinerGasPriceFlag.Name) {
			cfg.Miner.GasPrice = big.NewInt(1)
		}
	default:
		if cfg.NetworkId == 1 {
			setDNSDiscoveryDefaults(cfg, params.KnownDNSNetworks[params.MainnetGenesisHash])
		}
	}
}

// setDNSDiscoveryDefaults configures DNS discovery with the given URL if
// no URLs are set.
func setDNSDiscoveryDefaults(cfg *eth.Config, url string) {
	if cfg.DiscoveryURLs != nil {
		return
	}
	cfg.DiscoveryURLs = []string{url}
}

// RegisterEthService adds an Ethereum client to the stack.
func RegisterEthService(stack *node.Node, cfg *eth.Config) chan *eth.Ethereum {
	// Quorum: raft service listens to this channel to get Ethereum backend
	nodeChan := make(chan *eth.Ethereum, 1)
	var err error
	if cfg.SyncMode == downloader.LightSync {
		err = stack.Register(func(ctx *node.ServiceContext) (node.Service, error) {
			return les.New(ctx, cfg)
		})
	} else {
		err = stack.Register(func(ctx *node.ServiceContext) (node.Service, error) {
			fullNode, err := eth.New(ctx, cfg)
			if fullNode != nil && cfg.LightServ > 0 {
				ls, _ := les.NewLesServer(fullNode, cfg)
				fullNode.AddLesServer(ls)
			}
			nodeChan <- fullNode
			return fullNode, err
		})
	}
	if err != nil {
		Fatalf("Failed to register the Ethereum service: %v", err)
	}

	return nodeChan
}

// RegisterShhService configures Whisper and adds it to the given node.
func RegisterShhService(stack *node.Node, cfg *whisper.Config) {
	if err := stack.Register(func(n *node.ServiceContext) (node.Service, error) {
		return whisper.New(cfg), nil
	}); err != nil {
		Fatalf("Failed to register the Whisper service: %v", err)
	}
}

// RegisterEthStatsService configures the Ethereum Stats daemon and adds it to
// the given node.
func RegisterEthStatsService(stack *node.Node, url string) {
	if err := stack.Register(func(ctx *node.ServiceContext) (node.Service, error) {
		// Retrieve both eth and les services
		var ethServ *eth.Ethereum
		ctx.Service(&ethServ)

		var lesServ *les.LightEthereum
		ctx.Service(&lesServ)

		// Let ethstats use whichever is not nil
		return ethstats.New(url, ethServ, lesServ)
	}); err != nil {
		Fatalf("Failed to register the Ethereum Stats service: %v", err)
	}
}

// RegisterGraphQLService is a utility function to construct a new service and register it against a node.
func RegisterGraphQLService(stack *node.Node, endpoint string, cors, vhosts []string, timeouts rpc.HTTPTimeouts) {
	if err := stack.Register(func(ctx *node.ServiceContext) (node.Service, error) {
		// Try to construct the GraphQL service backed by a full node
		var ethServ *eth.Ethereum
		if err := ctx.Service(&ethServ); err == nil {
			return graphql.New(ethServ.APIBackend, endpoint, cors, vhosts, timeouts)
		}
		// Try to construct the GraphQL service backed by a light node
		var lesServ *les.LightEthereum
		if err := ctx.Service(&lesServ); err == nil {
			return graphql.New(lesServ.ApiBackend, endpoint, cors, vhosts, timeouts)
		}
		// Well, this should not have happened, bail out
		return nil, errors.New("no Ethereum service")
	}); err != nil {
		Fatalf("Failed to register the GraphQL service: %v", err)
	}
}

// Quorum
//
// Register plugin manager as a service in geth
func RegisterPluginService(stack *node.Node, cfg *node.Config, skipVerify bool, localVerify bool, publicKey string) {
	if err := cfg.ResolvePluginBaseDir(); err != nil {
		Fatalf("plugins: unable to resolve plugin base dir due to %s", err)
	}
	if err := stack.Register(func(ctx *node.ServiceContext) (node.Service, error) {
		return plugin.NewPluginManager(cfg.UserIdent, cfg.Plugins, skipVerify, localVerify, publicKey)
	}); err != nil {
		Fatalf("plugins: Failed to register the Plugins service: %v", err)
	}
}

// Configure smart-contract-based permissioning service
func RegisterPermissionService(stack *node.Node, useDns bool) {
	if err := stack.Register(func(sctx *node.ServiceContext) (node.Service, error) {
		permissionConfig, err := types.ParsePermissionConfig(stack.DataDir())
		if err != nil {
			return nil, fmt.Errorf("loading of %s failed due to %v", params.PERMISSION_MODEL_CONFIG, err)
		}
		// start the permissions management service
		pc, err := permission.NewQuorumPermissionCtrl(stack, &permissionConfig, useDns)
		if err != nil {
			return nil, fmt.Errorf("failed to load the permission contracts as given in %s due to %v", params.PERMISSION_MODEL_CONFIG, err)
		}
		return pc, nil
	}); err != nil {
		Fatalf("Failed to register the permission service: %v", err)
	}
	log.Info("permission service registered")
}

func RegisterRaftService(stack *node.Node, ctx *cli.Context, nodeCfg *node.Config, ethChan chan *eth.Ethereum) {
	blockTimeMillis := ctx.GlobalInt(RaftBlockTimeFlag.Name)
	datadir := ctx.GlobalString(DataDirFlag.Name)
	joinExistingId := ctx.GlobalInt(RaftJoinExistingFlag.Name)
	useDns := ctx.GlobalBool(RaftDNSEnabledFlag.Name)
	raftPort := uint16(ctx.GlobalInt(RaftPortFlag.Name))

	if err := stack.Register(func(ctx *node.ServiceContext) (node.Service, error) {
		privkey := nodeCfg.NodeKey()
		strId := enode.PubkeyToIDV4(&privkey.PublicKey).String()
		blockTimeNanos := time.Duration(blockTimeMillis) * time.Millisecond
		peers := nodeCfg.StaticNodes()

		var myId uint16
		var joinExisting bool

		if joinExistingId > 0 {
			myId = uint16(joinExistingId)
			joinExisting = true
		} else if len(peers) == 0 {
			Fatalf("Raft-based consensus requires either (1) an initial peers list (in static-nodes.json) including this enode hash (%v), or (2) the flag --raftjoinexisting RAFT_ID, where RAFT_ID has been issued by an existing cluster member calling `raft.addPeer(ENODE_ID)` with an enode ID containing this node's enode hash.", strId)
		} else {
			peerIds := make([]string, len(peers))

			for peerIdx, peer := range peers {
				if !peer.HasRaftPort() {
					Fatalf("raftport querystring parameter not specified in static-node enode ID: %v. please check your static-nodes.json file.", peer.String())
				}

				peerId := peer.ID().String()
				peerIds[peerIdx] = peerId
				if peerId == strId {
					myId = uint16(peerIdx) + 1
				}
			}

			if myId == 0 {
				Fatalf("failed to find local enode ID (%v) amongst peer IDs: %v", strId, peerIds)
			}
		}

		ethereum := <-ethChan
		ethChan <- ethereum
		return raft.New(ctx, ethereum.BlockChain().Config(), myId, raftPort, joinExisting, blockTimeNanos, ethereum, peers, datadir, useDns)
	}); err != nil {
		Fatalf("Failed to register the Raft service: %v", err)
	}
	log.Info("raft service registered")
}

func RegisterExtensionService(stack *node.Node, ethChan chan *eth.Ethereum) {
	registerFunc := func(ctx *node.ServiceContext) (node.Service, error) {
		factory, err := extension.NewServicesFactory(stack, private.P, <-ethChan)
		if err != nil {
			return nil, err
		}
		return factory.BackendService(), nil
	}
	if err := stack.Register(registerFunc); err != nil {
		Fatalf("Failed to register the Extension service: %v", err)
	}
}

func SetupMetrics(ctx *cli.Context) {
	if metrics.Enabled {
		log.Info("Enabling metrics collection")
		var (
			enableExport = ctx.GlobalBool(MetricsEnableInfluxDBFlag.Name)
			endpoint     = ctx.GlobalString(MetricsInfluxDBEndpointFlag.Name)
			database     = ctx.GlobalString(MetricsInfluxDBDatabaseFlag.Name)
			username     = ctx.GlobalString(MetricsInfluxDBUsernameFlag.Name)
			password     = ctx.GlobalString(MetricsInfluxDBPasswordFlag.Name)
		)

		if enableExport {
			tagsMap := SplitTagsFlag(ctx.GlobalString(MetricsInfluxDBTagsFlag.Name))

			log.Info("Enabling metrics export to InfluxDB")

			go influxdb.InfluxDBWithTags(metrics.DefaultRegistry, 10*time.Second, endpoint, database, username, password, "geth.", tagsMap)
		}
	}
}

func SplitTagsFlag(tagsFlag string) map[string]string {
	tags := strings.Split(tagsFlag, ",")
	tagsMap := map[string]string{}

	for _, t := range tags {
		if t != "" {
			kv := strings.Split(t, "=")

			if len(kv) == 2 {
				tagsMap[kv[0]] = kv[1]
			}
		}
	}

	return tagsMap
}

// MakeChainDatabase open an LevelDB using the flags passed to the client and will hard crash if it fails.
func MakeChainDatabase(ctx *cli.Context, stack *node.Node) ethdb.Database {
	var (
		cache   = ctx.GlobalInt(CacheFlag.Name) * ctx.GlobalInt(CacheDatabaseFlag.Name) / 100
		handles = makeDatabaseHandles()
	)
	name := "chaindata"
	if ctx.GlobalString(SyncModeFlag.Name) == "light" {
		name = "lightchaindata"
	}
	chainDb, err := stack.OpenDatabaseWithFreezer(name, cache, handles, ctx.GlobalString(AncientFlag.Name), "")
	if err != nil {
		Fatalf("Could not open database: %v", err)
	}
	return chainDb
}

func MakeGenesis(ctx *cli.Context) *core.Genesis {
	var genesis *core.Genesis
	switch {
	case ctx.GlobalBool(LegacyTestnetFlag.Name) || ctx.GlobalBool(RopstenFlag.Name):
		genesis = core.DefaultRopstenGenesisBlock()
	case ctx.GlobalBool(RinkebyFlag.Name):
		genesis = core.DefaultRinkebyGenesisBlock()
	case ctx.GlobalBool(GoerliFlag.Name):
		genesis = core.DefaultGoerliGenesisBlock()
	case ctx.GlobalBool(DeveloperFlag.Name):
		Fatalf("Developer chains are ephemeral")
	}
	return genesis
}

// MakeChain creates a chain manager from set command line flags.
<<<<<<< HEAD
func MakeChain(ctx *cli.Context, stack *node.Node, readOnly bool) (chain *core.BlockChain, chainDb ethdb.Database) {
	var err error
=======
func MakeChain(ctx *cli.Context, stack *node.Node, useExist bool) (chain *core.BlockChain, chainDb ethdb.Database) {
	var (
		config *params.ChainConfig
		err    error
	)
>>>>>>> 695ed71a
	chainDb = MakeChainDatabase(ctx, stack)

	if useExist {
		stored := rawdb.ReadCanonicalHash(chainDb, 0)
		if (stored == common.Hash{}) {
			Fatalf("No existing genesis")
		}
		config = rawdb.ReadChainConfig(chainDb, stored)
	} else {
		config, _, err = core.SetupGenesisBlock(chainDb, MakeGenesis(ctx))
		if err != nil {
			Fatalf("%v", err)
		}
	}

	var engine consensus.Engine
	if config.Clique != nil {
		engine = clique.New(config.Clique, chainDb)
	} else if config.Istanbul != nil {
		// for IBFT
		istanbulConfig := istanbul.DefaultConfig
		if config.Istanbul.Epoch != 0 {
			istanbulConfig.Epoch = config.Istanbul.Epoch
		}
		istanbulConfig.ProposerPolicy = istanbul.ProposerPolicy(config.Istanbul.ProposerPolicy)
		istanbulConfig.Ceil2Nby3Block = config.Istanbul.Ceil2Nby3Block
		engine = istanbulBackend.New(istanbulConfig, stack.GetNodeKey(), chainDb)
	} else if config.IsQuorum {
		// for Raft
		engine = ethash.NewFullFaker()
	} else {
		engine = ethash.NewFaker()
		if !ctx.GlobalBool(FakePoWFlag.Name) {
			engine = ethash.New(ethash.Config{
				CacheDir:         stack.ResolvePath(eth.DefaultConfig.Ethash.CacheDir),
				CachesInMem:      eth.DefaultConfig.Ethash.CachesInMem,
				CachesOnDisk:     eth.DefaultConfig.Ethash.CachesOnDisk,
				CachesLockMmap:   eth.DefaultConfig.Ethash.CachesLockMmap,
				DatasetDir:       stack.ResolvePath(eth.DefaultConfig.Ethash.DatasetDir),
				DatasetsInMem:    eth.DefaultConfig.Ethash.DatasetsInMem,
				DatasetsOnDisk:   eth.DefaultConfig.Ethash.DatasetsOnDisk,
				DatasetsLockMmap: eth.DefaultConfig.Ethash.DatasetsLockMmap,
			}, nil, false)
		}
	}
	if gcmode := ctx.GlobalString(GCModeFlag.Name); gcmode != "full" && gcmode != "archive" {
		Fatalf("--%s must be either 'full' or 'archive'", GCModeFlag.Name)
	}
	cache := &core.CacheConfig{
		TrieCleanLimit:      eth.DefaultConfig.TrieCleanCache,
		TrieCleanNoPrefetch: ctx.GlobalBool(CacheNoPrefetchFlag.Name),
		TrieDirtyLimit:      eth.DefaultConfig.TrieDirtyCache,
		TrieDirtyDisabled:   ctx.GlobalString(GCModeFlag.Name) == "archive",
		TrieTimeLimit:       eth.DefaultConfig.TrieTimeout,
		SnapshotLimit:       eth.DefaultConfig.SnapshotCache,
	}
	if !ctx.GlobalIsSet(SnapshotFlag.Name) {
		cache.SnapshotLimit = 0 // Disabled
	}
	if ctx.GlobalIsSet(CacheFlag.Name) || ctx.GlobalIsSet(CacheTrieFlag.Name) {
		cache.TrieCleanLimit = ctx.GlobalInt(CacheFlag.Name) * ctx.GlobalInt(CacheTrieFlag.Name) / 100
	}
	if ctx.GlobalIsSet(CacheFlag.Name) || ctx.GlobalIsSet(CacheGCFlag.Name) {
		cache.TrieDirtyLimit = ctx.GlobalInt(CacheFlag.Name) * ctx.GlobalInt(CacheGCFlag.Name) / 100
	}
	vmcfg := vm.Config{EnablePreimageRecording: ctx.GlobalBool(VMEnableDebugFlag.Name)}
	var limit *uint64
	if ctx.GlobalIsSet(TxLookupLimitFlag.Name) && !readOnly {
		l := ctx.GlobalUint64(TxLookupLimitFlag.Name)
		limit = &l
	}
	chain, err = core.NewBlockChain(chainDb, cache, config, engine, vmcfg, nil, limit)
	if err != nil {
		Fatalf("Can't create BlockChain: %v", err)
	}
	return chain, chainDb
}

// MakeConsolePreloads retrieves the absolute paths for the console JavaScript
// scripts to preload before starting.
func MakeConsolePreloads(ctx *cli.Context) []string {
	// Skip preloading if there's nothing to preload
	if ctx.GlobalString(PreloadJSFlag.Name) == "" {
		return nil
	}
	// Otherwise resolve absolute paths and return them
	var preloads []string

	assets := ctx.GlobalString(JSpathFlag.Name)
	for _, file := range strings.Split(ctx.GlobalString(PreloadJSFlag.Name), ",") {
		preloads = append(preloads, common.AbsolutePath(assets, strings.TrimSpace(file)))
	}
	return preloads
}

// MigrateFlags sets the global flag from a local flag when it's set.
// This is a temporary function used for migrating old command/flags to the
// new format.
//
// e.g. geth account new --keystore /tmp/mykeystore --lightkdf
//
// is equivalent after calling this method with:
//
// geth --keystore /tmp/mykeystore --lightkdf account new
//
// This allows the use of the existing configuration functionality.
// When all flags are migrated this function can be removed and the existing
// configuration functionality must be changed that is uses local flags
func MigrateFlags(action func(ctx *cli.Context) error) func(*cli.Context) error {
	return func(ctx *cli.Context) error {
		for _, name := range ctx.FlagNames() {
			if ctx.IsSet(name) {
				ctx.GlobalSet(name, ctx.String(name))
			}
		}
		return action(ctx)
	}
}<|MERGE_RESOLUTION|>--- conflicted
+++ resolved
@@ -2121,16 +2121,11 @@
 }
 
 // MakeChain creates a chain manager from set command line flags.
-<<<<<<< HEAD
-func MakeChain(ctx *cli.Context, stack *node.Node, readOnly bool) (chain *core.BlockChain, chainDb ethdb.Database) {
-	var err error
-=======
-func MakeChain(ctx *cli.Context, stack *node.Node, useExist bool) (chain *core.BlockChain, chainDb ethdb.Database) {
-	var (
-		config *params.ChainConfig
-		err    error
-	)
->>>>>>> 695ed71a
+func MakeChain(ctx *cli.Context, stack *node.Node, readOnly bool,useExist bool) (chain *core.BlockChain, chainDb ethdb.Database) {
+		var (
+			config *params.ChainConfig
+			err    error
+		)
 	chainDb = MakeChainDatabase(ctx, stack)
 
 	if useExist {
