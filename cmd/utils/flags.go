// Copyright 2015 The go-ethereum Authors
// This file is part of go-ethereum.
//
// go-ethereum is free software: you can redistribute it and/or modify
// it under the terms of the GNU General Public License as published by
// the Free Software Foundation, either version 3 of the License, or
// (at your option) any later version.
//
// go-ethereum is distributed in the hope that it will be useful,
// but WITHOUT ANY WARRANTY; without even the implied warranty of
// MERCHANTABILITY or FITNESS FOR A PARTICULAR PURPOSE. See the
// GNU General Public License for more details.
//
// You should have received a copy of the GNU General Public License
// along with go-ethereum. If not, see <http://www.gnu.org/licenses/>.

// Package utils contains internal helper functions for go-ethereum commands.
package utils

import (
	"crypto/ecdsa"
	"encoding/json"
	"fmt"
	"io"
	"io/ioutil"
	"math/big"
	"net/url"
	"os"
	"path/filepath"
	"strconv"
	"strings"
	"text/tabwriter"
	"text/template"
	"time"

	"github.com/ethereum/go-ethereum/accounts"
	"github.com/ethereum/go-ethereum/accounts/keystore"
	"github.com/ethereum/go-ethereum/common"
	"github.com/ethereum/go-ethereum/common/fdlimit"
	http2 "github.com/ethereum/go-ethereum/common/http"
	"github.com/ethereum/go-ethereum/consensus"
	"github.com/ethereum/go-ethereum/consensus/clique"
	"github.com/ethereum/go-ethereum/consensus/ethash"
	"github.com/ethereum/go-ethereum/consensus/istanbul"
	istanbulBackend "github.com/ethereum/go-ethereum/consensus/istanbul/backend"
	"github.com/ethereum/go-ethereum/core"
	"github.com/ethereum/go-ethereum/core/rawdb"
	"github.com/ethereum/go-ethereum/core/vm"
	"github.com/ethereum/go-ethereum/crypto"
	"github.com/ethereum/go-ethereum/eth"
	"github.com/ethereum/go-ethereum/eth/downloader"
	"github.com/ethereum/go-ethereum/eth/gasprice"
	"github.com/ethereum/go-ethereum/ethdb"
	"github.com/ethereum/go-ethereum/ethstats"
	"github.com/ethereum/go-ethereum/extension"
	"github.com/ethereum/go-ethereum/graphql"
	"github.com/ethereum/go-ethereum/internal/ethapi"
	"github.com/ethereum/go-ethereum/internal/flags"
	"github.com/ethereum/go-ethereum/les"
	"github.com/ethereum/go-ethereum/log"
	"github.com/ethereum/go-ethereum/metrics"
	"github.com/ethereum/go-ethereum/metrics/exp"
	"github.com/ethereum/go-ethereum/metrics/influxdb"
	"github.com/ethereum/go-ethereum/miner"
	"github.com/ethereum/go-ethereum/node"
	"github.com/ethereum/go-ethereum/p2p"
	"github.com/ethereum/go-ethereum/p2p/discv5"
	"github.com/ethereum/go-ethereum/p2p/enode"
	"github.com/ethereum/go-ethereum/p2p/nat"
	"github.com/ethereum/go-ethereum/p2p/netutil"
	"github.com/ethereum/go-ethereum/params"
	"github.com/ethereum/go-ethereum/permission"
	"github.com/ethereum/go-ethereum/permission/core/types"
	"github.com/ethereum/go-ethereum/plugin"
	"github.com/ethereum/go-ethereum/private"
	"github.com/ethereum/go-ethereum/raft"
	pcsclite "github.com/gballet/go-libpcsclite"
	"gopkg.in/urfave/cli.v1"
)

func init() {
	cli.AppHelpTemplate = `{{.Name}} {{if .Flags}}[global options] {{end}}command{{if .Flags}} [command options]{{end}} [arguments...]

VERSION:
   {{.Version}}

COMMANDS:
   {{range .Commands}}{{.Name}}{{with .ShortName}}, {{.}}{{end}}{{ "\t" }}{{.Usage}}
   {{end}}{{if .Flags}}
GLOBAL OPTIONS:
   {{range .Flags}}{{.}}
   {{end}}{{end}}
`
	cli.CommandHelpTemplate = flags.CommandHelpTemplate
	cli.HelpPrinter = printHelp
}

func printHelp(out io.Writer, templ string, data interface{}) {
	funcMap := template.FuncMap{"join": strings.Join}
	t := template.Must(template.New("help").Funcs(funcMap).Parse(templ))
	w := tabwriter.NewWriter(out, 38, 8, 2, ' ', 0)
	err := t.Execute(w, data)
	if err != nil {
		panic(err)
	}
	w.Flush()
}

// These are all the command line flags we support.
// If you add to this list, please remember to include the
// flag in the appropriate command definition.
//
// The flags are defined here so their names and help texts
// are the same for all commands.

var (
	// General settings
	DataDirFlag = DirectoryFlag{
		Name:  "datadir",
		Usage: "Data directory for the databases and keystore",
		Value: DirectoryString(node.DefaultDataDir()),
	}
	RaftLogDirFlag = DirectoryFlag{
		Name:  "raftlogdir",
		Usage: "Raft log directory for the raft-state, raft-snap and raft-wal folders",
		Value: DirectoryString(node.DefaultDataDir()),
	}
	AncientFlag = DirectoryFlag{
		Name:  "datadir.ancient",
		Usage: "Data directory for ancient chain segments (default = inside chaindata)",
	}
	KeyStoreDirFlag = DirectoryFlag{
		Name:  "keystore",
		Usage: "Directory for the keystore (default = inside the datadir)",
	}
	NoUSBFlag = cli.BoolFlag{
		Name:  "nousb",
		Usage: "Disables monitoring for and managing USB hardware wallets",
	}
	SmartCardDaemonPathFlag = cli.StringFlag{
		Name:  "pcscdpath",
		Usage: "Path to the smartcard daemon (pcscd) socket file",
		Value: pcsclite.PCSCDSockName,
	}
	NetworkIdFlag = cli.Uint64Flag{
		Name:  "networkid",
		Usage: "Explicitly set network id (integer)(For testnets: use --ropsten, --rinkeby, --goerli instead)",
		Value: eth.DefaultConfig.NetworkId,
	}
	GoerliFlag = cli.BoolFlag{
		Name:  "goerli",
		Usage: "Görli network: pre-configured proof-of-authority test network",
	}
	YoloV2Flag = cli.BoolFlag{
		Name:  "yolov2",
		Usage: "YOLOv2 network: pre-configured proof-of-authority shortlived test network.",
	}
	RinkebyFlag = cli.BoolFlag{
		Name:  "rinkeby",
		Usage: "Rinkeby network: pre-configured proof-of-authority test network",
	}
	RopstenFlag = cli.BoolFlag{
		Name:  "ropsten",
		Usage: "Ropsten network: pre-configured proof-of-work test network",
	}
	DeveloperFlag = cli.BoolFlag{
		Name:  "dev",
		Usage: "Ephemeral proof-of-authority network with a pre-funded developer account, mining enabled",
	}
	DeveloperPeriodFlag = cli.IntFlag{
		Name:  "dev.period",
		Usage: "Block period to use in developer mode (0 = mine only if transaction pending)",
	}
	IdentityFlag = cli.StringFlag{
		Name:  "identity",
		Usage: "Custom node name",
	}
	DocRootFlag = DirectoryFlag{
		Name:  "docroot",
		Usage: "Document Root for HTTPClient file scheme",
		Value: DirectoryString(HomeDir()),
	}
	ExitWhenSyncedFlag = cli.BoolFlag{
		Name:  "exitwhensynced",
		Usage: "Exits after block synchronisation completes",
	}
	IterativeOutputFlag = cli.BoolFlag{
		Name:  "iterative",
		Usage: "Print streaming JSON iteratively, delimited by newlines",
	}
	ExcludeStorageFlag = cli.BoolFlag{
		Name:  "nostorage",
		Usage: "Exclude storage entries (save db lookups)",
	}
	IncludeIncompletesFlag = cli.BoolFlag{
		Name:  "incompletes",
		Usage: "Include accounts for which we don't have the address (missing preimage)",
	}
	ExcludeCodeFlag = cli.BoolFlag{
		Name:  "nocode",
		Usage: "Exclude contract code (save db lookups)",
	}
	defaultSyncMode = eth.DefaultConfig.SyncMode
	SyncModeFlag    = TextMarshalerFlag{
		Name:  "syncmode",
		Usage: `Blockchain sync mode ("fast", "full", or "light")`,
		Value: &defaultSyncMode,
	}
	GCModeFlag = cli.StringFlag{
		Name:  "gcmode",
		Usage: `Blockchain garbage collection mode ("full", "archive")`,
		Value: "full",
	}
	SnapshotFlag = cli.BoolFlag{
		Name:  "snapshot",
		Usage: `Enables snapshot-database mode -- experimental work in progress feature`,
	}
	TxLookupLimitFlag = cli.Int64Flag{
		Name:  "txlookuplimit",
		Usage: "Number of recent blocks to maintain transactions index by-hash for (default = index all blocks)",
		Value: 0,
	}
	LightKDFFlag = cli.BoolFlag{
		Name:  "lightkdf",
		Usage: "Reduce key-derivation RAM & CPU usage at some expense of KDF strength",
	}
	WhitelistFlag = cli.StringFlag{
		Name:  "whitelist",
		Usage: "Comma separated block number-to-hash mappings to enforce (<number>=<hash>)",
	}
	// Light server and client settings
	LightServeFlag = cli.IntFlag{
		Name:  "light.serve",
		Usage: "Maximum percentage of time allowed for serving LES requests (multi-threaded processing allows values over 100)",
		Value: eth.DefaultConfig.LightServ,
	}
	LightIngressFlag = cli.IntFlag{
		Name:  "light.ingress",
		Usage: "Incoming bandwidth limit for serving light clients (kilobytes/sec, 0 = unlimited)",
		Value: eth.DefaultConfig.LightIngress,
	}
	LightEgressFlag = cli.IntFlag{
		Name:  "light.egress",
		Usage: "Outgoing bandwidth limit for serving light clients (kilobytes/sec, 0 = unlimited)",
		Value: eth.DefaultConfig.LightEgress,
	}
	LightMaxPeersFlag = cli.IntFlag{
		Name:  "light.maxpeers",
		Usage: "Maximum number of light clients to serve, or light servers to attach to",
		Value: eth.DefaultConfig.LightPeers,
	}
	UltraLightServersFlag = cli.StringFlag{
		Name:  "ulc.servers",
		Usage: "List of trusted ultra-light servers",
		Value: strings.Join(eth.DefaultConfig.UltraLightServers, ","),
	}
	UltraLightFractionFlag = cli.IntFlag{
		Name:  "ulc.fraction",
		Usage: "Minimum % of trusted ultra-light servers required to announce a new head",
		Value: eth.DefaultConfig.UltraLightFraction,
	}
	UltraLightOnlyAnnounceFlag = cli.BoolFlag{
		Name:  "ulc.onlyannounce",
		Usage: "Ultra light server sends announcements only",
	}
	LightNoPruneFlag = cli.BoolFlag{
		Name:  "light.nopruning",
		Usage: "Disable ancient light chain data pruning",
	}
	// Ethash settings
	EthashCacheDirFlag = DirectoryFlag{
		Name:  "ethash.cachedir",
		Usage: "Directory to store the ethash verification caches (default = inside the datadir)",
	}
	EthashCachesInMemoryFlag = cli.IntFlag{
		Name:  "ethash.cachesinmem",
		Usage: "Number of recent ethash caches to keep in memory (16MB each)",
		Value: eth.DefaultConfig.Ethash.CachesInMem,
	}
	EthashCachesOnDiskFlag = cli.IntFlag{
		Name:  "ethash.cachesondisk",
		Usage: "Number of recent ethash caches to keep on disk (16MB each)",
		Value: eth.DefaultConfig.Ethash.CachesOnDisk,
	}
	EthashCachesLockMmapFlag = cli.BoolFlag{
		Name:  "ethash.cacheslockmmap",
		Usage: "Lock memory maps of recent ethash caches",
	}
	EthashDatasetDirFlag = DirectoryFlag{
		Name:  "ethash.dagdir",
		Usage: "Directory to store the ethash mining DAGs",
		Value: DirectoryString(eth.DefaultConfig.Ethash.DatasetDir),
	}
	EthashDatasetsInMemoryFlag = cli.IntFlag{
		Name:  "ethash.dagsinmem",
		Usage: "Number of recent ethash mining DAGs to keep in memory (1+GB each)",
		Value: eth.DefaultConfig.Ethash.DatasetsInMem,
	}
	EthashDatasetsOnDiskFlag = cli.IntFlag{
		Name:  "ethash.dagsondisk",
		Usage: "Number of recent ethash mining DAGs to keep on disk (1+GB each)",
		Value: eth.DefaultConfig.Ethash.DatasetsOnDisk,
	}
	EthashDatasetsLockMmapFlag = cli.BoolFlag{
		Name:  "ethash.dagslockmmap",
		Usage: "Lock memory maps for recent ethash mining DAGs",
	}
	// Transaction pool settings
	TxPoolLocalsFlag = cli.StringFlag{
		Name:  "txpool.locals",
		Usage: "Comma separated accounts to treat as locals (no flush, priority inclusion)",
	}
	TxPoolNoLocalsFlag = cli.BoolFlag{
		Name:  "txpool.nolocals",
		Usage: "Disables price exemptions for locally submitted transactions",
	}
	TxPoolJournalFlag = cli.StringFlag{
		Name:  "txpool.journal",
		Usage: "Disk journal for local transaction to survive node restarts",
		Value: core.DefaultTxPoolConfig.Journal,
	}
	TxPoolRejournalFlag = cli.DurationFlag{
		Name:  "txpool.rejournal",
		Usage: "Time interval to regenerate the local transaction journal",
		Value: core.DefaultTxPoolConfig.Rejournal,
	}
	TxPoolPriceLimitFlag = cli.Uint64Flag{
		Name:  "txpool.pricelimit",
		Usage: "Minimum gas price limit to enforce for acceptance into the pool",
		Value: eth.DefaultConfig.TxPool.PriceLimit,
	}
	TxPoolPriceBumpFlag = cli.Uint64Flag{
		Name:  "txpool.pricebump",
		Usage: "Price bump percentage to replace an already existing transaction",
		Value: eth.DefaultConfig.TxPool.PriceBump,
	}
	TxPoolAccountSlotsFlag = cli.Uint64Flag{
		Name:  "txpool.accountslots",
		Usage: "Minimum number of executable transaction slots guaranteed per account",
		Value: eth.DefaultConfig.TxPool.AccountSlots,
	}
	TxPoolGlobalSlotsFlag = cli.Uint64Flag{
		Name:  "txpool.globalslots",
		Usage: "Maximum number of executable transaction slots for all accounts",
		Value: eth.DefaultConfig.TxPool.GlobalSlots,
	}
	TxPoolAccountQueueFlag = cli.Uint64Flag{
		Name:  "txpool.accountqueue",
		Usage: "Maximum number of non-executable transaction slots permitted per account",
		Value: eth.DefaultConfig.TxPool.AccountQueue,
	}
	TxPoolGlobalQueueFlag = cli.Uint64Flag{
		Name:  "txpool.globalqueue",
		Usage: "Maximum number of non-executable transaction slots for all accounts",
		Value: eth.DefaultConfig.TxPool.GlobalQueue,
	}
	TxPoolLifetimeFlag = cli.DurationFlag{
		Name:  "txpool.lifetime",
		Usage: "Maximum amount of time non-executable transaction are queued",
		Value: eth.DefaultConfig.TxPool.Lifetime,
	}
	// Performance tuning settings
	CacheFlag = cli.IntFlag{
		Name:  "cache",
		Usage: "Megabytes of memory allocated to internal caching (default = 4096 mainnet full node, 128 light mode)",
		Value: 1024,
	}
	CacheDatabaseFlag = cli.IntFlag{
		Name:  "cache.database",
		Usage: "Percentage of cache memory allowance to use for database io",
		Value: 50,
	}
	CacheTrieFlag = cli.IntFlag{
		Name:  "cache.trie",
		Usage: "Percentage of cache memory allowance to use for trie caching (default = 15% full mode, 30% archive mode)",
		Value: 15,
	}
	CacheTrieJournalFlag = cli.StringFlag{
		Name:  "cache.trie.journal",
		Usage: "Disk journal directory for trie cache to survive node restarts",
		Value: eth.DefaultConfig.TrieCleanCacheJournal,
	}
	CacheTrieRejournalFlag = cli.DurationFlag{
		Name:  "cache.trie.rejournal",
		Usage: "Time interval to regenerate the trie cache journal",
		Value: eth.DefaultConfig.TrieCleanCacheRejournal,
	}
	CacheGCFlag = cli.IntFlag{
		Name:  "cache.gc",
		Usage: "Percentage of cache memory allowance to use for trie pruning (default = 25% full mode, 0% archive mode)",
		Value: 25,
	}
	CacheSnapshotFlag = cli.IntFlag{
		Name:  "cache.snapshot",
		Usage: "Percentage of cache memory allowance to use for snapshot caching (default = 10% full mode, 20% archive mode)",
		Value: 10,
	}
	CacheNoPrefetchFlag = cli.BoolFlag{
		Name:  "cache.noprefetch",
		Usage: "Disable heuristic state prefetch during block import (less CPU and disk IO, more time waiting for data)",
	}
	// Miner settings
	MiningEnabledFlag = cli.BoolFlag{
		Name:  "mine",
		Usage: "Enable mining",
	}
	MinerThreadsFlag = cli.IntFlag{
		Name:  "miner.threads",
		Usage: "Number of CPU threads to use for mining",
		Value: 0,
	}
	MinerNotifyFlag = cli.StringFlag{
		Name:  "miner.notify",
		Usage: "Comma separated HTTP URL list to notify of new work packages",
	}
	MinerGasTargetFlag = cli.Uint64Flag{
		Name:  "miner.gastarget",
		Usage: "Target gas floor for mined blocks",
		Value: eth.DefaultConfig.Miner.GasFloor,
	}
	MinerGasLimitFlag = cli.Uint64Flag{
		Name:  "miner.gaslimit",
		Usage: "Target gas ceiling for mined blocks",
		Value: eth.DefaultConfig.Miner.GasCeil,
	}
	MinerGasPriceFlag = BigFlag{
		Name:  "miner.gasprice",
		Usage: "Minimum gas price for mining a transaction",
		Value: eth.DefaultConfig.Miner.GasPrice,
	}
	MinerEtherbaseFlag = cli.StringFlag{
		Name:  "miner.etherbase",
		Usage: "Public address for block mining rewards (default = first account)",
		Value: "0",
	}
	MinerExtraDataFlag = cli.StringFlag{
		Name:  "miner.extradata",
		Usage: "Block extra data set by the miner (default = client version)",
	}
	MinerRecommitIntervalFlag = cli.DurationFlag{
		Name:  "miner.recommit",
		Usage: "Time interval to recreate the block being mined",
		Value: eth.DefaultConfig.Miner.Recommit,
	}
	MinerNoVerfiyFlag = cli.BoolFlag{
		Name:  "miner.noverify",
		Usage: "Disable remote sealing verification",
	}
	// Account settings
	UnlockedAccountFlag = cli.StringFlag{
		Name:  "unlock",
		Usage: "Comma separated list of accounts to unlock",
		Value: "",
	}
	PasswordFileFlag = cli.StringFlag{
		Name:  "password",
		Usage: "Password file to use for non-interactive password input",
		Value: "",
	}
	ExternalSignerFlag = cli.StringFlag{
		Name:  "signer",
		Usage: "External signer (url or path to ipc file)",
		Value: "",
	}
	VMEnableDebugFlag = cli.BoolFlag{
		Name:  "vmdebug",
		Usage: "Record information useful for VM and contract debugging",
	}
	InsecureUnlockAllowedFlag = cli.BoolFlag{
		Name:  "allow-insecure-unlock",
		Usage: "Allow insecure account unlocking when account-related RPCs are exposed by http",
	}
	RPCGlobalGasCapFlag = cli.Uint64Flag{
		Name:  "rpc.gascap",
		Usage: "Sets a cap on gas that can be used in eth_call/estimateGas (0=infinite)",
		Value: eth.DefaultConfig.RPCGasCap,
	}
	RPCGlobalTxFeeCapFlag = cli.Float64Flag{
		Name:  "rpc.txfeecap",
		Usage: "Sets a cap on transaction fee (in ether) that can be sent via the RPC APIs (0 = no cap)",
		Value: eth.DefaultConfig.RPCTxFeeCap,
	}
	// Logging and debug settings
	EthStatsURLFlag = cli.StringFlag{
		Name:  "ethstats",
		Usage: "Reporting URL of a ethstats service (nodename:secret@host:port)",
	}
	FakePoWFlag = cli.BoolFlag{
		Name:  "fakepow",
		Usage: "Disables proof-of-work verification",
	}
	NoCompactionFlag = cli.BoolFlag{
		Name:  "nocompaction",
		Usage: "Disables db compaction after import",
	}
	// RPC Client Settings
	RPCClientToken = cli.StringFlag{
		Name:  "rpcclitoken",
		Usage: "RPC Client access token",
	}
	RPCClientTLSCert = cli.StringFlag{
		Name:  "rpcclitls.cert",
		Usage: "Server's TLS certificate PEM file on connection by client",
	}
	RPCClientTLSCaCert = cli.StringFlag{
		Name:  "rpcclitls.cacert",
		Usage: "CA certificate PEM file for provided server's TLS certificate on connection by client",
	}
	RPCClientTLSCipherSuites = cli.StringFlag{
		Name:  "rpcclitls.ciphersuites",
		Usage: "Customize supported cipher suites when using TLS connection. Value is a comma-separated cipher suite string",
	}
	RPCClientTLSInsecureSkipVerify = cli.BoolFlag{
		Name:  "rpcclitls.insecureskipverify",
		Usage: "Disable verification of server's TLS certificate on connection by client",
	}
	// RPC settings
	IPCDisabledFlag = cli.BoolFlag{
		Name:  "ipcdisable",
		Usage: "Disable the IPC-RPC server",
	}
	IPCPathFlag = DirectoryFlag{
		Name:  "ipcpath",
		Usage: "Filename for IPC socket/pipe within the datadir (explicit paths escape it)",
	}
	HTTPEnabledFlag = cli.BoolFlag{
		Name:  "http",
		Usage: "Enable the HTTP-RPC server",
	}
	HTTPListenAddrFlag = cli.StringFlag{
		Name:  "http.addr",
		Usage: "HTTP-RPC server listening interface",
		Value: node.DefaultHTTPHost,
	}
	HTTPPortFlag = cli.IntFlag{
		Name:  "http.port",
		Usage: "HTTP-RPC server listening port",
		Value: node.DefaultHTTPPort,
	}
	HTTPCORSDomainFlag = cli.StringFlag{
		Name:  "http.corsdomain",
		Usage: "Comma separated list of domains from which to accept cross origin requests (browser enforced)",
		Value: "",
	}
	HTTPVirtualHostsFlag = cli.StringFlag{
		Name:  "http.vhosts",
		Usage: "Comma separated list of virtual hostnames from which to accept requests (server enforced). Accepts '*' wildcard.",
		Value: strings.Join(node.DefaultConfig.HTTPVirtualHosts, ","),
	}
	HTTPApiFlag = cli.StringFlag{
		Name:  "http.api",
		Usage: "API's offered over the HTTP-RPC interface",
		Value: "",
	}
	GraphQLEnabledFlag = cli.BoolFlag{
		Name:  "graphql",
		Usage: "Enable GraphQL on the HTTP-RPC server. Note that GraphQL can only be started if an HTTP server is started as well.",
	}
	GraphQLCORSDomainFlag = cli.StringFlag{
		Name:  "graphql.corsdomain",
		Usage: "Comma separated list of domains from which to accept cross origin requests (browser enforced)",
		Value: "",
	}
	GraphQLVirtualHostsFlag = cli.StringFlag{
		Name:  "graphql.vhosts",
		Usage: "Comma separated list of virtual hostnames from which to accept requests (server enforced). Accepts '*' wildcard.",
		Value: strings.Join(node.DefaultConfig.GraphQLVirtualHosts, ","),
	}
	WSEnabledFlag = cli.BoolFlag{
		Name:  "ws",
		Usage: "Enable the WS-RPC server",
	}
	WSListenAddrFlag = cli.StringFlag{
		Name:  "ws.addr",
		Usage: "WS-RPC server listening interface",
		Value: node.DefaultWSHost,
	}
	WSPortFlag = cli.IntFlag{
		Name:  "ws.port",
		Usage: "WS-RPC server listening port",
		Value: node.DefaultWSPort,
	}
	WSApiFlag = cli.StringFlag{
		Name:  "ws.api",
		Usage: "API's offered over the WS-RPC interface",
		Value: "",
	}
	WSAllowedOriginsFlag = cli.StringFlag{
		Name:  "ws.origins",
		Usage: "Origins from which to accept websockets requests",
		Value: "",
	}
	ExecFlag = cli.StringFlag{
		Name:  "exec",
		Usage: "Execute JavaScript statement",
	}
	PreloadJSFlag = cli.StringFlag{
		Name:  "preload",
		Usage: "Comma separated list of JavaScript files to preload into the console",
	}

	// Network Settings
	MaxPeersFlag = cli.IntFlag{
		Name:  "maxpeers",
		Usage: "Maximum number of network peers (network disabled if set to 0)",
		Value: node.DefaultConfig.P2P.MaxPeers,
	}
	MaxPendingPeersFlag = cli.IntFlag{
		Name:  "maxpendpeers",
		Usage: "Maximum number of pending connection attempts (defaults used if set to 0)",
		Value: node.DefaultConfig.P2P.MaxPendingPeers,
	}
	ListenPortFlag = cli.IntFlag{
		Name:  "port",
		Usage: "Network listening port",
		Value: 30303,
	}
	BootnodesFlag = cli.StringFlag{
		Name:  "bootnodes",
		Usage: "Comma separated enode URLs for P2P discovery bootstrap",
		Value: "",
	}
	NodeKeyFileFlag = cli.StringFlag{
		Name:  "nodekey",
		Usage: "P2P node key file",
	}
	NodeKeyHexFlag = cli.StringFlag{
		Name:  "nodekeyhex",
		Usage: "P2P node key as hex (for testing)",
	}
	NATFlag = cli.StringFlag{
		Name:  "nat",
		Usage: "NAT port mapping mechanism (any|none|upnp|pmp|extip:<IP>)",
		Value: "any",
	}
	NoDiscoverFlag = cli.BoolFlag{
		Name:  "nodiscover",
		Usage: "Disables the peer discovery mechanism (manual peer addition)",
	}
	DiscoveryV5Flag = cli.BoolFlag{
		Name:  "v5disc",
		Usage: "Enables the experimental RLPx V5 (Topic Discovery) mechanism",
	}
	NetrestrictFlag = cli.StringFlag{
		Name:  "netrestrict",
		Usage: "Restricts network communication to the given IP networks (CIDR masks)",
	}
	DNSDiscoveryFlag = cli.StringFlag{
		Name:  "discovery.dns",
		Usage: "Sets DNS discovery entry points (use \"\" to disable DNS)",
	}

	// ATM the url is left to the user and deployment to
	JSpathFlag = cli.StringFlag{
		Name:  "jspath",
		Usage: "JavaScript root path for `loadScript`",
		Value: ".",
	}

	// Gas price oracle settings
	GpoBlocksFlag = cli.IntFlag{
		Name:  "gpo.blocks",
		Usage: "Number of recent blocks to check for gas prices",
		Value: eth.DefaultConfig.GPO.Blocks,
	}
	GpoPercentileFlag = cli.IntFlag{
		Name:  "gpo.percentile",
		Usage: "Suggested gas price is the given percentile of a set of recent transaction gas prices",
		Value: eth.DefaultConfig.GPO.Percentile,
	}
	GpoMaxGasPriceFlag = cli.Int64Flag{
		Name:  "gpo.maxprice",
		Usage: "Maximum gas price will be recommended by gpo",
		Value: eth.DefaultConfig.GPO.MaxPrice.Int64(),
	}
	WhisperEnabledFlag = cli.BoolFlag{
		Name:  "shh",
		Usage: "Enable Whisper",
	}
	WhisperMaxMessageSizeFlag = cli.IntFlag{
		Name:  "shh.maxmessagesize",
		Usage: "Max message size accepted",
		Value: 1024 * 1024,
	}
	WhisperMinPOWFlag = cli.Float64Flag{
		Name:  "shh.pow",
		Usage: "Minimum POW accepted",
		Value: 0.2,
	}
	WhisperRestrictConnectionBetweenLightClientsFlag = cli.BoolFlag{
		Name:  "shh.restrict-light",
		Usage: "Restrict connection between two whisper light clients",
	}

	// Metrics flags
	MetricsEnabledFlag = cli.BoolFlag{
		Name:  "metrics",
		Usage: "Enable metrics collection and reporting",
	}
	MetricsEnabledExpensiveFlag = cli.BoolFlag{
		Name:  "metrics.expensive",
		Usage: "Enable expensive metrics collection and reporting",
	}

	// MetricsHTTPFlag defines the endpoint for a stand-alone metrics HTTP endpoint.
	// Since the pprof service enables sensitive/vulnerable behavior, this allows a user
	// to enable a public-OK metrics endpoint without having to worry about ALSO exposing
	// other profiling behavior or information.
	MetricsHTTPFlag = cli.StringFlag{
		Name:  "metrics.addr",
		Usage: "Enable stand-alone metrics HTTP server listening interface",
		Value: "127.0.0.1",
	}
	MetricsPortFlag = cli.IntFlag{
		Name:  "metrics.port",
		Usage: "Metrics HTTP server listening port",
		Value: 6060,
	}
	MetricsEnableInfluxDBFlag = cli.BoolFlag{
		Name:  "metrics.influxdb",
		Usage: "Enable metrics export/push to an external InfluxDB database",
	}
	MetricsInfluxDBEndpointFlag = cli.StringFlag{
		Name:  "metrics.influxdb.endpoint",
		Usage: "InfluxDB API endpoint to report metrics to",
		Value: "http://localhost:8086",
	}
	MetricsInfluxDBDatabaseFlag = cli.StringFlag{
		Name:  "metrics.influxdb.database",
		Usage: "InfluxDB database name to push reported metrics to",
		Value: "geth",
	}
	MetricsInfluxDBUsernameFlag = cli.StringFlag{
		Name:  "metrics.influxdb.username",
		Usage: "Username to authorize access to the database",
		Value: "test",
	}
	MetricsInfluxDBPasswordFlag = cli.StringFlag{
		Name:  "metrics.influxdb.password",
		Usage: "Password to authorize access to the database",
		Value: "test",
	}
	// Tags are part of every measurement sent to InfluxDB. Queries on tags are faster in InfluxDB.
	// For example `host` tag could be used so that we can group all nodes and average a measurement
	// across all of them, but also so that we can select a specific node and inspect its measurements.
	// https://docs.influxdata.com/influxdb/v1.4/concepts/key_concepts/#tag-key
	MetricsInfluxDBTagsFlag = cli.StringFlag{
		Name:  "metrics.influxdb.tags",
		Usage: "Comma-separated InfluxDB tags (key/values) attached to all measurements",
		Value: "host=localhost",
	}
	EWASMInterpreterFlag = cli.StringFlag{
		Name:  "vm.ewasm",
		Usage: "External ewasm configuration (default = built-in interpreter)",
		Value: "",
	}
	EVMInterpreterFlag = cli.StringFlag{
		Name:  "vm.evm",
		Usage: "External EVM configuration (default = built-in interpreter)",
		Value: "",
	}

	// Quorum - added configurable call timeout for execution of calls
	EVMCallTimeOutFlag = cli.IntFlag{
		Name:  "vm.calltimeout",
		Usage: "Timeout duration in seconds for message call execution without creating a transaction. Value 0 means no timeout.",
		Value: 5,
	}

	// Quorum
	// immutability threshold which can be passed as a parameter at geth start
	QuorumImmutabilityThreshold = cli.IntFlag{
		Name:  "immutabilitythreshold",
		Usage: "overrides the default immutability threshold for Quorum nodes. Its the threshold beyond which block data will be moved to ancient db",
		Value: 3162240,
	}
	// Raft flags
	RaftModeFlag = cli.BoolFlag{
		Name:  "raft",
		Usage: "If enabled, uses Raft instead of Quorum Chain for consensus",
	}
	RaftBlockTimeFlag = cli.IntFlag{
		Name:  "raftblocktime",
		Usage: "Amount of time between raft block creations in milliseconds",
		Value: 50,
	}
	RaftJoinExistingFlag = cli.IntFlag{
		Name:  "raftjoinexisting",
		Usage: "The raft ID to assume when joining an pre-existing cluster",
		Value: 0,
	}

	EmitCheckpointsFlag = cli.BoolFlag{
		Name:  "emitcheckpoints",
		Usage: "If enabled, emit specially formatted logging checkpoints",
	}
	RaftPortFlag = cli.IntFlag{
		Name:  "raftport",
		Usage: "The port to bind for the raft transport",
		Value: 50400,
	}
	RaftDNSEnabledFlag = cli.BoolFlag{
		Name:  "raftdnsenable",
		Usage: "Enable DNS resolution of peers",
	}

	// Permission
	EnableNodePermissionFlag = cli.BoolFlag{
		Name:  "permissioned",
		Usage: "If enabled, the node will allow only a defined list of nodes to connect",
	}
	AllowedFutureBlockTimeFlag = cli.Uint64Flag{
		Name:  "allowedfutureblocktime",
		Usage: "Max time (in seconds) from current time allowed for blocks, before they're considered future blocks",
		Value: 0,
	}
	// Plugins settings
	PluginSettingsFlag = cli.StringFlag{
		Name:  "plugins",
		Usage: "The URI of configuration which describes plugins being used. E.g.: file:///opt/geth/plugins.json",
	}
	PluginLocalVerifyFlag = cli.BoolFlag{
		Name:  "plugins.localverify",
		Usage: "If enabled, verify plugin integrity from local file system. This requires plugin signature file and PGP public key file to be available",
	}
	PluginPublicKeyFlag = cli.StringFlag{
		Name:  "plugins.publickey",
		Usage: fmt.Sprintf("The URI of PGP public key for local plugin verification. E.g.: file:///opt/geth/pubkey.pgp.asc. This flag is only valid if --%s is set (default = file:///<pluginBaseDir>/%s)", PluginLocalVerifyFlag.Name, plugin.DefaultPublicKeyFile),
	}
	PluginSkipVerifyFlag = cli.BoolFlag{
		Name:  "plugins.skipverify",
		Usage: "If enabled, plugin integrity is NOT verified",
	}
	// account plugin flags
	AccountPluginNewAccountConfigFlag = cli.StringFlag{
		Name:  "plugins.account.config",
		Usage: "Value will be passed to an account plugin if being used.  See the account plugin implementation's documentation for further details",
	}
	// Istanbul settings
	IstanbulRequestTimeoutFlag = cli.Uint64Flag{
		Name:  "istanbul.requesttimeout",
		Usage: "Timeout for each Istanbul round in milliseconds",
		Value: eth.DefaultConfig.Istanbul.RequestTimeout,
	}
	IstanbulBlockPeriodFlag = cli.Uint64Flag{
		Name:  "istanbul.blockperiod",
		Usage: "Default minimum difference between two consecutive block's timestamps in seconds",
		Value: eth.DefaultConfig.Istanbul.BlockPeriod,
	}
	// Multitenancy setting
	MultitenancyFlag = cli.BoolFlag{
		Name:  "multitenancy",
		Usage: "Enable multitenancy support for this node. This requires RPC Security Plugin to also be configured.",
	}

	// Revert Reason
	RevertReasonFlag = cli.BoolFlag{
		Name:  "revertreason",
		Usage: "Enable saving revert reason in the transaction receipts for this node.",
	}

<<<<<<< HEAD
	QuorumEnablePrivacyMarker = cli.BoolFlag{
		Name:  "privacymarker.enable",
		Usage: "Enable use of privacy marker transactions (PMT) for this node.",
=======
	// Private state cache
	PrivateCacheTrieJournalFlag = cli.StringFlag{
		Name:  "private.cache.trie.journal",
		Usage: "Disk journal directory for private trie cache to survive node restarts",
		Value: eth.DefaultConfig.PrivateTrieCleanCacheJournal,
>>>>>>> 4758c16f
	}

	// Quorum Private Transaction Manager connection options
	QuorumPTMUnixSocketFlag = DirectoryFlag{
		Name:  "ptm.socket",
		Usage: "Path to the ipc file when using unix domain socket for the private transaction manager connection",
	}
	QuorumPTMUrlFlag = cli.StringFlag{
		Name:  "ptm.url",
		Usage: "URL when using http connection to private transaction manager",
	}
	QuorumPTMTimeoutFlag = cli.UintFlag{
		Name:  "ptm.timeout",
		Usage: "Timeout (seconds) for the private transaction manager connection. Zero value means timeout disabled.",
		Value: http2.DefaultConfig.Timeout,
	}
	QuorumPTMDialTimeoutFlag = cli.UintFlag{
		Name:  "ptm.dialtimeout",
		Usage: "Dial timeout (seconds) for the private transaction manager connection. Zero value means timeout disabled.",
		Value: http2.DefaultConfig.DialTimeout,
	}
	QuorumPTMHttpIdleTimeoutFlag = cli.UintFlag{
		Name:  "ptm.http.idletimeout",
		Usage: "Idle timeout (seconds) for the private transaction manager connection. Zero value means timeout disabled.",
		Value: http2.DefaultConfig.HttpIdleConnTimeout,
	}
	QuorumPTMHttpWriteBufferSizeFlag = cli.IntFlag{
		Name:  "ptm.http.writebuffersize",
		Usage: "Size of the write buffer (bytes) for the private transaction manager connection. Zero value uses http.Transport default.",
		Value: 0,
	}
	QuorumPTMHttpReadBufferSizeFlag = cli.IntFlag{
		Name:  "ptm.http.readbuffersize",
		Usage: "Size of the read buffer (bytes) for the private transaction manager connection. Zero value uses http.Transport default.",
		Value: 0,
	}
	QuorumPTMTlsModeFlag = cli.StringFlag{
		Name:  "ptm.tls.mode",
		Usage: `If "off" then TLS disabled (default). If "strict" then will use TLS for http connection to private transaction manager`,
	}
	QuorumPTMTlsRootCaFlag = DirectoryFlag{
		Name:  "ptm.tls.rootca",
		Usage: "Path to file containing root CA certificate for TLS connection to private transaction manager (defaults to host's certificates)",
	}
	QuorumPTMTlsClientCertFlag = DirectoryFlag{
		Name:  "ptm.tls.clientcert",
		Usage: "Path to file containing client certificate (or chain of certs) for TLS connection to private transaction manager",
	}
	QuorumPTMTlsClientKeyFlag = DirectoryFlag{
		Name:  "ptm.tls.clientkey",
		Usage: "Path to file containing client's private key for TLS connection to private transaction manager",
	}
	QuorumPTMTlsInsecureSkipVerify = cli.BoolFlag{
		Name:  "ptm.tls.insecureskipverify",
		Usage: "Disable verification of server's TLS certificate on connection to private transaction manager",
	}
)

// MakeDataDir retrieves the currently requested data directory, terminating
// if none (or the empty string) is specified. If the node is starting a testnet,
// then a subdirectory of the specified datadir will be used.
func MakeDataDir(ctx *cli.Context) string {
	if path := ctx.GlobalString(DataDirFlag.Name); path != "" {
		if ctx.GlobalBool(LegacyTestnetFlag.Name) || ctx.GlobalBool(RopstenFlag.Name) {
			// Maintain compatibility with older Geth configurations storing the
			// Ropsten database in `testnet` instead of `ropsten`.
			legacyPath := filepath.Join(path, "testnet")
			if _, err := os.Stat(legacyPath); !os.IsNotExist(err) {
				return legacyPath
			}
			return filepath.Join(path, "ropsten")
		}
		if ctx.GlobalBool(RinkebyFlag.Name) {
			return filepath.Join(path, "rinkeby")
		}
		if ctx.GlobalBool(GoerliFlag.Name) {
			return filepath.Join(path, "goerli")
		}
		if ctx.GlobalBool(YoloV2Flag.Name) {
			return filepath.Join(path, "yolo-v2")
		}
		return path
	}
	Fatalf("Cannot determine default data directory, please set manually (--datadir)")
	return ""
}

// setNodeKey creates a node key from set command line flags, either loading it
// from a file or as a specified hex value. If neither flags were provided, this
// method returns nil and an emphemeral key is to be generated.
func setNodeKey(ctx *cli.Context, cfg *p2p.Config) {
	var (
		hex  = ctx.GlobalString(NodeKeyHexFlag.Name)
		file = ctx.GlobalString(NodeKeyFileFlag.Name)
		key  *ecdsa.PrivateKey
		err  error
	)
	switch {
	case file != "" && hex != "":
		Fatalf("Options %q and %q are mutually exclusive", NodeKeyFileFlag.Name, NodeKeyHexFlag.Name)
	case file != "":
		if key, err = crypto.LoadECDSA(file); err != nil {
			Fatalf("Option %q: %v", NodeKeyFileFlag.Name, err)
		}
		cfg.PrivateKey = key
	case hex != "":
		if key, err = crypto.HexToECDSA(hex); err != nil {
			Fatalf("Option %q: %v", NodeKeyHexFlag.Name, err)
		}
		cfg.PrivateKey = key
	}
}

// setNodeUserIdent creates the user identifier from CLI flags.
func setNodeUserIdent(ctx *cli.Context, cfg *node.Config) {
	if identity := ctx.GlobalString(IdentityFlag.Name); len(identity) > 0 {
		cfg.UserIdent = identity
	}
}

// setBootstrapNodes creates a list of bootstrap nodes from the command line
// flags, reverting to pre-configured ones if none have been specified.
func setBootstrapNodes(ctx *cli.Context, cfg *p2p.Config) {
	urls := params.MainnetBootnodes
	switch {
	case ctx.GlobalIsSet(BootnodesFlag.Name) || ctx.GlobalIsSet(LegacyBootnodesV4Flag.Name):
		if ctx.GlobalIsSet(LegacyBootnodesV4Flag.Name) {
			urls = SplitAndTrim(ctx.GlobalString(LegacyBootnodesV4Flag.Name))
		} else {
			urls = SplitAndTrim(ctx.GlobalString(BootnodesFlag.Name))
		}
	case ctx.GlobalBool(LegacyTestnetFlag.Name) || ctx.GlobalBool(RopstenFlag.Name):
		urls = params.RopstenBootnodes
	case ctx.GlobalBool(RinkebyFlag.Name):
		urls = params.RinkebyBootnodes
	case ctx.GlobalBool(GoerliFlag.Name):
		urls = params.GoerliBootnodes
	case ctx.GlobalBool(YoloV2Flag.Name):
		urls = params.YoloV2Bootnodes
	case cfg.BootstrapNodes != nil:
		return // already set, don't apply defaults.
	}

	cfg.BootstrapNodes = make([]*enode.Node, 0, len(urls))
	for _, url := range urls {
		if url != "" {
			node, err := enode.Parse(enode.ValidSchemes, url)
			if err != nil {
				log.Crit("Bootstrap URL invalid", "enode", url, "err", err)
				continue
			}
			cfg.BootstrapNodes = append(cfg.BootstrapNodes, node)
		}
	}
}

// setBootstrapNodesV5 creates a list of bootstrap nodes from the command line
// flags, reverting to pre-configured ones if none have been specified.
func setBootstrapNodesV5(ctx *cli.Context, cfg *p2p.Config) {
	urls := params.MainnetBootnodes
	switch {
	case ctx.GlobalIsSet(BootnodesFlag.Name) || ctx.GlobalIsSet(LegacyBootnodesV5Flag.Name):
		if ctx.GlobalIsSet(LegacyBootnodesV5Flag.Name) {
			urls = SplitAndTrim(ctx.GlobalString(LegacyBootnodesV5Flag.Name))
		} else {
			urls = SplitAndTrim(ctx.GlobalString(BootnodesFlag.Name))
		}
	case ctx.GlobalBool(RopstenFlag.Name):
		urls = params.RopstenBootnodes
	case ctx.GlobalBool(RinkebyFlag.Name):
		urls = params.RinkebyBootnodes
	case ctx.GlobalBool(GoerliFlag.Name):
		urls = params.GoerliBootnodes
	case ctx.GlobalBool(YoloV2Flag.Name):
		urls = params.YoloV2Bootnodes
	case cfg.BootstrapNodesV5 != nil:
		return // already set, don't apply defaults.
	}

	cfg.BootstrapNodesV5 = make([]*discv5.Node, 0, len(urls))
	for _, url := range urls {
		if url != "" {
			node, err := discv5.ParseNode(url)
			if err != nil {
				log.Error("Bootstrap URL invalid", "enode", url, "err", err)
				continue
			}
			cfg.BootstrapNodesV5 = append(cfg.BootstrapNodesV5, node)
		}
	}
}

// setListenAddress creates a TCP listening address string from set command
// line flags.
func setListenAddress(ctx *cli.Context, cfg *p2p.Config) {
	if ctx.GlobalIsSet(ListenPortFlag.Name) {
		cfg.ListenAddr = fmt.Sprintf(":%d", ctx.GlobalInt(ListenPortFlag.Name))
	}
}

// setNAT creates a port mapper from command line flags.
func setNAT(ctx *cli.Context, cfg *p2p.Config) {
	if ctx.GlobalIsSet(NATFlag.Name) {
		natif, err := nat.Parse(ctx.GlobalString(NATFlag.Name))
		if err != nil {
			Fatalf("Option %s: %v", NATFlag.Name, err)
		}
		cfg.NAT = natif
	}
}

// SplitAndTrim splits input separated by a comma
// and trims excessive white space from the substrings.
func SplitAndTrim(input string) (ret []string) {
	l := strings.Split(input, ",")
	for _, r := range l {
		if r = strings.TrimSpace(r); r != "" {
			ret = append(ret, r)
		}
	}
	return ret
}

// setHTTP creates the HTTP RPC listener interface string from the set
// command line flags, returning empty if the HTTP endpoint is disabled.
func setHTTP(ctx *cli.Context, cfg *node.Config) {
	if ctx.GlobalBool(LegacyRPCEnabledFlag.Name) && cfg.HTTPHost == "" {
		log.Warn("The flag --rpc is deprecated and will be removed in the future, please use --http")
		cfg.HTTPHost = "127.0.0.1"
		if ctx.GlobalIsSet(LegacyRPCListenAddrFlag.Name) {
			cfg.HTTPHost = ctx.GlobalString(LegacyRPCListenAddrFlag.Name)
			log.Warn("The flag --rpcaddr is deprecated and will be removed in the future, please use --http.addr")
		}
	}
	if ctx.GlobalBool(HTTPEnabledFlag.Name) && cfg.HTTPHost == "" {
		cfg.HTTPHost = "127.0.0.1"
		if ctx.GlobalIsSet(HTTPListenAddrFlag.Name) {
			cfg.HTTPHost = ctx.GlobalString(HTTPListenAddrFlag.Name)
		}
	}

	if ctx.GlobalIsSet(LegacyRPCPortFlag.Name) {
		cfg.HTTPPort = ctx.GlobalInt(LegacyRPCPortFlag.Name)
		log.Warn("The flag --rpcport is deprecated and will be removed in the future, please use --http.port")
	}
	if ctx.GlobalIsSet(HTTPPortFlag.Name) {
		cfg.HTTPPort = ctx.GlobalInt(HTTPPortFlag.Name)
	}

	if ctx.GlobalIsSet(LegacyRPCCORSDomainFlag.Name) {
		cfg.HTTPCors = SplitAndTrim(ctx.GlobalString(LegacyRPCCORSDomainFlag.Name))
		log.Warn("The flag --rpccorsdomain is deprecated and will be removed in the future, please use --http.corsdomain")
	}
	if ctx.GlobalIsSet(HTTPCORSDomainFlag.Name) {
		cfg.HTTPCors = SplitAndTrim(ctx.GlobalString(HTTPCORSDomainFlag.Name))
	}

	if ctx.GlobalIsSet(LegacyRPCApiFlag.Name) {
		cfg.HTTPModules = SplitAndTrim(ctx.GlobalString(LegacyRPCApiFlag.Name))
		log.Warn("The flag --rpcapi is deprecated and will be removed in the future, please use --http.api")
	}
	if ctx.GlobalIsSet(HTTPApiFlag.Name) {
		cfg.HTTPModules = SplitAndTrim(ctx.GlobalString(HTTPApiFlag.Name))
	}

	if ctx.GlobalIsSet(LegacyRPCVirtualHostsFlag.Name) {
		cfg.HTTPVirtualHosts = SplitAndTrim(ctx.GlobalString(LegacyRPCVirtualHostsFlag.Name))
		log.Warn("The flag --rpcvhosts is deprecated and will be removed in the future, please use --http.vhosts")
	}
	if ctx.GlobalIsSet(HTTPVirtualHostsFlag.Name) {
		cfg.HTTPVirtualHosts = SplitAndTrim(ctx.GlobalString(HTTPVirtualHostsFlag.Name))
	}
}

// setGraphQL creates the GraphQL listener interface string from the set
// command line flags, returning empty if the GraphQL endpoint is disabled.
func setGraphQL(ctx *cli.Context, cfg *node.Config) {
	if ctx.GlobalIsSet(GraphQLCORSDomainFlag.Name) {
		cfg.GraphQLCors = SplitAndTrim(ctx.GlobalString(GraphQLCORSDomainFlag.Name))
	}
	if ctx.GlobalIsSet(GraphQLVirtualHostsFlag.Name) {
		cfg.GraphQLVirtualHosts = SplitAndTrim(ctx.GlobalString(GraphQLVirtualHostsFlag.Name))
	}
}

// setWS creates the WebSocket RPC listener interface string from the set
// command line flags, returning empty if the HTTP endpoint is disabled.
func setWS(ctx *cli.Context, cfg *node.Config) {
	if ctx.GlobalBool(WSEnabledFlag.Name) && cfg.WSHost == "" {
		cfg.WSHost = "127.0.0.1"
		if ctx.GlobalIsSet(LegacyWSListenAddrFlag.Name) {
			cfg.WSHost = ctx.GlobalString(LegacyWSListenAddrFlag.Name)
			log.Warn("The flag --wsaddr is deprecated and will be removed in the future, please use --ws.addr")
		}
		if ctx.GlobalIsSet(WSListenAddrFlag.Name) {
			cfg.WSHost = ctx.GlobalString(WSListenAddrFlag.Name)
		}
	}
	if ctx.GlobalIsSet(LegacyWSPortFlag.Name) {
		cfg.WSPort = ctx.GlobalInt(LegacyWSPortFlag.Name)
		log.Warn("The flag --wsport is deprecated and will be removed in the future, please use --ws.port")
	}
	if ctx.GlobalIsSet(WSPortFlag.Name) {
		cfg.WSPort = ctx.GlobalInt(WSPortFlag.Name)
	}

	if ctx.GlobalIsSet(LegacyWSAllowedOriginsFlag.Name) {
		cfg.WSOrigins = SplitAndTrim(ctx.GlobalString(LegacyWSAllowedOriginsFlag.Name))
		log.Warn("The flag --wsorigins is deprecated and will be removed in the future, please use --ws.origins")
	}
	if ctx.GlobalIsSet(WSAllowedOriginsFlag.Name) {
		cfg.WSOrigins = SplitAndTrim(ctx.GlobalString(WSAllowedOriginsFlag.Name))
	}

	if ctx.GlobalIsSet(LegacyWSApiFlag.Name) {
		cfg.WSModules = SplitAndTrim(ctx.GlobalString(LegacyWSApiFlag.Name))
		log.Warn("The flag --wsapi is deprecated and will be removed in the future, please use --ws.api")
	}
	if ctx.GlobalIsSet(WSApiFlag.Name) {
		cfg.WSModules = SplitAndTrim(ctx.GlobalString(WSApiFlag.Name))
	}
}

// setIPC creates an IPC path configuration from the set command line flags,
// returning an empty string if IPC was explicitly disabled, or the set path.
func setIPC(ctx *cli.Context, cfg *node.Config) {
	CheckExclusive(ctx, IPCDisabledFlag, IPCPathFlag)
	switch {
	case ctx.GlobalBool(IPCDisabledFlag.Name):
		cfg.IPCPath = ""
	case ctx.GlobalIsSet(IPCPathFlag.Name):
		cfg.IPCPath = ctx.GlobalString(IPCPathFlag.Name)
	}
}

// setLes configures the les server and ultra light client settings from the command line flags.
func setLes(ctx *cli.Context, cfg *eth.Config) {
	if ctx.GlobalIsSet(LegacyLightServFlag.Name) {
		cfg.LightServ = ctx.GlobalInt(LegacyLightServFlag.Name)
		log.Warn("The flag --lightserv is deprecated and will be removed in the future, please use --light.serve")
	}
	if ctx.GlobalIsSet(LightServeFlag.Name) {
		cfg.LightServ = ctx.GlobalInt(LightServeFlag.Name)
	}
	if ctx.GlobalIsSet(LightIngressFlag.Name) {
		cfg.LightIngress = ctx.GlobalInt(LightIngressFlag.Name)
	}
	if ctx.GlobalIsSet(LightEgressFlag.Name) {
		cfg.LightEgress = ctx.GlobalInt(LightEgressFlag.Name)
	}
	if ctx.GlobalIsSet(LegacyLightPeersFlag.Name) {
		cfg.LightPeers = ctx.GlobalInt(LegacyLightPeersFlag.Name)
		log.Warn("The flag --lightpeers is deprecated and will be removed in the future, please use --light.maxpeers")
	}
	if ctx.GlobalIsSet(LightMaxPeersFlag.Name) {
		cfg.LightPeers = ctx.GlobalInt(LightMaxPeersFlag.Name)
	}
	if ctx.GlobalIsSet(UltraLightServersFlag.Name) {
		cfg.UltraLightServers = strings.Split(ctx.GlobalString(UltraLightServersFlag.Name), ",")
	}
	if ctx.GlobalIsSet(UltraLightFractionFlag.Name) {
		cfg.UltraLightFraction = ctx.GlobalInt(UltraLightFractionFlag.Name)
	}
	if cfg.UltraLightFraction <= 0 && cfg.UltraLightFraction > 100 {
		log.Error("Ultra light fraction is invalid", "had", cfg.UltraLightFraction, "updated", eth.DefaultConfig.UltraLightFraction)
		cfg.UltraLightFraction = eth.DefaultConfig.UltraLightFraction
	}
	if ctx.GlobalIsSet(UltraLightOnlyAnnounceFlag.Name) {
		cfg.UltraLightOnlyAnnounce = ctx.GlobalBool(UltraLightOnlyAnnounceFlag.Name)
	}
	if ctx.GlobalIsSet(LightNoPruneFlag.Name) {
		cfg.LightNoPrune = ctx.GlobalBool(LightNoPruneFlag.Name)
	}
}

// makeDatabaseHandles raises out the number of allowed file handles per process
// for Geth and returns half of the allowance to assign to the database.
func makeDatabaseHandles() int {
	limit, err := fdlimit.Maximum()
	if err != nil {
		Fatalf("Failed to retrieve file descriptor allowance: %v", err)
	}
	raised, err := fdlimit.Raise(uint64(limit))
	if err != nil {
		Fatalf("Failed to raise file descriptor allowance: %v", err)
	}
	return int(raised / 2) // Leave half for networking and other stuff
}

// MakeAddress converts an account specified directly as a hex encoded string or
// a key index in the key store to an internal account representation.
func MakeAddress(ks *keystore.KeyStore, account string) (accounts.Account, error) {
	// If the specified account is a valid address, return it
	if common.IsHexAddress(account) {
		return accounts.Account{Address: common.HexToAddress(account)}, nil
	}
	// Otherwise try to interpret the account as a keystore index
	index, err := strconv.Atoi(account)
	if err != nil || index < 0 {
		return accounts.Account{}, fmt.Errorf("invalid account address or index %q", account)
	}
	log.Warn("-------------------------------------------------------------------")
	log.Warn("Referring to accounts by order in the keystore folder is dangerous!")
	log.Warn("This functionality is deprecated and will be removed in the future!")
	log.Warn("Please use explicit addresses! (can search via `geth account list`)")
	log.Warn("-------------------------------------------------------------------")

	accs := ks.Accounts()
	if len(accs) <= index {
		return accounts.Account{}, fmt.Errorf("index %d higher than number of accounts %d", index, len(accs))
	}
	return accs[index], nil
}

// setEtherbase retrieves the etherbase either from the directly specified
// command line flags or from the keystore if CLI indexed.
func setEtherbase(ctx *cli.Context, ks *keystore.KeyStore, cfg *eth.Config) {
	// Extract the current etherbase, new flag overriding legacy one
	var etherbase string
	if ctx.GlobalIsSet(LegacyMinerEtherbaseFlag.Name) {
		etherbase = ctx.GlobalString(LegacyMinerEtherbaseFlag.Name)
		log.Warn("The flag --etherbase is deprecated and will be removed in the future, please use --miner.etherbase")

	}
	if ctx.GlobalIsSet(MinerEtherbaseFlag.Name) {
		etherbase = ctx.GlobalString(MinerEtherbaseFlag.Name)
	}
	// Convert the etherbase into an address and configure it
	if etherbase != "" {
		if ks != nil {
			account, err := MakeAddress(ks, etherbase)
			if err != nil {
				Fatalf("Invalid miner etherbase: %v", err)
			}
			cfg.Miner.Etherbase = account.Address
		} else {
			Fatalf("No etherbase configured")
		}
	}
}

// MakePasswordList reads password lines from the file specified by the global --password flag.
func MakePasswordList(ctx *cli.Context) []string {
	path := ctx.GlobalString(PasswordFileFlag.Name)
	if path == "" {
		return nil
	}
	text, err := ioutil.ReadFile(path)
	if err != nil {
		Fatalf("Failed to read password file: %v", err)
	}
	lines := strings.Split(string(text), "\n")
	// Sanitise DOS line endings.
	for i := range lines {
		lines[i] = strings.TrimRight(lines[i], "\r")
	}
	return lines
}

func SetP2PConfig(ctx *cli.Context, cfg *p2p.Config) {
	setNodeKey(ctx, cfg)
	setNAT(ctx, cfg)
	setListenAddress(ctx, cfg)
	setBootstrapNodes(ctx, cfg)
	setBootstrapNodesV5(ctx, cfg)

	lightClient := ctx.GlobalString(SyncModeFlag.Name) == "light"
	lightServer := ctx.GlobalInt(LegacyLightServFlag.Name) != 0 || ctx.GlobalInt(LightServeFlag.Name) != 0

	lightPeers := ctx.GlobalInt(LegacyLightPeersFlag.Name)
	if ctx.GlobalIsSet(LightMaxPeersFlag.Name) {
		lightPeers = ctx.GlobalInt(LightMaxPeersFlag.Name)
	}
	if lightClient && !ctx.GlobalIsSet(LegacyLightPeersFlag.Name) && !ctx.GlobalIsSet(LightMaxPeersFlag.Name) {
		// dynamic default - for clients we use 1/10th of the default for servers
		lightPeers /= 10
	}

	if ctx.GlobalIsSet(MaxPeersFlag.Name) {
		cfg.MaxPeers = ctx.GlobalInt(MaxPeersFlag.Name)
		if lightServer && !ctx.GlobalIsSet(LegacyLightPeersFlag.Name) && !ctx.GlobalIsSet(LightMaxPeersFlag.Name) {
			cfg.MaxPeers += lightPeers
		}
	} else {
		if lightServer {
			cfg.MaxPeers += lightPeers
		}
		if lightClient && (ctx.GlobalIsSet(LegacyLightPeersFlag.Name) || ctx.GlobalIsSet(LightMaxPeersFlag.Name)) && cfg.MaxPeers < lightPeers {
			cfg.MaxPeers = lightPeers
		}
	}
	if !(lightClient || lightServer) {
		lightPeers = 0
	}
	ethPeers := cfg.MaxPeers - lightPeers
	if lightClient {
		ethPeers = 0
	}
	log.Info("Maximum peer count", "ETH", ethPeers, "LES", lightPeers, "total", cfg.MaxPeers)

	if ctx.GlobalIsSet(MaxPendingPeersFlag.Name) {
		cfg.MaxPendingPeers = ctx.GlobalInt(MaxPendingPeersFlag.Name)
	}
	if ctx.GlobalIsSet(NoDiscoverFlag.Name) || lightClient {
		cfg.NoDiscovery = true
	}

	// if we're running a light client or server, force enable the v5 peer discovery
	// unless it is explicitly disabled with --nodiscover note that explicitly specifying
	// --v5disc overrides --nodiscover, in which case the later only disables v4 discovery
	forceV5Discovery := (lightClient || lightServer) && !ctx.GlobalBool(NoDiscoverFlag.Name)
	if ctx.GlobalIsSet(DiscoveryV5Flag.Name) {
		cfg.DiscoveryV5 = ctx.GlobalBool(DiscoveryV5Flag.Name)
	} else if forceV5Discovery {
		cfg.DiscoveryV5 = true
	}

	if netrestrict := ctx.GlobalString(NetrestrictFlag.Name); netrestrict != "" {
		list, err := netutil.ParseNetlist(netrestrict)
		if err != nil {
			Fatalf("Option %q: %v", NetrestrictFlag.Name, err)
		}
		cfg.NetRestrict = list
	}

	if ctx.GlobalBool(DeveloperFlag.Name) {
		// --dev mode can't use p2p networking.
		cfg.MaxPeers = 0
		cfg.ListenAddr = ":0"
		cfg.NoDiscovery = true
		cfg.DiscoveryV5 = false
	}
}

// SetNodeConfig applies node-related command line flags to the config.
func SetNodeConfig(ctx *cli.Context, cfg *node.Config) {
	SetP2PConfig(ctx, &cfg.P2P)
	setIPC(ctx, cfg)
	setHTTP(ctx, cfg)
	setGraphQL(ctx, cfg)
	setWS(ctx, cfg)
	setNodeUserIdent(ctx, cfg)
	setDataDir(ctx, cfg)
	setRaftLogDir(ctx, cfg)
	setSmartCard(ctx, cfg)

	if ctx.GlobalIsSet(ExternalSignerFlag.Name) {
		cfg.ExternalSigner = ctx.GlobalString(ExternalSignerFlag.Name)
	}

	if ctx.GlobalIsSet(KeyStoreDirFlag.Name) {
		cfg.KeyStoreDir = ctx.GlobalString(KeyStoreDirFlag.Name)
	}
	if ctx.GlobalIsSet(LightKDFFlag.Name) {
		cfg.UseLightweightKDF = ctx.GlobalBool(LightKDFFlag.Name)
	}
	if ctx.GlobalIsSet(NoUSBFlag.Name) {
		cfg.NoUSB = ctx.GlobalBool(NoUSBFlag.Name)
	}
	if ctx.GlobalIsSet(InsecureUnlockAllowedFlag.Name) {
		cfg.InsecureUnlockAllowed = ctx.GlobalBool(InsecureUnlockAllowedFlag.Name)
	}

	// Quorum
	if ctx.GlobalIsSet(EnableNodePermissionFlag.Name) {
		cfg.EnableNodePermission = ctx.GlobalBool(EnableNodePermissionFlag.Name)
	}
	if ctx.GlobalIsSet(MultitenancyFlag.Name) {
		cfg.EnableMultitenancy = ctx.GlobalBool(MultitenancyFlag.Name)
	}
}

func setSmartCard(ctx *cli.Context, cfg *node.Config) {
	// Skip enabling smartcards if no path is set
	path := ctx.GlobalString(SmartCardDaemonPathFlag.Name)
	if path == "" {
		return
	}
	// Sanity check that the smartcard path is valid
	fi, err := os.Stat(path)
	if err != nil {
		log.Info("Smartcard socket not found, disabling", "err", err)
		return
	}
	if fi.Mode()&os.ModeType != os.ModeSocket {
		log.Error("Invalid smartcard daemon path", "path", path, "type", fi.Mode().String())
		return
	}
	// Smartcard daemon path exists and is a socket, enable it
	cfg.SmartCardDaemonPath = path
}

func setDataDir(ctx *cli.Context, cfg *node.Config) {
	switch {
	case ctx.GlobalIsSet(DataDirFlag.Name):
		cfg.DataDir = ctx.GlobalString(DataDirFlag.Name)
	case ctx.GlobalBool(DeveloperFlag.Name):
		cfg.DataDir = "" // unless explicitly requested, use memory databases
	case (ctx.GlobalBool(LegacyTestnetFlag.Name) || ctx.GlobalBool(RopstenFlag.Name)) && cfg.DataDir == node.DefaultDataDir():
		// Maintain compatibility with older Geth configurations storing the
		// Ropsten database in `testnet` instead of `ropsten`.
		legacyPath := filepath.Join(node.DefaultDataDir(), "testnet")
		if _, err := os.Stat(legacyPath); !os.IsNotExist(err) {
			log.Warn("Using the deprecated `testnet` datadir. Future versions will store the Ropsten chain in `ropsten`.")
			cfg.DataDir = legacyPath
		} else {
			cfg.DataDir = filepath.Join(node.DefaultDataDir(), "ropsten")
		}
	case ctx.GlobalBool(RinkebyFlag.Name) && cfg.DataDir == node.DefaultDataDir():
		cfg.DataDir = filepath.Join(node.DefaultDataDir(), "rinkeby")
	case ctx.GlobalBool(GoerliFlag.Name) && cfg.DataDir == node.DefaultDataDir():
		cfg.DataDir = filepath.Join(node.DefaultDataDir(), "goerli")
	case ctx.GlobalBool(YoloV2Flag.Name) && cfg.DataDir == node.DefaultDataDir():
		cfg.DataDir = filepath.Join(node.DefaultDataDir(), "yolo-v2")
	}
	if err := SetPlugins(ctx, cfg); err != nil {
		Fatalf(err.Error())
	}
}

func setRaftLogDir(ctx *cli.Context, cfg *node.Config) {
	if ctx.GlobalIsSet(RaftLogDirFlag.Name) {
		cfg.RaftLogDir = ctx.GlobalString(RaftLogDirFlag.Name)
	} else {
		cfg.RaftLogDir = cfg.DataDir
	}
}

// Quorum
//
// Read plugin settings from --plugins flag. Overwrite settings defined in --config if any
func SetPlugins(ctx *cli.Context, cfg *node.Config) error {
	if ctx.GlobalIsSet(PluginSettingsFlag.Name) {
		// validate flag combination
		if ctx.GlobalBool(PluginSkipVerifyFlag.Name) && ctx.GlobalBool(PluginLocalVerifyFlag.Name) {
			return fmt.Errorf("only --%s or --%s must be set", PluginSkipVerifyFlag.Name, PluginLocalVerifyFlag.Name)
		}
		if !ctx.GlobalBool(PluginLocalVerifyFlag.Name) && ctx.GlobalIsSet(PluginPublicKeyFlag.Name) {
			return fmt.Errorf("--%s is required for setting --%s", PluginLocalVerifyFlag.Name, PluginPublicKeyFlag.Name)
		}
		pluginSettingsURL, err := url.Parse(ctx.GlobalString(PluginSettingsFlag.Name))
		if err != nil {
			return fmt.Errorf("plugins: Invalid URL for --%s due to %s", PluginSettingsFlag.Name, err)
		}
		var pluginSettings plugin.Settings
		r, err := urlReader(pluginSettingsURL)
		if err != nil {
			return fmt.Errorf("plugins: unable to create reader due to %s", err)
		}
		defer func() {
			_ = r.Close()
		}()
		if err := json.NewDecoder(r).Decode(&pluginSettings); err != nil {
			return fmt.Errorf("plugins: unable to parse settings due to %s", err)
		}
		pluginSettings.SetDefaults()
		cfg.Plugins = &pluginSettings
	}
	return nil
}

func urlReader(u *url.URL) (io.ReadCloser, error) {
	s := u.Scheme
	switch s {
	case "file":
		return os.Open(filepath.Join(u.Host, u.Path))
	}
	return nil, fmt.Errorf("unsupported scheme %s", s)
}

func setGPO(ctx *cli.Context, cfg *gasprice.Config, light bool) {
	// If we are running the light client, apply another group
	// settings for gas oracle.
	if light {
		cfg.Blocks = eth.DefaultLightGPOConfig.Blocks
		cfg.Percentile = eth.DefaultLightGPOConfig.Percentile
	}
	if ctx.GlobalIsSet(LegacyGpoBlocksFlag.Name) {
		cfg.Blocks = ctx.GlobalInt(LegacyGpoBlocksFlag.Name)
		log.Warn("The flag --gpoblocks is deprecated and will be removed in the future, please use --gpo.blocks")
	}
	if ctx.GlobalIsSet(GpoBlocksFlag.Name) {
		cfg.Blocks = ctx.GlobalInt(GpoBlocksFlag.Name)
	}
	if ctx.GlobalIsSet(LegacyGpoPercentileFlag.Name) {
		cfg.Percentile = ctx.GlobalInt(LegacyGpoPercentileFlag.Name)
		log.Warn("The flag --gpopercentile is deprecated and will be removed in the future, please use --gpo.percentile")
	}
	if ctx.GlobalIsSet(GpoPercentileFlag.Name) {
		cfg.Percentile = ctx.GlobalInt(GpoPercentileFlag.Name)
	}
	if ctx.GlobalIsSet(GpoMaxGasPriceFlag.Name) {
		cfg.MaxPrice = big.NewInt(ctx.GlobalInt64(GpoMaxGasPriceFlag.Name))
	}
}

func setTxPool(ctx *cli.Context, cfg *core.TxPoolConfig) {
	if ctx.GlobalIsSet(TxPoolLocalsFlag.Name) {
		locals := strings.Split(ctx.GlobalString(TxPoolLocalsFlag.Name), ",")
		for _, account := range locals {
			if trimmed := strings.TrimSpace(account); !common.IsHexAddress(trimmed) {
				Fatalf("Invalid account in --txpool.locals: %s", trimmed)
			} else {
				cfg.Locals = append(cfg.Locals, common.HexToAddress(account))
			}
		}
	}
	if ctx.GlobalIsSet(TxPoolNoLocalsFlag.Name) {
		cfg.NoLocals = ctx.GlobalBool(TxPoolNoLocalsFlag.Name)
	}
	if ctx.GlobalIsSet(TxPoolJournalFlag.Name) {
		cfg.Journal = ctx.GlobalString(TxPoolJournalFlag.Name)
	}
	if ctx.GlobalIsSet(TxPoolRejournalFlag.Name) {
		cfg.Rejournal = ctx.GlobalDuration(TxPoolRejournalFlag.Name)
	}
	if ctx.GlobalIsSet(TxPoolPriceLimitFlag.Name) {
		cfg.PriceLimit = ctx.GlobalUint64(TxPoolPriceLimitFlag.Name)
	}
	if ctx.GlobalIsSet(TxPoolPriceBumpFlag.Name) {
		cfg.PriceBump = ctx.GlobalUint64(TxPoolPriceBumpFlag.Name)
	}
	if ctx.GlobalIsSet(TxPoolAccountSlotsFlag.Name) {
		cfg.AccountSlots = ctx.GlobalUint64(TxPoolAccountSlotsFlag.Name)
	}
	if ctx.GlobalIsSet(TxPoolGlobalSlotsFlag.Name) {
		cfg.GlobalSlots = ctx.GlobalUint64(TxPoolGlobalSlotsFlag.Name)
	}
	if ctx.GlobalIsSet(TxPoolAccountQueueFlag.Name) {
		cfg.AccountQueue = ctx.GlobalUint64(TxPoolAccountQueueFlag.Name)
	}
	if ctx.GlobalIsSet(TxPoolGlobalQueueFlag.Name) {
		cfg.GlobalQueue = ctx.GlobalUint64(TxPoolGlobalQueueFlag.Name)
	}
	if ctx.GlobalIsSet(TxPoolLifetimeFlag.Name) {
		cfg.Lifetime = ctx.GlobalDuration(TxPoolLifetimeFlag.Name)
	}
}

func setEthash(ctx *cli.Context, cfg *eth.Config) {
	if ctx.GlobalIsSet(EthashCacheDirFlag.Name) {
		cfg.Ethash.CacheDir = ctx.GlobalString(EthashCacheDirFlag.Name)
	}
	if ctx.GlobalIsSet(EthashDatasetDirFlag.Name) {
		cfg.Ethash.DatasetDir = ctx.GlobalString(EthashDatasetDirFlag.Name)
	}
	if ctx.GlobalIsSet(EthashCachesInMemoryFlag.Name) {
		cfg.Ethash.CachesInMem = ctx.GlobalInt(EthashCachesInMemoryFlag.Name)
	}
	if ctx.GlobalIsSet(EthashCachesOnDiskFlag.Name) {
		cfg.Ethash.CachesOnDisk = ctx.GlobalInt(EthashCachesOnDiskFlag.Name)
	}
	if ctx.GlobalIsSet(EthashCachesLockMmapFlag.Name) {
		cfg.Ethash.CachesLockMmap = ctx.GlobalBool(EthashCachesLockMmapFlag.Name)
	}
	if ctx.GlobalIsSet(EthashDatasetsInMemoryFlag.Name) {
		cfg.Ethash.DatasetsInMem = ctx.GlobalInt(EthashDatasetsInMemoryFlag.Name)
	}
	if ctx.GlobalIsSet(EthashDatasetsOnDiskFlag.Name) {
		cfg.Ethash.DatasetsOnDisk = ctx.GlobalInt(EthashDatasetsOnDiskFlag.Name)
	}
	if ctx.GlobalIsSet(EthashDatasetsLockMmapFlag.Name) {
		cfg.Ethash.DatasetsLockMmap = ctx.GlobalBool(EthashDatasetsLockMmapFlag.Name)
	}
}

func setMiner(ctx *cli.Context, cfg *miner.Config) {
	if ctx.GlobalIsSet(MinerNotifyFlag.Name) {
		cfg.Notify = strings.Split(ctx.GlobalString(MinerNotifyFlag.Name), ",")
	}
	if ctx.GlobalIsSet(LegacyMinerExtraDataFlag.Name) {
		cfg.ExtraData = []byte(ctx.GlobalString(LegacyMinerExtraDataFlag.Name))
		log.Warn("The flag --extradata is deprecated and will be removed in the future, please use --miner.extradata")
	}
	if ctx.GlobalIsSet(MinerExtraDataFlag.Name) {
		cfg.ExtraData = []byte(ctx.GlobalString(MinerExtraDataFlag.Name))
	}
	if ctx.GlobalIsSet(LegacyMinerGasTargetFlag.Name) {
		cfg.GasFloor = ctx.GlobalUint64(LegacyMinerGasTargetFlag.Name)
		log.Warn("The flag --targetgaslimit is deprecated and will be removed in the future, please use --miner.gastarget")
	}
	if ctx.GlobalIsSet(MinerGasTargetFlag.Name) {
		cfg.GasFloor = ctx.GlobalUint64(MinerGasTargetFlag.Name)
	}
	if ctx.GlobalIsSet(MinerGasLimitFlag.Name) {
		cfg.GasCeil = ctx.GlobalUint64(MinerGasLimitFlag.Name)
	}
	if ctx.GlobalIsSet(LegacyMinerGasPriceFlag.Name) {
		cfg.GasPrice = GlobalBig(ctx, LegacyMinerGasPriceFlag.Name)
		log.Warn("The flag --gasprice is deprecated and will be removed in the future, please use --miner.gasprice")
	}
	if ctx.GlobalIsSet(MinerGasPriceFlag.Name) {
		cfg.GasPrice = GlobalBig(ctx, MinerGasPriceFlag.Name)
	}
	if ctx.GlobalIsSet(MinerRecommitIntervalFlag.Name) {
		cfg.Recommit = ctx.GlobalDuration(MinerRecommitIntervalFlag.Name)
	}
	if ctx.GlobalIsSet(MinerNoVerfiyFlag.Name) {
		cfg.Noverify = ctx.GlobalBool(MinerNoVerfiyFlag.Name)
	}
	if ctx.GlobalIsSet(AllowedFutureBlockTimeFlag.Name) {
		cfg.AllowedFutureBlockTime = ctx.GlobalUint64(AllowedFutureBlockTimeFlag.Name) //Quorum
	}
}

func setWhitelist(ctx *cli.Context, cfg *eth.Config) {
	whitelist := ctx.GlobalString(WhitelistFlag.Name)
	if whitelist == "" {
		return
	}
	cfg.Whitelist = make(map[uint64]common.Hash)
	for _, entry := range strings.Split(whitelist, ",") {
		parts := strings.Split(entry, "=")
		if len(parts) != 2 {
			Fatalf("Invalid whitelist entry: %s", entry)
		}
		number, err := strconv.ParseUint(parts[0], 0, 64)
		if err != nil {
			Fatalf("Invalid whitelist block number %s: %v", parts[0], err)
		}
		var hash common.Hash
		if err = hash.UnmarshalText([]byte(parts[1])); err != nil {
			Fatalf("Invalid whitelist hash %s: %v", parts[1], err)
		}
		cfg.Whitelist[number] = hash
	}
}

// Quorum
func setIstanbul(ctx *cli.Context, cfg *eth.Config) {
	if ctx.GlobalIsSet(IstanbulRequestTimeoutFlag.Name) {
		cfg.Istanbul.RequestTimeout = ctx.GlobalUint64(IstanbulRequestTimeoutFlag.Name)
	}
	if ctx.GlobalIsSet(IstanbulBlockPeriodFlag.Name) {
		cfg.Istanbul.BlockPeriod = ctx.GlobalUint64(IstanbulBlockPeriodFlag.Name)
	}
}

func setRaft(ctx *cli.Context, cfg *eth.Config) {
	cfg.RaftMode = ctx.GlobalBool(RaftModeFlag.Name)
}

func setQuorumConfig(ctx *cli.Context, cfg *eth.Config) error {
	cfg.EVMCallTimeOut = time.Duration(ctx.GlobalInt(EVMCallTimeOutFlag.Name)) * time.Second
	cfg.EnableMultitenancy = ctx.GlobalBool(MultitenancyFlag.Name)
	cfg.SaveRevertReason = ctx.GlobalBool(RevertReasonFlag.Name)
	cfg.QuorumPrivacyMarkerTransactionsEnabled = ctx.GlobalBool(QuorumEnablePrivacyMarker.Name)

	setIstanbul(ctx, cfg)
	setRaft(ctx, cfg)
<<<<<<< HEAD

=======
	if ctx.GlobalIsSet(PrivateCacheTrieJournalFlag.Name) {
		cfg.PrivateTrieCleanCacheJournal = ctx.GlobalString(PrivateCacheTrieJournalFlag.Name)
	}
	if ctx.GlobalString(CacheTrieJournalFlag.Name) == cfg.PrivateTrieCleanCacheJournal {
		return fmt.Errorf("configuration collision with '%s' and '%s' that must be different", CacheTrieJournalFlag.Name, PrivateCacheTrieJournalFlag.Name)
	}
>>>>>>> 4758c16f
	return nil
}

// CheckExclusive verifies that only a single instance of the provided flags was
// set by the user. Each flag might optionally be followed by a string type to
// specialize it further.
func CheckExclusive(ctx *cli.Context, args ...interface{}) {
	set := make([]string, 0, 1)
	for i := 0; i < len(args); i++ {
		// Make sure the next argument is a flag and skip if not set
		flag, ok := args[i].(cli.Flag)
		if !ok {
			panic(fmt.Sprintf("invalid argument, not cli.Flag type: %T", args[i]))
		}
		// Check if next arg extends current and expand its name if so
		name := flag.GetName()

		if i+1 < len(args) {
			switch option := args[i+1].(type) {
			case string:
				// Extended flag check, make sure value set doesn't conflict with passed in option
				if ctx.GlobalString(flag.GetName()) == option {
					name += "=" + option
					set = append(set, "--"+name)
				}
				// shift arguments and continue
				i++
				continue

			case cli.Flag:
			default:
				panic(fmt.Sprintf("invalid argument, not cli.Flag or string extension: %T", args[i+1]))
			}
		}
		// Mark the flag if it's set
		if ctx.GlobalIsSet(flag.GetName()) {
			set = append(set, "--"+name)
		}
	}
	if len(set) > 1 {
		Fatalf("Flags %v can't be used at the same time", strings.Join(set, ", "))
	}
}

// SetShhConfig applies shh-related command line flags to the config.
func SetShhConfig(ctx *cli.Context, stack *node.Node) {
	if ctx.GlobalIsSet(WhisperEnabledFlag.Name) ||
		ctx.GlobalIsSet(WhisperMaxMessageSizeFlag.Name) ||
		ctx.GlobalIsSet(WhisperMinPOWFlag.Name) ||
		ctx.GlobalIsSet(WhisperRestrictConnectionBetweenLightClientsFlag.Name) {
		log.Warn("Whisper support has been deprecated and the code has been moved to github.com/ethereum/whisper")
	}
}

// SetEthConfig applies eth-related command line flags to the config.
func SetEthConfig(ctx *cli.Context, stack *node.Node, cfg *eth.Config) {
	// Avoid conflicting network flags
	CheckExclusive(ctx, DeveloperFlag, LegacyTestnetFlag, RopstenFlag, RinkebyFlag, GoerliFlag, YoloV2Flag)
	CheckExclusive(ctx, LegacyLightServFlag, LightServeFlag, SyncModeFlag, "light")
	CheckExclusive(ctx, DeveloperFlag, ExternalSignerFlag) // Can't use both ephemeral unlocked and external signer
	CheckExclusive(ctx, GCModeFlag, "archive", TxLookupLimitFlag)
	// todo(rjl493456442) make it available for les server
	// Ancient tx indices pruning is not available for les server now
	// since light client relies on the server for transaction status query.
	CheckExclusive(ctx, LegacyLightServFlag, LightServeFlag, TxLookupLimitFlag)
	var ks *keystore.KeyStore
	if keystores := stack.AccountManager().Backends(keystore.KeyStoreType); len(keystores) > 0 {
		ks = keystores[0].(*keystore.KeyStore)
	}
	setEtherbase(ctx, ks, cfg)
	setGPO(ctx, &cfg.GPO, ctx.GlobalString(SyncModeFlag.Name) == "light")
	setTxPool(ctx, &cfg.TxPool)
	setEthash(ctx, cfg)
	setMiner(ctx, &cfg.Miner)
	setWhitelist(ctx, cfg)
	setLes(ctx, cfg)

	// Quorum
<<<<<<< HEAD
	if err := setQuorumConfig(ctx, cfg); err != nil {
		Fatalf(err.Error())
=======
	err := setQuorumConfig(ctx, cfg)
	if err != nil {
		Fatalf("Quorum configuration has an error: %v", err)
>>>>>>> 4758c16f
	}

	if ctx.GlobalIsSet(SyncModeFlag.Name) {
		cfg.SyncMode = *GlobalTextMarshaler(ctx, SyncModeFlag.Name).(*downloader.SyncMode)
	}
	if ctx.GlobalIsSet(NetworkIdFlag.Name) {
		cfg.NetworkId = ctx.GlobalUint64(NetworkIdFlag.Name)
	}
	if ctx.GlobalIsSet(CacheFlag.Name) || ctx.GlobalIsSet(CacheDatabaseFlag.Name) {
		cfg.DatabaseCache = ctx.GlobalInt(CacheFlag.Name) * ctx.GlobalInt(CacheDatabaseFlag.Name) / 100
	}
	cfg.DatabaseHandles = makeDatabaseHandles()
	if ctx.GlobalIsSet(AncientFlag.Name) {
		cfg.DatabaseFreezer = ctx.GlobalString(AncientFlag.Name)
	}

	if gcmode := ctx.GlobalString(GCModeFlag.Name); gcmode != "full" && gcmode != "archive" {
		Fatalf("--%s must be either 'full' or 'archive'", GCModeFlag.Name)
	}
	if ctx.GlobalIsSet(GCModeFlag.Name) {
		cfg.NoPruning = ctx.GlobalString(GCModeFlag.Name) == "archive"
	}
	if ctx.GlobalIsSet(CacheNoPrefetchFlag.Name) {
		cfg.NoPrefetch = ctx.GlobalBool(CacheNoPrefetchFlag.Name)
	}
	if ctx.GlobalIsSet(TxLookupLimitFlag.Name) {
		cfg.TxLookupLimit = ctx.GlobalUint64(TxLookupLimitFlag.Name)
	}
	if ctx.GlobalIsSet(CacheFlag.Name) || ctx.GlobalIsSet(CacheTrieFlag.Name) {
		cfg.TrieCleanCache = ctx.GlobalInt(CacheFlag.Name) * ctx.GlobalInt(CacheTrieFlag.Name) / 100
	}
	if ctx.GlobalIsSet(CacheTrieJournalFlag.Name) {
		cfg.TrieCleanCacheJournal = ctx.GlobalString(CacheTrieJournalFlag.Name)
	}
	if ctx.GlobalIsSet(CacheTrieRejournalFlag.Name) {
		cfg.TrieCleanCacheRejournal = ctx.GlobalDuration(CacheTrieRejournalFlag.Name)
	}
	if ctx.GlobalIsSet(CacheFlag.Name) || ctx.GlobalIsSet(CacheGCFlag.Name) {
		cfg.TrieDirtyCache = ctx.GlobalInt(CacheFlag.Name) * ctx.GlobalInt(CacheGCFlag.Name) / 100
	}
	if ctx.GlobalIsSet(CacheFlag.Name) || ctx.GlobalIsSet(CacheSnapshotFlag.Name) {
		cfg.SnapshotCache = ctx.GlobalInt(CacheFlag.Name) * ctx.GlobalInt(CacheSnapshotFlag.Name) / 100
	}
	if !ctx.GlobalIsSet(SnapshotFlag.Name) {
		cfg.TrieCleanCache += cfg.SnapshotCache
		cfg.SnapshotCache = 0 // Disabled
	}
	if ctx.GlobalIsSet(DocRootFlag.Name) {
		cfg.DocRoot = ctx.GlobalString(DocRootFlag.Name)
	}
	if ctx.GlobalIsSet(VMEnableDebugFlag.Name) {
		// TODO(fjl): force-enable this in --dev mode
		cfg.EnablePreimageRecording = ctx.GlobalBool(VMEnableDebugFlag.Name)
	}

	if ctx.GlobalIsSet(EWASMInterpreterFlag.Name) {
		cfg.EWASMInterpreter = ctx.GlobalString(EWASMInterpreterFlag.Name)
	}

	if ctx.GlobalIsSet(EVMInterpreterFlag.Name) {
		cfg.EVMInterpreter = ctx.GlobalString(EVMInterpreterFlag.Name)
	}
	if ctx.GlobalIsSet(RPCGlobalGasCapFlag.Name) {
		cfg.RPCGasCap = ctx.GlobalUint64(RPCGlobalGasCapFlag.Name)
	}
	if cfg.RPCGasCap != 0 {
		log.Info("Set global gas cap", "cap", cfg.RPCGasCap)
	} else {
		log.Info("Global gas cap disabled")
	}
	if ctx.GlobalIsSet(RPCGlobalTxFeeCapFlag.Name) {
		cfg.RPCTxFeeCap = ctx.GlobalFloat64(RPCGlobalTxFeeCapFlag.Name)
	}
	if ctx.GlobalIsSet(DNSDiscoveryFlag.Name) {
		urls := ctx.GlobalString(DNSDiscoveryFlag.Name)
		if urls == "" {
			cfg.DiscoveryURLs = []string{}
		} else {
			cfg.DiscoveryURLs = SplitAndTrim(urls)
		}
	}

	// set immutability threshold in config
	params.SetQuorumImmutabilityThreshold(ctx.GlobalInt(QuorumImmutabilityThreshold.Name))

	// Override any default configs for hard coded networks.
	switch {
	case ctx.GlobalBool(LegacyTestnetFlag.Name) || ctx.GlobalBool(RopstenFlag.Name):
		if !ctx.GlobalIsSet(NetworkIdFlag.Name) {
			cfg.NetworkId = 3
		}
		cfg.Genesis = core.DefaultRopstenGenesisBlock()
		SetDNSDiscoveryDefaults(cfg, params.RopstenGenesisHash)
	case ctx.GlobalBool(RinkebyFlag.Name):
		if !ctx.GlobalIsSet(NetworkIdFlag.Name) {
			cfg.NetworkId = 4
		}
		cfg.Genesis = core.DefaultRinkebyGenesisBlock()
		SetDNSDiscoveryDefaults(cfg, params.RinkebyGenesisHash)
	case ctx.GlobalBool(GoerliFlag.Name):
		if !ctx.GlobalIsSet(NetworkIdFlag.Name) {
			cfg.NetworkId = 5
		}
		cfg.Genesis = core.DefaultGoerliGenesisBlock()
		SetDNSDiscoveryDefaults(cfg, params.GoerliGenesisHash)
	case ctx.GlobalBool(YoloV2Flag.Name):
		if !ctx.GlobalIsSet(NetworkIdFlag.Name) {
			cfg.NetworkId = 133519467574834 // "yolov2"
		}
		cfg.Genesis = core.DefaultYoloV2GenesisBlock()
	case ctx.GlobalBool(DeveloperFlag.Name):
		if !ctx.GlobalIsSet(NetworkIdFlag.Name) {
			cfg.NetworkId = 1337
		}
		// Create new developer account or reuse existing one
		var (
			developer  accounts.Account
			passphrase string
			err        error
		)
		if list := MakePasswordList(ctx); len(list) > 0 {
			// Just take the first value. Although the function returns a possible multiple values and
			// some usages iterate through them as attempts, that doesn't make sense in this setting,
			// when we're definitely concerned with only one account.
			passphrase = list[0]
		}
		// setEtherbase has been called above, configuring the miner address from command line flags.
		if cfg.Miner.Etherbase != (common.Address{}) {
			developer = accounts.Account{Address: cfg.Miner.Etherbase}
		} else if accs := ks.Accounts(); len(accs) > 0 {
			developer = ks.Accounts()[0]
		} else {
			developer, err = ks.NewAccount(passphrase)
			if err != nil {
				Fatalf("Failed to create developer account: %v", err)
			}
		}
		if err := ks.Unlock(developer, passphrase); err != nil {
			Fatalf("Failed to unlock developer account: %v", err)
		}
		log.Info("Using developer account", "address", developer.Address)

		// Create a new developer genesis block or reuse existing one
		cfg.Genesis = core.DeveloperGenesisBlock(uint64(ctx.GlobalInt(DeveloperPeriodFlag.Name)), developer.Address)
		if ctx.GlobalIsSet(DataDirFlag.Name) {
			// Check if we have an already initialized chain and fall back to
			// that if so. Otherwise we need to generate a new genesis spec.
			chaindb := MakeChainDatabase(ctx, stack)
			if rawdb.ReadCanonicalHash(chaindb, 0) != (common.Hash{}) {
				cfg.Genesis = nil // fallback to db content
			}
			chaindb.Close()
		}
		if !ctx.GlobalIsSet(MinerGasPriceFlag.Name) && !ctx.GlobalIsSet(LegacyMinerGasPriceFlag.Name) {
			cfg.Miner.GasPrice = big.NewInt(1)
		}
	default:
		if cfg.NetworkId == 1 {
			SetDNSDiscoveryDefaults(cfg, params.MainnetGenesisHash)
		}
	}
}

// SetDNSDiscoveryDefaults configures DNS discovery with the given URL if
// no URLs are set.
func SetDNSDiscoveryDefaults(cfg *eth.Config, genesis common.Hash) {
	if cfg.DiscoveryURLs != nil {
		return // already set through flags/config
	}

	protocol := "all"
	if cfg.SyncMode == downloader.LightSync {
		protocol = "les"
	}
	if url := params.KnownDNSNetwork(genesis, protocol); url != "" {
		cfg.DiscoveryURLs = []string{url}
	}
}

// RegisterEthService adds an Ethereum client to the stack.
// Quorum => returns also the ethereum service which is used by the raft service
func RegisterEthService(stack *node.Node, cfg *eth.Config) (ethapi.Backend, *eth.Ethereum) {
	if cfg.SyncMode == downloader.LightSync {
		backend, err := les.New(stack, cfg)
		if err != nil {
			Fatalf("Failed to register the Ethereum service: %v", err)
		}
		return backend.ApiBackend, nil
	} else {
		backend, err := eth.New(stack, cfg)
		if err != nil {
			Fatalf("Failed to register the Ethereum service: %v", err)
		}
		if cfg.LightServ > 0 {
			_, err := les.NewLesServer(stack, backend, cfg)
			if err != nil {
				Fatalf("Failed to create the LES server: %v", err)
			}
		}
		return backend.APIBackend, backend
	}
}

// RegisterEthStatsService configures the Ethereum Stats daemon and adds it to
// the given node.
func RegisterEthStatsService(stack *node.Node, backend ethapi.Backend, url string) {
	if err := ethstats.New(stack, backend, backend.Engine(), url); err != nil {
		Fatalf("Failed to register the Ethereum Stats service: %v", err)
	}
}

// RegisterGraphQLService is a utility function to construct a new service and register it against a node.
func RegisterGraphQLService(stack *node.Node, backend ethapi.Backend, cfg node.Config) {
	if err := graphql.New(stack, backend, cfg.GraphQLCors, cfg.GraphQLVirtualHosts); err != nil {
		Fatalf("Failed to register the GraphQL service: %v", err)
	}
}

// Quorum
//
// Register plugin manager as a service in geth
func RegisterPluginService(stack *node.Node, cfg *node.Config, skipVerify bool, localVerify bool, publicKey string) {
	// ricardolyn: I can't adapt this Plugin Service construction to the new approach as there are circular dependencies between Node and Plugin
	if err := cfg.ResolvePluginBaseDir(); err != nil {
		Fatalf("plugins: unable to resolve plugin base dir due to %s", err)
	}
	pluginManager, err := plugin.NewPluginManager(cfg.UserIdent, cfg.Plugins, skipVerify, localVerify, publicKey)
	if err != nil {
		Fatalf("plugins: Failed to register the Plugins service: %v", err)
	}
	stack.SetPluginManager(pluginManager)
	stack.RegisterAPIs(pluginManager.APIs())
	stack.RegisterLifecycle(pluginManager)
	log.Info("plugin service registered")
}

// Configure smart-contract-based permissioning service
func RegisterPermissionService(stack *node.Node, useDns bool) {
	permissionConfig, err := types.ParsePermissionConfig(stack.DataDir())
	if err != nil {
		Fatalf("loading of %s failed due to %v", params.PERMISSION_MODEL_CONFIG, err)
	}
	// start the permissions management service
	_, err = permission.NewQuorumPermissionCtrl(stack, &permissionConfig, useDns)
	if err != nil {
		Fatalf("failed to load the permission contracts as given in %s due to %v", params.PERMISSION_MODEL_CONFIG, err)
	}
	log.Info("permission service registered")
}

func RegisterRaftService(stack *node.Node, ctx *cli.Context, nodeCfg *node.Config, ethService *eth.Ethereum) {
	blockTimeMillis := ctx.GlobalInt(RaftBlockTimeFlag.Name)
	raftLogDir := nodeCfg.RaftLogDir // default value is set either 'datadir' or 'raftlogdir'
	joinExistingId := ctx.GlobalInt(RaftJoinExistingFlag.Name)
	useDns := ctx.GlobalBool(RaftDNSEnabledFlag.Name)
	raftPort := uint16(ctx.GlobalInt(RaftPortFlag.Name))

	privkey := nodeCfg.NodeKey()
	strId := enode.PubkeyToIDV4(&privkey.PublicKey).String()
	blockTimeNanos := time.Duration(blockTimeMillis) * time.Millisecond
	peers := nodeCfg.StaticNodes()

	var myId uint16
	var joinExisting bool

	if joinExistingId > 0 {
		myId = uint16(joinExistingId)
		joinExisting = true
	} else if len(peers) == 0 {
		Fatalf("Raft-based consensus requires either (1) an initial peers list (in static-nodes.json) including this enode hash (%v), or (2) the flag --raftjoinexisting RAFT_ID, where RAFT_ID has been issued by an existing cluster member calling `raft.addPeer(ENODE_ID)` with an enode ID containing this node's enode hash.", strId)
	} else {
		peerIds := make([]string, len(peers))

		for peerIdx, peer := range peers {
			if !peer.HasRaftPort() {
				Fatalf("raftport querystring parameter not specified in static-node enode ID: %v. please check your static-nodes.json file.", peer.String())
			}

			peerId := peer.ID().String()
			peerIds[peerIdx] = peerId
			if peerId == strId {
				myId = uint16(peerIdx) + 1
			}
		}

		if myId == 0 {
			Fatalf("failed to find local enode ID (%v) amongst peer IDs: %v", strId, peerIds)
		}
	}

	_, err := raft.New(stack, ethService.BlockChain().Config(), myId, raftPort, joinExisting, blockTimeNanos, ethService, peers, raftLogDir, useDns)
	if err != nil {
		Fatalf("raft: Failed to register the Raft service: %v", err)
	}

	log.Info("raft service registered")
}

func RegisterExtensionService(stack *node.Node, ethService *eth.Ethereum) {
	_, err := extension.NewServicesFactory(stack, private.P, ethService)
	if err != nil {
		Fatalf("Failed to register the Extension service: %v", err)
	}

	log.Info("extension service registered")
}

func SetupMetrics(ctx *cli.Context) {
	if metrics.Enabled {
		log.Info("Enabling metrics collection")

		var (
			enableExport = ctx.GlobalBool(MetricsEnableInfluxDBFlag.Name)
			endpoint     = ctx.GlobalString(MetricsInfluxDBEndpointFlag.Name)
			database     = ctx.GlobalString(MetricsInfluxDBDatabaseFlag.Name)
			username     = ctx.GlobalString(MetricsInfluxDBUsernameFlag.Name)
			password     = ctx.GlobalString(MetricsInfluxDBPasswordFlag.Name)
		)

		if enableExport {
			tagsMap := SplitTagsFlag(ctx.GlobalString(MetricsInfluxDBTagsFlag.Name))

			log.Info("Enabling metrics export to InfluxDB")

			go influxdb.InfluxDBWithTags(metrics.DefaultRegistry, 10*time.Second, endpoint, database, username, password, "geth.", tagsMap)
		}

		if ctx.GlobalIsSet(MetricsHTTPFlag.Name) {
			address := fmt.Sprintf("%s:%d", ctx.GlobalString(MetricsHTTPFlag.Name), ctx.GlobalInt(MetricsPortFlag.Name))
			log.Info("Enabling stand-alone metrics HTTP endpoint", "address", address)
			exp.Setup(address)
		}
	}
}

func SplitTagsFlag(tagsFlag string) map[string]string {
	tags := strings.Split(tagsFlag, ",")
	tagsMap := map[string]string{}

	for _, t := range tags {
		if t != "" {
			kv := strings.Split(t, "=")

			if len(kv) == 2 {
				tagsMap[kv[0]] = kv[1]
			}
		}
	}

	return tagsMap
}

// MakeChainDatabase open an LevelDB using the flags passed to the client and will hard crash if it fails.
func MakeChainDatabase(ctx *cli.Context, stack *node.Node) ethdb.Database {
	var (
		cache   = ctx.GlobalInt(CacheFlag.Name) * ctx.GlobalInt(CacheDatabaseFlag.Name) / 100
		handles = makeDatabaseHandles()

		err     error
		chainDb ethdb.Database
	)
	if ctx.GlobalString(SyncModeFlag.Name) == "light" {
		name := "lightchaindata"
		chainDb, err = stack.OpenDatabase(name, cache, handles, "")
	} else {
		name := "chaindata"
		chainDb, err = stack.OpenDatabaseWithFreezer(name, cache, handles, ctx.GlobalString(AncientFlag.Name), "")
	}
	if err != nil {
		Fatalf("Could not open database: %v", err)
	}
	return chainDb
}

func MakeGenesis(ctx *cli.Context) *core.Genesis {
	var genesis *core.Genesis
	switch {
	case ctx.GlobalBool(LegacyTestnetFlag.Name) || ctx.GlobalBool(RopstenFlag.Name):
		genesis = core.DefaultRopstenGenesisBlock()
	case ctx.GlobalBool(RinkebyFlag.Name):
		genesis = core.DefaultRinkebyGenesisBlock()
	case ctx.GlobalBool(GoerliFlag.Name):
		genesis = core.DefaultGoerliGenesisBlock()
	case ctx.GlobalBool(YoloV2Flag.Name):
		genesis = core.DefaultYoloV2GenesisBlock()
	case ctx.GlobalBool(DeveloperFlag.Name):
		Fatalf("Developer chains are ephemeral")
	}
	return genesis
}

// MakeChain creates a chain manager from set command line flags.
func MakeChain(ctx *cli.Context, stack *node.Node, readOnly bool, useExist bool) (chain *core.BlockChain, chainDb ethdb.Database) {
	var (
		config *params.ChainConfig
		err    error
	)
	chainDb = MakeChainDatabase(ctx, stack)

	if useExist {
		stored := rawdb.ReadCanonicalHash(chainDb, 0)
		if (stored == common.Hash{}) {
			Fatalf("No existing genesis")
		}
		config = rawdb.ReadChainConfig(chainDb, stored)
	} else {
		config, _, err = core.SetupGenesisBlock(chainDb, MakeGenesis(ctx))
		if err != nil {
			Fatalf("%v", err)
		}
	}

	var engine consensus.Engine
	if config.Clique != nil {
		engine = clique.New(config.Clique, chainDb)
	} else if config.Istanbul != nil {
		// for IBFT
		istanbulConfig := istanbul.DefaultConfig
		if config.Istanbul.Epoch != 0 {
			istanbulConfig.Epoch = config.Istanbul.Epoch
		}
		istanbulConfig.ProposerPolicy = istanbul.ProposerPolicy(config.Istanbul.ProposerPolicy)
		istanbulConfig.Ceil2Nby3Block = config.Istanbul.Ceil2Nby3Block
		engine = istanbulBackend.New(istanbulConfig, stack.GetNodeKey(), chainDb)
	} else if config.IsQuorum {
		// for Raft
		engine = ethash.NewFullFaker()
	} else {
		engine = ethash.NewFaker()
		if !ctx.GlobalBool(FakePoWFlag.Name) {
			engine = ethash.New(ethash.Config{
				CacheDir:         stack.ResolvePath(eth.DefaultConfig.Ethash.CacheDir),
				CachesInMem:      eth.DefaultConfig.Ethash.CachesInMem,
				CachesOnDisk:     eth.DefaultConfig.Ethash.CachesOnDisk,
				CachesLockMmap:   eth.DefaultConfig.Ethash.CachesLockMmap,
				DatasetDir:       stack.ResolvePath(eth.DefaultConfig.Ethash.DatasetDir),
				DatasetsInMem:    eth.DefaultConfig.Ethash.DatasetsInMem,
				DatasetsOnDisk:   eth.DefaultConfig.Ethash.DatasetsOnDisk,
				DatasetsLockMmap: eth.DefaultConfig.Ethash.DatasetsLockMmap,
			}, nil, false)
		}
	}
	if gcmode := ctx.GlobalString(GCModeFlag.Name); gcmode != "full" && gcmode != "archive" {
		Fatalf("--%s must be either 'full' or 'archive'", GCModeFlag.Name)
	}
	cache := &core.CacheConfig{
		TrieCleanLimit:      eth.DefaultConfig.TrieCleanCache,
		TrieCleanNoPrefetch: ctx.GlobalBool(CacheNoPrefetchFlag.Name),
		TrieDirtyLimit:      eth.DefaultConfig.TrieDirtyCache,
		TrieDirtyDisabled:   ctx.GlobalString(GCModeFlag.Name) == "archive",
		TrieTimeLimit:       eth.DefaultConfig.TrieTimeout,
		SnapshotLimit:       eth.DefaultConfig.SnapshotCache,
	}
	if !ctx.GlobalIsSet(SnapshotFlag.Name) {
		cache.SnapshotLimit = 0 // Disabled
	}
	if ctx.GlobalIsSet(CacheFlag.Name) || ctx.GlobalIsSet(CacheTrieFlag.Name) {
		cache.TrieCleanLimit = ctx.GlobalInt(CacheFlag.Name) * ctx.GlobalInt(CacheTrieFlag.Name) / 100
	}
	if ctx.GlobalIsSet(CacheFlag.Name) || ctx.GlobalIsSet(CacheGCFlag.Name) {
		cache.TrieDirtyLimit = ctx.GlobalInt(CacheFlag.Name) * ctx.GlobalInt(CacheGCFlag.Name) / 100
	}
	vmcfg := vm.Config{EnablePreimageRecording: ctx.GlobalBool(VMEnableDebugFlag.Name)}
	var limit *uint64
	if ctx.GlobalIsSet(TxLookupLimitFlag.Name) && !readOnly {
		l := ctx.GlobalUint64(TxLookupLimitFlag.Name)
		limit = &l
	}
	// TODO should multiple private states work with import/export/inspect commands
	chain, err = core.NewBlockChain(chainDb, cache, config, engine, vmcfg, nil, limit)
	if err != nil {
		Fatalf("Can't create BlockChain: %v", err)
	}
	return chain, chainDb
}

// MakeConsolePreloads retrieves the absolute paths for the console JavaScript
// scripts to preload before starting.
func MakeConsolePreloads(ctx *cli.Context) []string {
	// Skip preloading if there's nothing to preload
	if ctx.GlobalString(PreloadJSFlag.Name) == "" {
		return nil
	}
	// Otherwise resolve absolute paths and return them
	var preloads []string

	assets := ctx.GlobalString(JSpathFlag.Name)
	for _, file := range strings.Split(ctx.GlobalString(PreloadJSFlag.Name), ",") {
		preloads = append(preloads, common.AbsolutePath(assets, strings.TrimSpace(file)))
	}
	return preloads
}

// MigrateFlags sets the global flag from a local flag when it's set.
// This is a temporary function used for migrating old command/flags to the
// new format.
//
// e.g. geth account new --keystore /tmp/mykeystore --lightkdf
//
// is equivalent after calling this method with:
//
// geth --keystore /tmp/mykeystore --lightkdf account new
//
// This allows the use of the existing configuration functionality.
// When all flags are migrated this function can be removed and the existing
// configuration functionality must be changed that is uses local flags
func MigrateFlags(action func(ctx *cli.Context) error) func(*cli.Context) error {
	return func(ctx *cli.Context) error {
		for _, name := range ctx.FlagNames() {
			if ctx.IsSet(name) {
				ctx.GlobalSet(name, ctx.String(name))
			}
		}
		return action(ctx)
	}
}<|MERGE_RESOLUTION|>--- conflicted
+++ resolved
@@ -859,17 +859,16 @@
 		Usage: "Enable saving revert reason in the transaction receipts for this node.",
 	}
 
-<<<<<<< HEAD
-	QuorumEnablePrivacyMarker = cli.BoolFlag{
-		Name:  "privacymarker.enable",
-		Usage: "Enable use of privacy marker transactions (PMT) for this node.",
-=======
 	// Private state cache
 	PrivateCacheTrieJournalFlag = cli.StringFlag{
 		Name:  "private.cache.trie.journal",
 		Usage: "Disk journal directory for private trie cache to survive node restarts",
 		Value: eth.DefaultConfig.PrivateTrieCleanCacheJournal,
->>>>>>> 4758c16f
+	}
+
+	QuorumEnablePrivacyMarker = cli.BoolFlag{
+		Name:  "privacymarker.enable",
+		Usage: "Enable use of privacy marker transactions (PMT) for this node.",
 	}
 
 	// Quorum Private Transaction Manager connection options
@@ -1720,16 +1719,12 @@
 
 	setIstanbul(ctx, cfg)
 	setRaft(ctx, cfg)
-<<<<<<< HEAD
-
-=======
 	if ctx.GlobalIsSet(PrivateCacheTrieJournalFlag.Name) {
 		cfg.PrivateTrieCleanCacheJournal = ctx.GlobalString(PrivateCacheTrieJournalFlag.Name)
 	}
 	if ctx.GlobalString(CacheTrieJournalFlag.Name) == cfg.PrivateTrieCleanCacheJournal {
 		return fmt.Errorf("configuration collision with '%s' and '%s' that must be different", CacheTrieJournalFlag.Name, PrivateCacheTrieJournalFlag.Name)
 	}
->>>>>>> 4758c16f
 	return nil
 }
 
@@ -1808,14 +1803,9 @@
 	setLes(ctx, cfg)
 
 	// Quorum
-<<<<<<< HEAD
-	if err := setQuorumConfig(ctx, cfg); err != nil {
-		Fatalf(err.Error())
-=======
 	err := setQuorumConfig(ctx, cfg)
 	if err != nil {
 		Fatalf("Quorum configuration has an error: %v", err)
->>>>>>> 4758c16f
 	}
 
 	if ctx.GlobalIsSet(SyncModeFlag.Name) {
