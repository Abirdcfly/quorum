// Copyright 2014 The go-ethereum Authors
// This file is part of go-ethereum.
//
// go-ethereum is free software: you can redistribute it and/or modify
// it under the terms of the GNU General Public License as published by
// the Free Software Foundation, either version 3 of the License, or
// (at your option) any later version.
//
// go-ethereum is distributed in the hope that it will be useful,
// but WITHOUT ANY WARRANTY; without even the implied warranty of
// MERCHANTABILITY or FITNESS FOR A PARTICULAR PURPOSE. See the
// GNU General Public License for more details.
//
// You should have received a copy of the GNU General Public License
// along with go-ethereum. If not, see <http://www.gnu.org/licenses/>.

// geth is the official command-line client for Ethereum.
package main

import (
	"errors"
	"fmt"
	"math"
	"os"
	"runtime"
	godebug "runtime/debug"
	"sort"
	"strconv"
	"strings"
	"time"

	"github.com/elastic/gosigar"
	"github.com/ethereum/go-ethereum/accounts"
	"github.com/ethereum/go-ethereum/accounts/keystore"
	"github.com/ethereum/go-ethereum/cmd/utils"
	"github.com/ethereum/go-ethereum/common"
	"github.com/ethereum/go-ethereum/console"
	"github.com/ethereum/go-ethereum/eth"
	"github.com/ethereum/go-ethereum/eth/downloader"
	"github.com/ethereum/go-ethereum/ethclient"
	"github.com/ethereum/go-ethereum/internal/debug"
	"github.com/ethereum/go-ethereum/les"
	"github.com/ethereum/go-ethereum/log"
	"github.com/ethereum/go-ethereum/metrics"
	"github.com/ethereum/go-ethereum/node"
<<<<<<< HEAD
	"github.com/ethereum/go-ethereum/permission"
	"gopkg.in/urfave/cli.v1"
=======
	cli "gopkg.in/urfave/cli.v1"
>>>>>>> d62e9b28
)

const (
	clientIdentifier = "geth" // Client identifier to advertise over the network
)

var (
	// Git SHA1 commit hash of the release (set via linker flags)
	gitCommit = ""
	gitDate   = ""
	// The app that holds all commands and flags.
	app = utils.NewApp(gitCommit, gitDate, "the go-ethereum command line interface")
	// flags that configure the node
	nodeFlags = []cli.Flag{
		utils.IdentityFlag,
		utils.UnlockedAccountFlag,
		utils.PasswordFileFlag,
		utils.BootnodesFlag,
		utils.BootnodesV4Flag,
		utils.BootnodesV5Flag,
		utils.DataDirFlag,
		utils.AncientFlag,
		utils.KeyStoreDirFlag,
		utils.ExternalSignerFlag,
		utils.NoUSBFlag,
		utils.SmartCardDaemonPathFlag,
		utils.OverrideIstanbulFlag,
<<<<<<< HEAD
		utils.DashboardEnabledFlag,
		utils.DashboardAddrFlag,
		utils.DashboardPortFlag,
		utils.DashboardRefreshFlag,
=======
>>>>>>> d62e9b28
		utils.EthashCacheDirFlag,
		utils.EthashCachesInMemoryFlag,
		utils.EthashCachesOnDiskFlag,
		utils.EthashDatasetDirFlag,
		utils.EthashDatasetsInMemoryFlag,
		utils.EthashDatasetsOnDiskFlag,
		utils.TxPoolLocalsFlag,
		utils.TxPoolNoLocalsFlag,
		utils.TxPoolJournalFlag,
		utils.TxPoolRejournalFlag,
		utils.TxPoolPriceLimitFlag,
		utils.TxPoolPriceBumpFlag,
		utils.TxPoolAccountSlotsFlag,
		utils.TxPoolGlobalSlotsFlag,
		utils.TxPoolAccountQueueFlag,
		utils.TxPoolGlobalQueueFlag,
		utils.TxPoolLifetimeFlag,
		utils.SyncModeFlag,
		utils.ExitWhenSyncedFlag,
		utils.GCModeFlag,
		utils.LightServeFlag,
		utils.LightLegacyServFlag,
		utils.LightIngressFlag,
		utils.LightEgressFlag,
		utils.LightMaxPeersFlag,
		utils.LightLegacyPeersFlag,
		utils.LightKDFFlag,
		utils.UltraLightServersFlag,
		utils.UltraLightFractionFlag,
		utils.UltraLightOnlyAnnounceFlag,
		utils.WhitelistFlag,
		utils.CacheFlag,
		utils.CacheDatabaseFlag,
		utils.CacheTrieFlag,
		utils.CacheGCFlag,
		utils.CacheNoPrefetchFlag,
		utils.ListenPortFlag,
		utils.MaxPeersFlag,
		utils.MaxPendingPeersFlag,
		utils.MiningEnabledFlag,
		utils.MinerThreadsFlag,
		utils.MinerLegacyThreadsFlag,
		utils.MinerNotifyFlag,
		utils.MinerGasTargetFlag,
		utils.MinerLegacyGasTargetFlag,
		utils.MinerGasLimitFlag,
		utils.MinerGasPriceFlag,
		utils.MinerLegacyGasPriceFlag,
		utils.MinerEtherbaseFlag,
		utils.MinerLegacyEtherbaseFlag,
		utils.MinerExtraDataFlag,
		utils.MinerLegacyExtraDataFlag,
		utils.MinerRecommitIntervalFlag,
		utils.MinerNoVerfiyFlag,
		utils.NATFlag,
		utils.NoDiscoverFlag,
		utils.DiscoveryV5Flag,
		utils.NetrestrictFlag,
		utils.NodeKeyFileFlag,
		utils.NodeKeyHexFlag,
		utils.DeveloperFlag,
		utils.DeveloperPeriodFlag,
		utils.TestnetFlag,
		utils.RinkebyFlag,
		utils.GoerliFlag,
		utils.VMEnableDebugFlag,
		utils.NetworkIdFlag,
		utils.EthStatsURLFlag,
		utils.FakePoWFlag,
		utils.NoCompactionFlag,
		utils.GpoBlocksFlag,
		utils.GpoPercentileFlag,
		utils.EWASMInterpreterFlag,
		utils.EVMInterpreterFlag,
		configFileFlag,
		// Quorum
		utils.QuorumImmutabilityThreshold,
		utils.EnableNodePermissionFlag,
		utils.RaftModeFlag,
		utils.RaftBlockTimeFlag,
		utils.RaftJoinExistingFlag,
		utils.RaftPortFlag,
		utils.RaftDNSEnabledFlag,
		utils.EmitCheckpointsFlag,
		utils.IstanbulRequestTimeoutFlag,
		utils.IstanbulBlockPeriodFlag,
		utils.PluginSettingsFlag,
		utils.PluginSkipVerifyFlag,
		utils.PluginLocalVerifyFlag,
		utils.PluginPublicKeyFlag,
		utils.AllowedFutureBlockTimeFlag,
		// End-Quorum
	}

	rpcFlags = []cli.Flag{
		utils.RPCEnabledFlag,
		utils.RPCListenAddrFlag,
		utils.RPCPortFlag,
		utils.RPCCORSDomainFlag,
		utils.RPCVirtualHostsFlag,
		utils.GraphQLEnabledFlag,
		utils.GraphQLListenAddrFlag,
		utils.GraphQLPortFlag,
		utils.GraphQLCORSDomainFlag,
		utils.GraphQLVirtualHostsFlag,
		utils.RPCApiFlag,
		utils.WSEnabledFlag,
		utils.WSListenAddrFlag,
		utils.WSPortFlag,
		utils.WSApiFlag,
		utils.WSAllowedOriginsFlag,
		utils.IPCDisabledFlag,
		utils.IPCPathFlag,
		utils.InsecureUnlockAllowedFlag,
		utils.RPCGlobalGasCap,
	}

	whisperFlags = []cli.Flag{
		utils.WhisperEnabledFlag,
		utils.WhisperMaxMessageSizeFlag,
		utils.WhisperMinPOWFlag,
		utils.WhisperRestrictConnectionBetweenLightClientsFlag,
	}

	metricsFlags = []cli.Flag{
		utils.MetricsEnabledFlag,
		utils.MetricsEnabledExpensiveFlag,
		utils.MetricsEnableInfluxDBFlag,
		utils.MetricsInfluxDBEndpointFlag,
		utils.MetricsInfluxDBDatabaseFlag,
		utils.MetricsInfluxDBUsernameFlag,
		utils.MetricsInfluxDBPasswordFlag,
		utils.MetricsInfluxDBTagsFlag,
	}
)

func init() {
	// Initialize the CLI app and start Geth
	app.Action = geth
	app.HideVersion = true // we have a command to print the version
	app.Copyright = "Copyright 2013-2019 The go-ethereum Authors"
	app.Commands = []cli.Command{
		// See chaincmd.go:
		initCommand,
		importCommand,
		exportCommand,
		importPreimagesCommand,
		exportPreimagesCommand,
		copydbCommand,
		removedbCommand,
		dumpCommand,
		inspectCommand,
		// See accountcmd.go:
		accountCommand,
		walletCommand,
		// See consolecmd.go:
		consoleCommand,
		attachCommand,
		javascriptCommand,
		// See misccmd.go:
		makecacheCommand,
		makedagCommand,
		versionCommand,
		licenseCommand,
		// See config.go
		dumpConfigCommand,
		// See retesteth.go
		retestethCommand,
	}
	sort.Sort(cli.CommandsByName(app.Commands))

	app.Flags = append(app.Flags, nodeFlags...)
	app.Flags = append(app.Flags, rpcFlags...)
	app.Flags = append(app.Flags, consoleFlags...)
	app.Flags = append(app.Flags, debug.Flags...)
	app.Flags = append(app.Flags, whisperFlags...)
	app.Flags = append(app.Flags, metricsFlags...)

	app.Before = func(ctx *cli.Context) error {
<<<<<<< HEAD
		logdir := ""
		if ctx.GlobalBool(utils.DashboardEnabledFlag.Name) {
			logdir = (&node.Config{DataDir: utils.MakeDataDir(ctx)}).ResolvePath("logs")
		}
		if err := debug.Setup(ctx, logdir); err != nil {
			return err
		}
		return nil
=======
		return debug.Setup(ctx, "")
>>>>>>> d62e9b28
	}
	app.After = func(ctx *cli.Context) error {
		debug.Exit()
		console.Stdin.Close() // Resets terminal mode.
		return nil
	}
}

func main() {
	if err := app.Run(os.Args); err != nil {
		fmt.Fprintln(os.Stderr, err)
		os.Exit(1)
	}
}

// prepare manipulates memory cache allowance and setups metric system.
// This function should be called before launching devp2p stack.
func prepare(ctx *cli.Context) {
	// If we're a full node on mainnet without --cache specified, bump default cache allowance
	if ctx.GlobalString(utils.SyncModeFlag.Name) != "light" && !ctx.GlobalIsSet(utils.CacheFlag.Name) && !ctx.GlobalIsSet(utils.NetworkIdFlag.Name) {
		// Make sure we're not on any supported preconfigured testnet either
		if !ctx.GlobalIsSet(utils.TestnetFlag.Name) && !ctx.GlobalIsSet(utils.RinkebyFlag.Name) && !ctx.GlobalIsSet(utils.GoerliFlag.Name) && !ctx.GlobalIsSet(utils.DeveloperFlag.Name) {
			// Nope, we're really on mainnet. Bump that cache up!
			log.Info("Bumping default cache on mainnet", "provided", ctx.GlobalInt(utils.CacheFlag.Name), "updated", 4096)
			ctx.GlobalSet(utils.CacheFlag.Name, strconv.Itoa(4096))
		}
	}
	// If we're running a light client on any network, drop the cache to some meaningfully low amount
	if ctx.GlobalString(utils.SyncModeFlag.Name) == "light" && !ctx.GlobalIsSet(utils.CacheFlag.Name) {
		log.Info("Dropping default light client cache", "provided", ctx.GlobalInt(utils.CacheFlag.Name), "updated", 128)
		ctx.GlobalSet(utils.CacheFlag.Name, strconv.Itoa(128))
	}
	// Cap the cache allowance and tune the garbage collector
	var mem gosigar.Mem
	// Workaround until OpenBSD support lands into gosigar
	// Check https://github.com/elastic/gosigar#supported-platforms
	if runtime.GOOS != "openbsd" {
		if err := mem.Get(); err == nil {
			allowance := int(mem.Total / 1024 / 1024 / 3)
			if cache := ctx.GlobalInt(utils.CacheFlag.Name); cache > allowance {
				log.Warn("Sanitizing cache to Go's GC limits", "provided", cache, "updated", allowance)
				ctx.GlobalSet(utils.CacheFlag.Name, strconv.Itoa(allowance))
			}
		}
	}
	// Ensure Go's GC ignores the database cache for trigger percentage
	cache := ctx.GlobalInt(utils.CacheFlag.Name)
	gogc := math.Max(20, math.Min(100, 100/(float64(cache)/1024)))

	log.Debug("Sanitizing Go's GC trigger", "percent", int(gogc))
	godebug.SetGCPercent(int(gogc))

	// Start metrics export if enabled
	utils.SetupMetrics(ctx)

	// Start system runtime metrics collection
	go metrics.CollectProcessMetrics(3 * time.Second)
}

// geth is the main entry point into the system if no special subcommand is ran.
// It creates a default node based on the command line arguments and runs it in
// blocking mode, waiting for it to be shut down.
func geth(ctx *cli.Context) error {
	if args := ctx.Args(); len(args) > 0 {
		return fmt.Errorf("invalid command: %q", args[0])
	}
	prepare(ctx)
<<<<<<< HEAD

	if !quorumValidatePrivateTransactionManager() {
		return errors.New("the PRIVATE_CONFIG environment variable must be specified for Quorum")
	}

	// raft mode does not support --exitwhensynced
	if ctx.GlobalBool(utils.ExitWhenSyncedFlag.Name) && ctx.GlobalBool(utils.RaftModeFlag.Name) {
		return errors.New("raft consensus does not support --exitwhensynced")
	}

=======
>>>>>>> d62e9b28
	node := makeFullNode(ctx)
	defer node.Close()
	startNode(ctx, node)

	// Check if a valid consensus is used
	quorumValidateConsensus(node, ctx.GlobalBool(utils.RaftModeFlag.Name))

	node.Wait()
	return nil
}

// startNode boots up the system node and all registered protocols, after which
// it unlocks any requested accounts, and starts the RPC/IPC interfaces and the
// miner.
func startNode(ctx *cli.Context, stack *node.Node) {
	log.DoEmitCheckpoints = ctx.GlobalBool(utils.EmitCheckpointsFlag.Name)
	debug.Memsize.Add("node", stack)

	// Start up the node itself
	utils.StartNode(stack)

	// Unlock any account specifically requested
	unlockAccounts(ctx, stack)

	// Register wallet event handlers to open and auto-derive wallets
	events := make(chan accounts.WalletEvent, 16)
	stack.AccountManager().Subscribe(events)

	// Create a client to interact with local geth node.
	rpcClient, err := stack.Attach()
	if err != nil {
		utils.Fatalf("Failed to attach to self: %v", err)
	}
	ethClient := ethclient.NewClient(rpcClient)

	// Set contract backend for ethereum service if local node
	// is serving LES requests.
	if ctx.GlobalInt(utils.LightLegacyServFlag.Name) > 0 || ctx.GlobalInt(utils.LightServeFlag.Name) > 0 {
		var ethService *eth.Ethereum
		if err := stack.Service(&ethService); err != nil {
			utils.Fatalf("Failed to retrieve ethereum service: %v", err)
		}
		ethService.SetContractBackend(ethClient)
	}
	// Set contract backend for les service if local node is
	// running as a light client.
	if ctx.GlobalString(utils.SyncModeFlag.Name) == "light" {
		var lesService *les.LightEthereum
		if err := stack.Service(&lesService); err != nil {
			utils.Fatalf("Failed to retrieve light ethereum service: %v", err)
		}
		lesService.SetContractBackend(ethClient)
	}

	go func() {
		// Open any wallets already attached
		for _, wallet := range stack.AccountManager().Wallets() {
			if err := wallet.Open(""); err != nil {
				log.Warn("Failed to open wallet", "url", wallet.URL(), "err", err)
			}
		}
		// Listen for wallet event till termination
		for event := range events {
			switch event.Kind {
			case accounts.WalletArrived:
				if err := event.Wallet.Open(""); err != nil {
					log.Warn("New wallet appeared, failed to open", "url", event.Wallet.URL(), "err", err)
				}
			case accounts.WalletOpened:
				status, _ := event.Wallet.Status()
				log.Info("New wallet appeared", "url", event.Wallet.URL(), "status", status)

				var derivationPaths []accounts.DerivationPath
				if event.Wallet.URL().Scheme == "ledger" {
					derivationPaths = append(derivationPaths, accounts.LegacyLedgerBaseDerivationPath)
				}
				derivationPaths = append(derivationPaths, accounts.DefaultBaseDerivationPath)

				event.Wallet.SelfDerive(derivationPaths, ethClient)

			case accounts.WalletDropped:
				log.Info("Old wallet dropped", "url", event.Wallet.URL())
				event.Wallet.Close()
			}
		}
	}()

	// Spawn a standalone goroutine for status synchronization monitoring,
	// close the node when synchronization is complete if user required.
	if ctx.GlobalBool(utils.ExitWhenSyncedFlag.Name) {
		go func() {
			sub := stack.EventMux().Subscribe(downloader.DoneEvent{})
			defer sub.Unsubscribe()
			for {
				event := <-sub.Chan()
				if event == nil {
					continue
				}
				done, ok := event.Data.(downloader.DoneEvent)
				if !ok {
					continue
				}
				if timestamp := time.Unix(int64(done.Latest.Time), 0); time.Since(timestamp) < 10*time.Minute {
					log.Info("Synchronisation completed", "latestnum", done.Latest.Number, "latesthash", done.Latest.Hash(),
						"age", common.PrettyAge(timestamp))
					stack.Stop()
				}
			}
		}()
	}

<<<<<<< HEAD
	// Quorum
	//
	// checking if permissions is enabled and staring the permissions service
	if stack.IsPermissionEnabled() {
		var permissionService *permission.PermissionCtrl
		if err := stack.Service(&permissionService); err != nil {
			utils.Fatalf("Permission service not runnning: %v", err)
		}
		if err := permissionService.AfterStart(); err != nil {
			utils.Fatalf("Permission service post construct failure: %v", err)
		}
	}

=======
>>>>>>> d62e9b28
	// Start auxiliary services if enabled
	if ctx.GlobalBool(utils.MiningEnabledFlag.Name) || ctx.GlobalBool(utils.DeveloperFlag.Name) {
		// Mining only makes sense if a full Ethereum node is running
		if ctx.GlobalString(utils.SyncModeFlag.Name) == "light" {
			utils.Fatalf("Light clients do not support mining")
		}
		var ethereum *eth.Ethereum
		if err := stack.Service(&ethereum); err != nil {
			utils.Fatalf("Ethereum service not running: %v", err)
		}
		// Set the gas price to the limits from the CLI and start mining
		gasprice := utils.GlobalBig(ctx, utils.MinerLegacyGasPriceFlag.Name)
		if ctx.IsSet(utils.MinerGasPriceFlag.Name) {
			gasprice = utils.GlobalBig(ctx, utils.MinerGasPriceFlag.Name)
		}
		ethereum.TxPool().SetGasPrice(gasprice)

		threads := ctx.GlobalInt(utils.MinerLegacyThreadsFlag.Name)
		if ctx.GlobalIsSet(utils.MinerThreadsFlag.Name) {
			threads = ctx.GlobalInt(utils.MinerThreadsFlag.Name)
		}
		if err := ethereum.StartMining(threads); err != nil {
			utils.Fatalf("Failed to start mining: %v", err)
		}
	}
}

// unlockAccounts unlocks any account specifically requested.
func unlockAccounts(ctx *cli.Context, stack *node.Node) {
	var unlocks []string
	inputs := strings.Split(ctx.GlobalString(utils.UnlockedAccountFlag.Name), ",")
	for _, input := range inputs {
		if trimmed := strings.TrimSpace(input); trimmed != "" {
			unlocks = append(unlocks, trimmed)
		}
	}
	// Short circuit if there is no account to unlock.
	if len(unlocks) == 0 {
		return
	}
	// If insecure account unlocking is not allowed if node's APIs are exposed to external.
	// Print warning log to user and skip unlocking.
	if !stack.Config().InsecureUnlockAllowed && stack.Config().ExtRPCEnabled() {
		utils.Fatalf("Account unlock with HTTP access is forbidden!")
	}
	ks := stack.AccountManager().Backends(keystore.KeyStoreType)[0].(*keystore.KeyStore)
	passwords := utils.MakePasswordList(ctx)
	for i, account := range unlocks {
		unlockAccount(ks, account, i, passwords)
	}
}<|MERGE_RESOLUTION|>--- conflicted
+++ resolved
@@ -43,12 +43,8 @@
 	"github.com/ethereum/go-ethereum/log"
 	"github.com/ethereum/go-ethereum/metrics"
 	"github.com/ethereum/go-ethereum/node"
-<<<<<<< HEAD
 	"github.com/ethereum/go-ethereum/permission"
-	"gopkg.in/urfave/cli.v1"
-=======
 	cli "gopkg.in/urfave/cli.v1"
->>>>>>> d62e9b28
 )
 
 const (
@@ -76,13 +72,6 @@
 		utils.NoUSBFlag,
 		utils.SmartCardDaemonPathFlag,
 		utils.OverrideIstanbulFlag,
-<<<<<<< HEAD
-		utils.DashboardEnabledFlag,
-		utils.DashboardAddrFlag,
-		utils.DashboardPortFlag,
-		utils.DashboardRefreshFlag,
-=======
->>>>>>> d62e9b28
 		utils.EthashCacheDirFlag,
 		utils.EthashCachesInMemoryFlag,
 		utils.EthashCachesOnDiskFlag,
@@ -262,18 +251,7 @@
 	app.Flags = append(app.Flags, metricsFlags...)
 
 	app.Before = func(ctx *cli.Context) error {
-<<<<<<< HEAD
-		logdir := ""
-		if ctx.GlobalBool(utils.DashboardEnabledFlag.Name) {
-			logdir = (&node.Config{DataDir: utils.MakeDataDir(ctx)}).ResolvePath("logs")
-		}
-		if err := debug.Setup(ctx, logdir); err != nil {
-			return err
-		}
-		return nil
-=======
 		return debug.Setup(ctx, "")
->>>>>>> d62e9b28
 	}
 	app.After = func(ctx *cli.Context) error {
 		debug.Exit()
@@ -341,7 +319,6 @@
 		return fmt.Errorf("invalid command: %q", args[0])
 	}
 	prepare(ctx)
-<<<<<<< HEAD
 
 	if !quorumValidatePrivateTransactionManager() {
 		return errors.New("the PRIVATE_CONFIG environment variable must be specified for Quorum")
@@ -352,8 +329,6 @@
 		return errors.New("raft consensus does not support --exitwhensynced")
 	}
 
-=======
->>>>>>> d62e9b28
 	node := makeFullNode(ctx)
 	defer node.Close()
 	startNode(ctx, node)
@@ -465,7 +440,6 @@
 		}()
 	}
 
-<<<<<<< HEAD
 	// Quorum
 	//
 	// checking if permissions is enabled and staring the permissions service
@@ -479,8 +453,6 @@
 		}
 	}
 
-=======
->>>>>>> d62e9b28
 	// Start auxiliary services if enabled
 	if ctx.GlobalBool(utils.MiningEnabledFlag.Name) || ctx.GlobalBool(utils.DeveloperFlag.Name) {
 		// Mining only makes sense if a full Ethereum node is running
