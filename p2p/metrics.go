// Copyright 2015 The go-ethereum Authors
// This file is part of the go-ethereum library.
//
// The go-ethereum library is free software: you can redistribute it and/or modify
// it under the terms of the GNU Lesser General Public License as published by
// the Free Software Foundation, either version 3 of the License, or
// (at your option) any later version.
//
// The go-ethereum library is distributed in the hope that it will be useful,
// but WITHOUT ANY WARRANTY; without even the implied warranty of
// MERCHANTABILITY or FITNESS FOR A PARTICULAR PURPOSE. See the
// GNU Lesser General Public License for more details.
//
// You should have received a copy of the GNU Lesser General Public License
// along with the go-ethereum library. If not, see <http://www.gnu.org/licenses/>.

// Contains the meters and timers used by the networking layer.

package p2p

import (
	"net"
	"sync"
	"sync/atomic"
	"time"

	"github.com/ethereum/go-ethereum/event"
	"github.com/ethereum/go-ethereum/log"
	"github.com/ethereum/go-ethereum/metrics"
	"github.com/ethereum/go-ethereum/p2p/enode"
)

const (
	MetricsInboundTraffic   = "p2p/ingress" // Name for the registered inbound traffic meter
	MetricsOutboundTraffic  = "p2p/egress"  // Name for the registered outbound traffic meter
	MetricsOutboundConnects = "p2p/dials"   // Name for the registered outbound connects meter
	MetricsInboundConnects  = "p2p/serves"  // Name for the registered inbound connects meter

	MeteredPeerLimit = 1024 // This amount of peers are individually metered
)

var (
	ingressConnectMeter = metrics.NewRegisteredMeter(MetricsInboundConnects, nil)  // Meter counting the ingress connections
	ingressTrafficMeter = metrics.NewRegisteredMeter(MetricsInboundTraffic, nil)   // Meter metering the cumulative ingress traffic
	egressConnectMeter  = metrics.NewRegisteredMeter(MetricsOutboundConnects, nil) // Meter counting the egress connections
	egressTrafficMeter  = metrics.NewRegisteredMeter(MetricsOutboundTraffic, nil)  // Meter metering the cumulative egress traffic
	activePeerGauge     = metrics.NewRegisteredGauge("p2p/peers", nil)             // Gauge tracking the current peer count

	PeerIngressRegistry = metrics.NewPrefixedChildRegistry(metrics.EphemeralRegistry, MetricsInboundTraffic+"/")  // Registry containing the peer ingress
	PeerEgressRegistry  = metrics.NewPrefixedChildRegistry(metrics.EphemeralRegistry, MetricsOutboundTraffic+"/") // Registry containing the peer egress

	meteredPeerFeed  event.Feed // Event feed for peer metrics
	meteredPeerCount int32      // Actually stored peer connection count
)

// MeteredPeerEventType is the type of peer events emitted by a metered connection.
type MeteredPeerEventType int

const (
	// PeerHandshakeSucceeded is the type of event
	// emitted when a peer successfully makes the handshake.
	PeerHandshakeSucceeded MeteredPeerEventType = iota

	// PeerHandshakeFailed is the type of event emitted when a peer fails to
	// make the handshake or disconnects before it.
	PeerHandshakeFailed

	// PeerDisconnected is the type of event emitted when a peer disconnects.
	PeerDisconnected
)

// MeteredPeerEvent is an event emitted when peers connect or disconnect.
type MeteredPeerEvent struct {
	Type    MeteredPeerEventType // Type of peer event
	Addr    string               // TCP address of the peer
	Elapsed time.Duration        // Time elapsed between the connection and the handshake/disconnection
	Peer    *Peer                // Connected remote node instance
	Ingress uint64               // Ingress count at the moment of the event
	Egress  uint64               // Egress count at the moment of the event
}

// SubscribeMeteredPeerEvent registers a subscription for peer life-cycle events
// if metrics collection is enabled.
func SubscribeMeteredPeerEvent(ch chan<- MeteredPeerEvent) event.Subscription {
	return meteredPeerFeed.Subscribe(ch)
}

// meteredConn is a wrapper around a net.Conn that meters both the
// inbound and outbound network traffic.
type meteredConn struct {
	net.Conn // Network connection to wrap with metering

	connected time.Time    // Connection time of the peer
	addr      *net.TCPAddr // TCP address of the peer
	peer      *Peer        // Peer instance

	// trafficMetered denotes if the peer is registered in the traffic registries.
	// Its value is true if the metered peer count doesn't reach the limit in the
	// moment of the peer's connection.
	trafficMetered bool
	ingressMeter   metrics.Meter // Meter for the read bytes of the peer
	egressMeter    metrics.Meter // Meter for the written bytes of the peer

	lock sync.RWMutex // Lock protecting the metered connection's internals
}

// newMeteredConn creates a new metered connection, bumps the ingress or egress
// connection meter and also increases the metered peer count. If the metrics
// system is disabled or the IP address is unspecified, this function returns
// the original object.
func newMeteredConn(conn net.Conn, ingress bool, addr *net.TCPAddr) net.Conn {
	// Short circuit if metrics are disabled
	if !metrics.Enabled {
		return conn
	}
	if addr == nil || addr.IP.IsUnspecified() {
		log.Warn("Peer address is unspecified")
		return conn
	}
	// Bump the connection counters and wrap the connection
	if ingress {
		ingressConnectMeter.Mark(1)
	} else {
		egressConnectMeter.Mark(1)
	}
	activePeerGauge.Inc(1)

	return &meteredConn{
		Conn:      conn,
		addr:      addr,
		connected: time.Now(),
	}
}

// Read delegates a network read to the underlying connection, bumping the common
// and the peer ingress traffic meters along the way.
func (c *meteredConn) Read(b []byte) (n int, err error) {
	n, err = c.Conn.Read(b)
	ingressTrafficMeter.Mark(int64(n))
	c.lock.RLock()
	if c.trafficMetered {
		c.ingressMeter.Mark(int64(n))
	}
	c.lock.RUnlock()
	return n, err
}

// Write delegates a network write to the underlying connection, bumping the common
// and the peer egress traffic meters along the way.
func (c *meteredConn) Write(b []byte) (n int, err error) {
	n, err = c.Conn.Write(b)
	egressTrafficMeter.Mark(int64(n))
	c.lock.RLock()
	if c.trafficMetered {
		c.egressMeter.Mark(int64(n))
	}
	c.lock.RUnlock()
	return n, err
}

<<<<<<< HEAD
// handshakeDone is called when a peer handshake is done. Registers the peer to
// the ingress and the egress traffic registries using the peer's IP and node ID,
// also emits connect event.
func (c *meteredConn) handshakeDone(id enode.ID) {
	// TODO (kurkomisi): use the node URL instead of the pure node ID. (the String() method of *Node)
=======
// handshakeDone is called after the connection passes the handshake.
func (c *meteredConn) handshakeDone(peer *Peer) {
>>>>>>> d62e9b28
	if atomic.AddInt32(&meteredPeerCount, 1) >= MeteredPeerLimit {
		// Don't register the peer in the traffic registries.
		atomic.AddInt32(&meteredPeerCount, -1)
		c.lock.Lock()
		c.peer, c.trafficMetered = peer, false
		c.lock.Unlock()
		log.Warn("Metered peer count reached the limit")
	} else {
		enode := peer.Node().String()
		c.lock.Lock()
		c.peer, c.trafficMetered = peer, true
		c.ingressMeter = metrics.NewRegisteredMeter(enode, PeerIngressRegistry)
		c.egressMeter = metrics.NewRegisteredMeter(enode, PeerEgressRegistry)
		c.lock.Unlock()
	}
	meteredPeerFeed.Send(MeteredPeerEvent{
		Type:    PeerHandshakeSucceeded,
		Addr:    c.addr.String(),
		Peer:    peer,
		Elapsed: time.Since(c.connected),
	})
}

// Close delegates a close operation to the underlying connection, unregisters
// the peer from the traffic registries and emits close event.
func (c *meteredConn) Close() error {
	err := c.Conn.Close()
	c.lock.RLock()
	if c.peer == nil {
		// If the peer disconnects before/during the handshake.
		c.lock.RUnlock()
		meteredPeerFeed.Send(MeteredPeerEvent{
			Type:    PeerHandshakeFailed,
			Addr:    c.addr.String(),
			Elapsed: time.Since(c.connected),
		})
		activePeerGauge.Dec(1)
		return err
	}
	peer := c.peer
	if !c.trafficMetered {
		// If the peer isn't registered in the traffic registries.
		c.lock.RUnlock()
		meteredPeerFeed.Send(MeteredPeerEvent{
			Type: PeerDisconnected,
			Addr: c.addr.String(),
			Peer: peer,
		})
		activePeerGauge.Dec(1)
		return err
	}
	ingress, egress, enode := uint64(c.ingressMeter.Count()), uint64(c.egressMeter.Count()), c.peer.Node().String()
	c.lock.RUnlock()

	// Decrement the metered peer count
	atomic.AddInt32(&meteredPeerCount, -1)

	// Unregister the peer from the traffic registries
	PeerIngressRegistry.Unregister(enode)
	PeerEgressRegistry.Unregister(enode)

	meteredPeerFeed.Send(MeteredPeerEvent{
		Type:    PeerDisconnected,
		Addr:    c.addr.String(),
		Peer:    peer,
		Ingress: ingress,
		Egress:  egress,
	})
	activePeerGauge.Dec(1)
	return err
}<|MERGE_RESOLUTION|>--- conflicted
+++ resolved
@@ -27,7 +27,6 @@
 	"github.com/ethereum/go-ethereum/event"
 	"github.com/ethereum/go-ethereum/log"
 	"github.com/ethereum/go-ethereum/metrics"
-	"github.com/ethereum/go-ethereum/p2p/enode"
 )
 
 const (
@@ -158,16 +157,8 @@
 	return n, err
 }
 
-<<<<<<< HEAD
-// handshakeDone is called when a peer handshake is done. Registers the peer to
-// the ingress and the egress traffic registries using the peer's IP and node ID,
-// also emits connect event.
-func (c *meteredConn) handshakeDone(id enode.ID) {
-	// TODO (kurkomisi): use the node URL instead of the pure node ID. (the String() method of *Node)
-=======
 // handshakeDone is called after the connection passes the handshake.
 func (c *meteredConn) handshakeDone(peer *Peer) {
->>>>>>> d62e9b28
 	if atomic.AddInt32(&meteredPeerCount, 1) >= MeteredPeerLimit {
 		// Don't register the peer in the traffic registries.
 		atomic.AddInt32(&meteredPeerCount, -1)
