--- conflicted
+++ resolved
@@ -18,10 +18,7 @@
 
 import (
 	"crypto/ecdsa"
-<<<<<<< HEAD
-=======
 	"errors"
->>>>>>> d62e9b28
 	"net"
 	"reflect"
 	"strings"
@@ -130,7 +127,6 @@
 		),
 	},
 	// Invalid URLs
-<<<<<<< HEAD
 	{
 		input:     "",
 		wantError: errMissingPrefix.Error(),
@@ -152,38 +148,12 @@
 		wantError: `invalid public key (wrong length, want 128 hex chars)`,
 	},
 	{
-=======
-	{
-		input:     "",
-		wantError: errMissingPrefix.Error(),
-	},
-	{
-		input:     "1dd9d65c4552b5eb43d5ad55a2ee3f56c6cbc1c64a5c8d659f51fcd51bace24351232b8d7821617d2b29b54b81cdefb9b3e9c37d7fd5f63270bcc9e1a6f6a439",
-		wantError: errMissingPrefix.Error(),
-	},
-	{
-		input:     "01010101",
-		wantError: errMissingPrefix.Error(),
-	},
-	{
-		input:     "enode://01010101@123.124.125.126:3",
-		wantError: `invalid public key (wrong length, want 128 hex chars)`,
-	},
-	{
-		input:     "enode://01010101",
-		wantError: `invalid public key (wrong length, want 128 hex chars)`,
-	},
-	{
->>>>>>> d62e9b28
 		input:     "http://foobar",
 		wantError: errMissingPrefix.Error(),
 	},
 	{
 		input:     "://foo",
 		wantError: errMissingPrefix.Error(),
-<<<<<<< HEAD
-	},
-	{
 		// Quorum: raft url with invalid hostname (no error, hostname will be saved)
 		input:      "enode://1dd9d65c4552b5eb43d5ad55a2ee3f56c6cbc1c64a5c8d659f51fcd51bace24351232b8d7821617d2b29b54b81cdefb9b3e9c37d7fd5f63270bcc9e1a6f6a439@hostname:3?raftport=50401",
 		wantResult: NewV4Hostname(hexPubkey("1dd9d65c4552b5eb43d5ad55a2ee3f56c6cbc1c64a5c8d659f51fcd51bace24351232b8d7821617d2b29b54b81cdefb9b3e9c37d7fd5f63270bcc9e1a6f6a439"), "hostname", 3, 3, 50401),
@@ -197,8 +167,6 @@
 		// Quorum: raft url with no hostname
 		input:     "enode://1dd9d65c4552b5eb43d5ad55a2ee3f56c6cbc1c64a5c8d659f51fcd51bace24351232b8d7821617d2b29b54b81cdefb9b3e9c37d7fd5f63270bcc9e1a6f6a439@:3?raftport=50401",
 		wantError: `empty hostname in raft url`,
-=======
->>>>>>> d62e9b28
 	},
 }
 
