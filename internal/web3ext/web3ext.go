// Copyright 2015 The go-ethereum Authors
// This file is part of the go-ethereum library.
//
// The go-ethereum library is free software: you can redistribute it and/or modify
// it under the terms of the GNU Lesser General Public License as published by
// the Free Software Foundation, either version 3 of the License, or
// (at your option) any later version.
//
// The go-ethereum library is distributed in the hope that it will be useful,
// but WITHOUT ANY WARRANTY; without even the implied warranty of
// MERCHANTABILITY or FITNESS FOR A PARTICULAR PURPOSE. See the
// GNU Lesser General Public License for more details.
//
// You should have received a copy of the GNU Lesser General Public License
// along with the go-ethereum library. If not, see <http://www.gnu.org/licenses/>.

// package web3ext contains geth specific web3.js extensions.
package web3ext

var Modules = map[string]string{
	"accounting":       AccountingJs,
	"admin":            AdminJs,
	"chequebook":       ChequebookJs,
	"clique":           CliqueJs,
	"ethash":           EthashJs,
	"debug":            DebugJs,
	"eth":              EthJs,
	"miner":            MinerJs,
	"net":              NetJs,
	"personal":         PersonalJs,
	"rpc":              RpcJs,
	"shh":              ShhJs,
	"swarmfs":          SwarmfsJs,
	"txpool":           TxpoolJs,
	"les":              LESJs,
	"lespay":           LESPayJs,
	"raft":             Raft_JS,
	"istanbul":         Istanbul_JS,
	"quorumPermission": QUORUM_NODE_JS,
	"quorumExtension":  Extension_JS,
	"plugin_account":   Account_Plugin_Js,
}

const ChequebookJs = `
web3._extend({
	property: 'chequebook',
	methods: [
		new web3._extend.Method({
			name: 'deposit',
			call: 'chequebook_deposit',
			params: 1,
			inputFormatter: [null]
		}),
		new web3._extend.Property({
			name: 'balance',
			getter: 'chequebook_balance',
			outputFormatter: web3._extend.utils.toDecimal
		}),
		new web3._extend.Method({
			name: 'cash',
			call: 'chequebook_cash',
			params: 1,
			inputFormatter: [null]
		}),
		new web3._extend.Method({
			name: 'issue',
			call: 'chequebook_issue',
			params: 2,
			inputFormatter: [null, null]
		}),
	]
});
`

const CliqueJs = `
web3._extend({
	property: 'clique',
	methods: [
		new web3._extend.Method({
			name: 'getSnapshot',
			call: 'clique_getSnapshot',
			params: 1,
			inputFormatter: [web3._extend.formatters.inputBlockNumberFormatter]
		}),
		new web3._extend.Method({
			name: 'getSnapshotAtHash',
			call: 'clique_getSnapshotAtHash',
			params: 1
		}),
		new web3._extend.Method({
			name: 'getSigners',
			call: 'clique_getSigners',
			params: 1,
			inputFormatter: [web3._extend.formatters.inputBlockNumberFormatter]
		}),
		new web3._extend.Method({
			name: 'getSignersAtHash',
			call: 'clique_getSignersAtHash',
			params: 1
		}),
		new web3._extend.Method({
			name: 'propose',
			call: 'clique_propose',
			params: 2
		}),
		new web3._extend.Method({
			name: 'discard',
			call: 'clique_discard',
			params: 1
		}),
		new web3._extend.Method({
			name: 'status',
			call: 'clique_status',
			params: 2,
            inputFormatter: [web3._extend.formatters.inputBlockNumberFormatter, web3._extend.formatters.inputBlockNumberFormatter]
		}),
	],
	properties: [
		new web3._extend.Property({
			name: 'proposals',
			getter: 'clique_proposals'
		}),
	]
});
`

const EthashJs = `
web3._extend({
	property: 'ethash',
	methods: [
		new web3._extend.Method({
			name: 'getWork',
			call: 'ethash_getWork',
			params: 0
		}),
		new web3._extend.Method({
			name: 'getHashrate',
			call: 'ethash_getHashrate',
			params: 0
		}),
		new web3._extend.Method({
			name: 'submitWork',
			call: 'ethash_submitWork',
			params: 3,
		}),
		new web3._extend.Method({
			name: 'submitHashRate',
			call: 'ethash_submitHashRate',
			params: 2,
		}),
	]
});
`

const AdminJs = `
web3._extend({
	property: 'admin',
	methods: [
		new web3._extend.Method({
			name: 'reloadPlugin',
			call: 'admin_reloadPlugin',
			params: 1
		}),
		new web3._extend.Method({
			name: 'addPeer',
			call: 'admin_addPeer',
			params: 1
		}),
		new web3._extend.Method({
			name: 'removePeer',
			call: 'admin_removePeer',
			params: 1
		}),
		new web3._extend.Method({
			name: 'addTrustedPeer',
			call: 'admin_addTrustedPeer',
			params: 1
		}),
		new web3._extend.Method({
			name: 'removeTrustedPeer',
			call: 'admin_removeTrustedPeer',
			params: 1
		}),
		new web3._extend.Method({
			name: 'exportChain',
			call: 'admin_exportChain',
			params: 3,
			inputFormatter: [null, null, null]
		}),
		new web3._extend.Method({
			name: 'importChain',
			call: 'admin_importChain',
			params: 1
		}),
		new web3._extend.Method({
			name: 'sleepBlocks',
			call: 'admin_sleepBlocks',
			params: 2
		}),
		new web3._extend.Method({
			name: 'startRPC',
			call: 'admin_startRPC',
			params: 4,
			inputFormatter: [null, null, null, null]
		}),
		new web3._extend.Method({
			name: 'stopRPC',
			call: 'admin_stopRPC'
		}),
		new web3._extend.Method({
			name: 'startWS',
			call: 'admin_startWS',
			params: 4,
			inputFormatter: [null, null, null, null]
		}),
		new web3._extend.Method({
			name: 'stopWS',
			call: 'admin_stopWS'
		}),
	],
	properties: [
		new web3._extend.Property({
			name: 'nodeInfo',
			getter: 'admin_nodeInfo'
		}),
		new web3._extend.Property({
			name: 'peers',
			getter: 'admin_peers'
		}),
		new web3._extend.Property({
			name: 'datadir',
			getter: 'admin_datadir'
		}),
	]
});
`

const DebugJs = `
web3._extend({
	property: 'debug',
	methods: [
		new web3._extend.Method({
			name: 'accountRange',
			call: 'debug_accountRange',
			params: 6,
			inputFormatter: [web3._extend.formatters.inputDefaultBlockNumberFormatter, null, null, null, null, null],
		}),
		new web3._extend.Method({
			name: 'printBlock',
			call: 'debug_printBlock',
			params: 1
		}),
		new web3._extend.Method({
			name: 'getBlockRlp',
			call: 'debug_getBlockRlp',
			params: 1
		}),
		new web3._extend.Method({
			name: 'testSignCliqueBlock',
			call: 'debug_testSignCliqueBlock',
			params: 2,
			inputFormatters: [web3._extend.formatters.inputAddressFormatter, null],
		}),
		new web3._extend.Method({
			name: 'setHead',
			call: 'debug_setHead',
			params: 1
		}),
		new web3._extend.Method({
			name: 'seedHash',
			call: 'debug_seedHash',
			params: 1
		}),
		new web3._extend.Method({
			name: 'dumpBlock',
			call: 'debug_dumpBlock',
			params: 2,
			inputFormatter: [web3._extend.formatters.inputBlockNumberFormatter, ""]
		}),
		new web3._extend.Method({
			name: 'privateStateRoot',
			call: 'debug_privateStateRoot',
			params: 1,
			inputFormatter: [web3._extend.formatters.inputBlockNumberFormatter]
		}),
		new web3._extend.Method({
			name: 'dumpAddress',
			call: 'debug_dumpAddress',
			params: 2,
			inputFormatter: [web3._extend.formatters.inputAddressFormatter, web3._extend.formatters.inputBlockNumberFormatter]
		}),
		new web3._extend.Method({
			name: 'chaindbProperty',
			call: 'debug_chaindbProperty',
			params: 1,
			outputFormatter: console.log
		}),
		new web3._extend.Method({
			name: 'chaindbCompact',
			call: 'debug_chaindbCompact',
		}),
		new web3._extend.Method({
			name: 'verbosity',
			call: 'debug_verbosity',
			params: 1
		}),
		new web3._extend.Method({
			name: 'vmodule',
			call: 'debug_vmodule',
			params: 1
		}),
		new web3._extend.Method({
			name: 'backtraceAt',
			call: 'debug_backtraceAt',
			params: 1,
		}),
		new web3._extend.Method({
			name: 'stacks',
			call: 'debug_stacks',
			params: 0,
			outputFormatter: console.log
		}),
		new web3._extend.Method({
			name: 'freeOSMemory',
			call: 'debug_freeOSMemory',
			params: 0,
		}),
		new web3._extend.Method({
			name: 'setGCPercent',
			call: 'debug_setGCPercent',
			params: 1,
		}),
		new web3._extend.Method({
			name: 'memStats',
			call: 'debug_memStats',
			params: 0,
		}),
		new web3._extend.Method({
			name: 'gcStats',
			call: 'debug_gcStats',
			params: 0,
		}),
		new web3._extend.Method({
			name: 'cpuProfile',
			call: 'debug_cpuProfile',
			params: 2
		}),
		new web3._extend.Method({
			name: 'startCPUProfile',
			call: 'debug_startCPUProfile',
			params: 1
		}),
		new web3._extend.Method({
			name: 'stopCPUProfile',
			call: 'debug_stopCPUProfile',
			params: 0
		}),
		new web3._extend.Method({
			name: 'goTrace',
			call: 'debug_goTrace',
			params: 2
		}),
		new web3._extend.Method({
			name: 'startGoTrace',
			call: 'debug_startGoTrace',
			params: 1
		}),
		new web3._extend.Method({
			name: 'stopGoTrace',
			call: 'debug_stopGoTrace',
			params: 0
		}),
		new web3._extend.Method({
			name: 'blockProfile',
			call: 'debug_blockProfile',
			params: 2
		}),
		new web3._extend.Method({
			name: 'setBlockProfileRate',
			call: 'debug_setBlockProfileRate',
			params: 1
		}),
		new web3._extend.Method({
			name: 'writeBlockProfile',
			call: 'debug_writeBlockProfile',
			params: 1
		}),
		new web3._extend.Method({
			name: 'mutexProfile',
			call: 'debug_mutexProfile',
			params: 2
		}),
		new web3._extend.Method({
			name: 'setMutexProfileFraction',
			call: 'debug_setMutexProfileFraction',
			params: 1
		}),
		new web3._extend.Method({
			name: 'writeMutexProfile',
			call: 'debug_writeMutexProfile',
			params: 1
		}),
		new web3._extend.Method({
			name: 'writeMemProfile',
			call: 'debug_writeMemProfile',
			params: 1
		}),
		new web3._extend.Method({
			name: 'traceBlock',
			call: 'debug_traceBlock',
			params: 2,
			inputFormatter: [null, null]
		}),
		new web3._extend.Method({
			name: 'traceBlockFromFile',
			call: 'debug_traceBlockFromFile',
			params: 2,
			inputFormatter: [null, null]
		}),
		new web3._extend.Method({
			name: 'traceBadBlock',
			call: 'debug_traceBadBlock',
			params: 1,
			inputFormatter: [null]
		}),
		new web3._extend.Method({
			name: 'standardTraceBadBlockToFile',
			call: 'debug_standardTraceBadBlockToFile',
			params: 2,
			inputFormatter: [null, null]
		}),
		new web3._extend.Method({
			name: 'standardTraceBlockToFile',
			call: 'debug_standardTraceBlockToFile',
			params: 2,
			inputFormatter: [null, null]
		}),
		new web3._extend.Method({
			name: 'traceBlockByNumber',
			call: 'debug_traceBlockByNumber',
			params: 2,
			inputFormatter: [null, null]
		}),
		new web3._extend.Method({
			name: 'traceBlockByHash',
			call: 'debug_traceBlockByHash',
			params: 2,
			inputFormatter: [null, null]
		}),
		new web3._extend.Method({
			name: 'traceTransaction',
			call: 'debug_traceTransaction',
			params: 2,
			inputFormatter: [null, null]
		}),
		new web3._extend.Method({
			name: 'traceCall',
			call: 'debug_traceCall',
			params: 3,
			inputFormatter: [null, null, null]
		}),
		new web3._extend.Method({
			name: 'preimage',
			call: 'debug_preimage',
			params: 1,
			inputFormatter: [null]
		}),
		new web3._extend.Method({
			name: 'getBadBlocks',
			call: 'debug_getBadBlocks',
			params: 0,
		}),
		new web3._extend.Method({
			name: 'storageRangeAt',
			call: 'debug_storageRangeAt',
			params: 5,
		}),
		new web3._extend.Method({
			name: 'getModifiedAccountsByNumber',
			call: 'debug_getModifiedAccountsByNumber',
			params: 2,
			inputFormatter: [null, null],
		}),
		new web3._extend.Method({
			name: 'getModifiedAccountsByHash',
			call: 'debug_getModifiedAccountsByHash',
			params: 2,
			inputFormatter:[null, null],
		}),
		new web3._extend.Method({
			name: 'freezeClient',
			call: 'debug_freezeClient',
			params: 1,
		}),
	],
	properties: []
});
`

const EthJs = `
web3._extend({
	property: 'eth',
	methods: [
		new web3._extend.Method({
			name: 'sendRawPrivateTransaction',
			call: 'eth_sendRawPrivateTransaction',
			params: 2,
			inputFormatter: [null, null]
		}),
		new web3._extend.Method({
			name: 'getContractPrivacyMetadata',
			call: 'eth_getContractPrivacyMetadata',
			params: 1
		}),
		new web3._extend.Method({
			name: 'chainId',
			call: 'eth_chainId',
			params: 0
		}),
		new web3._extend.Method({
			name: 'sign',
			call: 'eth_sign',
			params: 2,
			inputFormatter: [web3._extend.formatters.inputAddressFormatter, null]
		}),
		new web3._extend.Method({
			name: 'resend',
			call: 'eth_resend',
			params: 3,
			inputFormatter: [web3._extend.formatters.inputTransactionFormatter, web3._extend.utils.fromDecimal, web3._extend.utils.fromDecimal]
		}),
		new web3._extend.Method({
			name: 'signTransaction',
			call: 'eth_signTransaction',
			params: 1,
			inputFormatter: [web3._extend.formatters.inputTransactionFormatter]
		}),
		new web3._extend.Method({
			name: 'estimateGas',
			call: 'eth_estimateGas',
			params: 2,
			inputFormatter: [web3._extend.formatters.inputCallFormatter, web3._extend.formatters.inputBlockNumberFormatter],
			outputFormatter: web3._extend.utils.toDecimal
		}),
		new web3._extend.Method({
			name: 'submitTransaction',
			call: 'eth_submitTransaction',
			params: 1,
			inputFormatter: [web3._extend.formatters.inputTransactionFormatter]
		}),
		new web3._extend.Method({
			name: 'fillTransaction',
			call: 'eth_fillTransaction',
			params: 1,
			inputFormatter: [web3._extend.formatters.inputTransactionFormatter]
		}),
		new web3._extend.Method({
			name: 'getHeaderByNumber',
			call: 'eth_getHeaderByNumber',
			params: 1
		}),
		new web3._extend.Method({
			name: 'getHeaderByHash',
			call: 'eth_getHeaderByHash',
			params: 1
		}),
		new web3._extend.Method({
			name: 'getBlockByNumber',
			call: 'eth_getBlockByNumber',
			params: 2
		}),
		new web3._extend.Method({
			name: 'getBlockByHash',
			call: 'eth_getBlockByHash',
			params: 2
		}),
		new web3._extend.Method({
			name: 'getRawTransaction',
			call: 'eth_getRawTransactionByHash',
			params: 1
		}),
		new web3._extend.Method({
			name: 'getRawTransactionFromBlock',
			call: function(args) {
				return (web3._extend.utils.isString(args[0]) && args[0].indexOf('0x') === 0) ? 'eth_getRawTransactionByBlockHashAndIndex' : 'eth_getRawTransactionByBlockNumberAndIndex';
			},
			params: 2,
			inputFormatter: [web3._extend.formatters.inputBlockNumberFormatter, web3._extend.utils.toHex]
		}),
		new web3._extend.Method({
			name: 'getProof',
			call: 'eth_getProof',
			params: 3,
			inputFormatter: [web3._extend.formatters.inputAddressFormatter, null, web3._extend.formatters.inputBlockNumberFormatter]
		}),
		new web3._extend.Method({
			name: 'storageRoot',
			call: 'eth_storageRoot',
			params: 2,
			inputFormatter: [web3._extend.formatters.inputAddressFormatter, null]
		}),
		// QUORUM
		new web3._extend.Method({
			name: 'sendTransactionAsync',
			call: 'eth_sendTransactionAsync',
			params: 1,
			inputFormatter: [web3._extend.formatters.inputTransactionFormatter]
		}),
		new web3._extend.Method({
			name: 'getQuorumPayload',
			call: 'eth_getQuorumPayload',
			params: 1,
			inputFormatter: [null]
		}),
		new web3._extend.Method({
			name: 'getPSI',
			call: 'eth_getPSI',
			params: 0
		}),
		// END-QUORUM
	],
	properties: [
		new web3._extend.Property({
			name: 'pendingTransactions',
			getter: 'eth_pendingTransactions',
			outputFormatter: function(txs) {
				var formatted = [];
				for (var i = 0; i < txs.length; i++) {
					formatted.push(web3._extend.formatters.outputTransactionFormatter(txs[i]));
					formatted[i].blockHash = null;
				}
				return formatted;
			}
		}),
	]
});
`

const MinerJs = `
web3._extend({
	property: 'miner',
	methods: [
		new web3._extend.Method({
			name: 'start',
			call: 'miner_start',
			params: 1,
			inputFormatter: [null]
		}),
		new web3._extend.Method({
			name: 'stop',
			call: 'miner_stop'
		}),
		new web3._extend.Method({
			name: 'setEtherbase',
			call: 'miner_setEtherbase',
			params: 1,
			inputFormatter: [web3._extend.formatters.inputAddressFormatter]
		}),
		new web3._extend.Method({
			name: 'setExtra',
			call: 'miner_setExtra',
			params: 1
		}),
		new web3._extend.Method({
			name: 'setGasPrice',
			call: 'miner_setGasPrice',
			params: 1,
			inputFormatter: [web3._extend.utils.fromDecimal]
		}),
		new web3._extend.Method({
			name: 'setRecommitInterval',
			call: 'miner_setRecommitInterval',
			params: 1,
		}),
		new web3._extend.Method({
			name: 'getHashrate',
			call: 'miner_getHashrate'
		}),
	],
	properties: []
});
`

const NetJs = `
web3._extend({
	property: 'net',
	methods: [],
	properties: [
		new web3._extend.Property({
			name: 'version',
			getter: 'net_version'
		}),
	]
});
`

const PersonalJs = `
web3._extend({
	property: 'personal',
	methods: [
		new web3._extend.Method({
			name: 'importRawKey',
			call: 'personal_importRawKey',
			params: 2
		}),
		new web3._extend.Method({
			name: 'sign',
			call: 'personal_sign',
			params: 3,
			inputFormatter: [null, web3._extend.formatters.inputAddressFormatter, null]
		}),
		new web3._extend.Method({
			name: 'ecRecover',
			call: 'personal_ecRecover',
			params: 2
		}),
		new web3._extend.Method({
			name: 'openWallet',
			call: 'personal_openWallet',
			params: 2
		}),
		new web3._extend.Method({
			name: 'deriveAccount',
			call: 'personal_deriveAccount',
			params: 3
		}),
		new web3._extend.Method({
			name: 'signTransaction',
			call: 'personal_signTransaction',
			params: 2,
			inputFormatter: [web3._extend.formatters.inputTransactionFormatter, null]
		}),
		new web3._extend.Method({
			name: 'unpair',
			call: 'personal_unpair',
			params: 2
		}),
		new web3._extend.Method({
			name: 'initializeWallet',
			call: 'personal_initializeWallet',
			params: 1
		})
	],
	properties: [
		new web3._extend.Property({
			name: 'listWallets',
			getter: 'personal_listWallets'
		}),
	]
})
`

const RpcJs = `
web3._extend({
	property: 'rpc',
	methods: [],
	properties: [
		new web3._extend.Property({
			name: 'modules',
			getter: 'rpc_modules'
		}),
	]
});
`

const ShhJs = `
web3._extend({
	property: 'shh',
	methods: [
	],
	properties:
	[
		new web3._extend.Property({
			name: 'version',
			getter: 'shh_version',
			outputFormatter: web3._extend.utils.toDecimal
		}),
		new web3._extend.Property({
			name: 'info',
			getter: 'shh_info'
		}),
	]
});
`

const SwarmfsJs = `
web3._extend({
	property: 'swarmfs',
	methods:
	[
		new web3._extend.Method({
			name: 'mount',
			call: 'swarmfs_mount',
			params: 2
		}),
		new web3._extend.Method({
			name: 'unmount',
			call: 'swarmfs_unmount',
			params: 1
		}),
		new web3._extend.Method({
			name: 'listmounts',
			call: 'swarmfs_listmounts',
			params: 0
		}),
	]
});
`

const TxpoolJs = `
web3._extend({
	property: 'txpool',
	methods: [],
	properties:
	[
		new web3._extend.Property({
			name: 'content',
			getter: 'txpool_content'
		}),
		new web3._extend.Property({
			name: 'inspect',
			getter: 'txpool_inspect'
		}),
		new web3._extend.Property({
			name: 'status',
			getter: 'txpool_status',
			outputFormatter: function(status) {
				status.pending = web3._extend.utils.toDecimal(status.pending);
				status.queued = web3._extend.utils.toDecimal(status.queued);
				return status;
			}
		}),
	]
});
`

const Raft_JS = `
web3._extend({
       property: 'raft',
       methods:
       [
       ],
       properties:
       [
               new web3._extend.Property({
                       name: 'role',
                       getter: 'raft_role'
               }),
               new web3._extend.Method({
                       name: 'addPeer',
                       call: 'raft_addPeer',
                       params: 1
               }),
               new web3._extend.Method({
                       name: 'addLearner',
                       call: 'raft_addLearner',
                       params: 1
               }),
               new web3._extend.Method({
                       name: 'promoteToPeer',
                       call: 'raft_promoteToPeer',
                       params: 1
               }),
               new web3._extend.Method({
                       name: 'removePeer',
                       call: 'raft_removePeer',
                       params: 1
               }),
               new web3._extend.Property({
                       name: 'leader',
                       getter: 'raft_leader'
               }),
               new web3._extend.Property({
                       name: 'cluster',
                       getter: 'raft_cluster'
               }),
       ]
})
`

const QUORUM_NODE_JS = `
web3._extend({
       property: 'quorumPermission',
       methods:
       [
				new web3._extend.Method({
                       name: 'addOrg',
                       call: 'quorumPermission_addOrg',
                       params: 4,
                       inputFormatter: [null,null,web3._extend.formatters.inputAddressFormatter,web3._extend.formatters.inputTransactionFormatter]
               }),
			   new web3._extend.Method({
                       name: 'approveOrg',
                       call: 'quorumPermission_approveOrg',
                       params: 4,
                       inputFormatter: [null,null,web3._extend.formatters.inputAddressFormatter,web3._extend.formatters.inputTransactionFormatter]
               }),
				new web3._extend.Method({
                       name: 'addSubOrg',
                       call: 'quorumPermission_addSubOrg',
                       params: 4,
                       inputFormatter: [null,null,null,web3._extend.formatters.inputTransactionFormatter]
               }),
               new web3._extend.Method({
                       name: 'updateOrgStatus',
                       call: 'quorumPermission_updateOrgStatus',
                       params: 3,
                       inputFormatter: [null,null,web3._extend.formatters.inputTransactionFormatter]
               }),
               new web3._extend.Method({
                       name: 'approveOrgStatus',
                       call: 'quorumPermission_approveOrgStatus',
                       params: 3,
                       inputFormatter: [null,null,web3._extend.formatters.inputTransactionFormatter]
               }),
               new web3._extend.Method({
                       name: 'addNode',
                       call: 'quorumPermission_addNode',
                       params: 3,
                       inputFormatter: [null,null,web3._extend.formatters.inputTransactionFormatter]
               }),
               new web3._extend.Method({
                       name: 'updateNodeStatus',
                       call: 'quorumPermission_updateNodeStatus',
                       params: 4,
                       inputFormatter: [null,null,null,web3._extend.formatters.inputTransactionFormatter]
               }),
               new web3._extend.Method({
                       name: 'assignAdminRole',
                       call: 'quorumPermission_assignAdminRole',
                       params: 4,
                       inputFormatter: [null,web3._extend.formatters.inputAddressFormatter,null, web3._extend.formatters.inputTransactionFormatter]
               }),
               new web3._extend.Method({
                       name: 'approveAdminRole',
                       call: 'quorumPermission_approveAdminRole',
                       params: 3,
                       inputFormatter: [null, web3._extend.formatters.inputAddressFormatter,web3._extend.formatters.inputTransactionFormatter]
               }),
               new web3._extend.Method({
                       name: 'addNewRole',
                       call: 'quorumPermission_addNewRole',
                       params: 6,
                       inputFormatter: [null,null,null,null,null,web3._extend.formatters.inputTransactionFormatter]
               }),
               new web3._extend.Method({
                       name: 'removeRole',
                       call: 'quorumPermission_removeRole',
                       params: 3,
                       inputFormatter: [null,null,web3._extend.formatters.inputTransactionFormatter]
               }),
               new web3._extend.Method({
                       name: 'addAccountToOrg',
                       call: 'quorumPermission_addAccountToOrg',
                       params: 4,
                       inputFormatter: [web3._extend.formatters.inputAddressFormatter,null,null,web3._extend.formatters.inputTransactionFormatter]
               }),
               new web3._extend.Method({
                       name: 'changeAccountRole',
                       call: 'quorumPermission_changeAccountRole',
                       params: 4,
                       inputFormatter: [web3._extend.formatters.inputAddressFormatter,null,null,web3._extend.formatters.inputTransactionFormatter]
               }),	
			   new web3._extend.Method({
                       name: 'updateAccountStatus',
                       call: 'quorumPermission_updateAccountStatus',
                       params: 4,
                       inputFormatter: [null, web3._extend.formatters.inputAddressFormatter,null,web3._extend.formatters.inputTransactionFormatter]
               }),
			   new web3._extend.Method({
                       name: 'recoverBlackListedNode',
                       call: 'quorumPermission_recoverBlackListedNode',
                       params: 3,
                       inputFormatter: [null, null, web3._extend.formatters.inputTransactionFormatter]
               }),
			   new web3._extend.Method({
                       name: 'approveBlackListedNodeRecovery',
                       call: 'quorumPermission_approveBlackListedNodeRecovery',
                       params: 3,
                       inputFormatter: [null, null, web3._extend.formatters.inputTransactionFormatter]
               }),
			   new web3._extend.Method({
                       name: 'recoverBlackListedAccount',
                       call: 'quorumPermission_recoverBlackListedAccount',
                       params: 3,
                       inputFormatter: [null, web3._extend.formatters.inputAddressFormatter, web3._extend.formatters.inputTransactionFormatter]
               }),
			   new web3._extend.Method({
                       name: 'approveBlackListedAccountRecovery',
                       call: 'quorumPermission_approveBlackListedAccountRecovery',
                       params: 3,
                       inputFormatter: [null, web3._extend.formatters.inputAddressFormatter, web3._extend.formatters.inputTransactionFormatter]
               }),
               new web3._extend.Method({
                       name: 'getOrgDetails',
                       call: 'quorumPermission_getOrgDetails',
                       params: 1,
                       inputFormatter: [null]
               }),
               new web3._extend.Method({
                       name: 'transactionAllowed',
                       call: 'quorumPermission_transactionAllowed',
                       params: 1,
                       inputFormatter: [web3._extend.formatters.inputTransactionFormatter]
               }),
               new web3._extend.Method({
                       name: 'connectionAllowed',
                       call: 'quorumPermission_connectionAllowed',
                       params: 4,
                       inputFormatter: [null, null, null, null]
               }),

       ],
       properties:
       [
			  new web3._extend.Property({
					   name: 'orgList',
				       getter: 'quorumPermission_orgList'
			  }), 
              new web3._extend.Property({
					   name: 'nodeList',
				       getter: 'quorumPermission_nodeList'
			  }), 
              new web3._extend.Property({
					   name: 'roleList',
				       getter: 'quorumPermission_roleList'
			  }),
              new web3._extend.Property({
					   name: 'acctList',
				       getter: 'quorumPermission_acctList'
			  }), 
       ]
})
`

const Istanbul_JS = `
web3._extend({
	property: 'istanbul',
	methods:
	[
		new web3._extend.Method({
			name: 'getSnapshot',
			call: 'istanbul_getSnapshot',
			params: 1,
			inputFormatter: [null]
		}),
		new web3._extend.Method({
			name: 'getSnapshotAtHash',
			call: 'istanbul_getSnapshotAtHash',
			params: 1
		}),
		new web3._extend.Method({
			name: 'getValidators',
			call: 'istanbul_getValidators',
			params: 1,
			inputFormatter: [null]
		}),
		new web3._extend.Method({
			name: 'getValidatorsAtHash',
			call: 'istanbul_getValidatorsAtHash',
			params: 1
		}),
		new web3._extend.Method({
			name: 'propose',
			call: 'istanbul_propose',
			params: 2
		}),
		new web3._extend.Method({
			name: 'discard',
			call: 'istanbul_discard',
			params: 1
		}),

		new web3._extend.Method({
			name: 'getSignersFromBlock',
			call: 'istanbul_getSignersFromBlock',
			params: 1,
			inputFormatter: [web3._extend.formatters.inputBlockNumberFormatter]
		}),
		new web3._extend.Method({
			name: 'getSignersFromBlockByHash',
			call: 'istanbul_getSignersFromBlockByHash',
			params: 1
		}),
		new web3._extend.Method({
			name: 'status',
			call: 'istanbul_status',
			params: 2,
            inputFormatter: [web3._extend.formatters.inputBlockNumberFormatter, web3._extend.formatters.inputBlockNumberFormatter]
		}),
		new web3._extend.Method({
			name: 'isValidator',
			call: 'istanbul_isValidator',
			params: 1,
            inputFormatter: [web3._extend.formatters.inputBlockNumberFormatter]
		}),

	],
	properties:
	[
		new web3._extend.Property({
			name: 'candidates',
			getter: 'istanbul_candidates'
		}),
		new web3._extend.Property({
			name: 'nodeAddress',
			getter: 'istanbul_nodeAddress'
		}),
	]
});
`

const AccountingJs = `
web3._extend({
	property: 'accounting',
	methods: [
		new web3._extend.Property({
			name: 'balance',
			getter: 'account_balance'
		}),
		new web3._extend.Property({
			name: 'balanceCredit',
			getter: 'account_balanceCredit'
		}),
		new web3._extend.Property({
			name: 'balanceDebit',
			getter: 'account_balanceDebit'
		}),
		new web3._extend.Property({
			name: 'bytesCredit',
			getter: 'account_bytesCredit'
		}),
		new web3._extend.Property({
			name: 'bytesDebit',
			getter: 'account_bytesDebit'
		}),
		new web3._extend.Property({
			name: 'msgCredit',
			getter: 'account_msgCredit'
		}),
		new web3._extend.Property({
			name: 'msgDebit',
			getter: 'account_msgDebit'
		}),
		new web3._extend.Property({
			name: 'peerDrops',
			getter: 'account_peerDrops'
		}),
		new web3._extend.Property({
			name: 'selfDrops',
			getter: 'account_selfDrops'
		}),
	]
});
`

const LESJs = `
web3._extend({
	property: 'les',
	methods:
	[
		new web3._extend.Method({
			name: 'getCheckpoint',
			call: 'les_getCheckpoint',
			params: 1
		}),
	],
	properties:
	[
		new web3._extend.Property({
			name: 'latestCheckpoint',
			getter: 'les_latestCheckpoint'
		}),
		new web3._extend.Property({
			name: 'checkpointContractAddress',
			getter: 'les_getCheckpointContractAddress'
		}),
	]
});
`

const Extension_JS = `
web3._extend({
	property: 'quorumExtension',
	methods:
	[
		new web3._extend.Method({
			name: 'approveExtension',
			call: 'quorumExtension_approveExtension',
			params: 3,
			inputFormatter: [web3._extend.formatters.inputAddressFormatter, null, web3._extend.formatters.inputTransactionFormatter]
		}),
		new web3._extend.Method({
			name: 'extendContract',
			call: 'quorumExtension_extendContract',
			params: 4,
			inputFormatter: [web3._extend.formatters.inputAddressFormatter, null, web3._extend.formatters.inputAddressFormatter, web3._extend.formatters.inputTransactionFormatter]
		}),
		new web3._extend.Method({
			name: 'cancelExtension',
			call: 'quorumExtension_cancelExtension',
			params: 2,
			inputFormatter: [web3._extend.formatters.inputAddressFormatter, web3._extend.formatters.inputTransactionFormatter]
		}),
		new web3._extend.Method({
<<<<<<< HEAD
			name: 'addBalance',
			call: 'les_addBalance',
			params: 2
=======
			name: 'getExtensionStatus',
			call: 'quorumExtension_getExtensionStatus',
			params: 1,
			inputFormatter: [web3._extend.formatters.inputAddressFormatter]
>>>>>>> 94d12a91
		}),

	],
	properties:
	[
		new web3._extend.Property({
			name: 'activeExtensionContracts',
			getter: 'quorumExtension_activeExtensionContracts'
		})
	]
});
`

const Account_Plugin_Js = `
web3._extend({
	property: 'plugin_account',
	methods:
	[
		new web3._extend.Method({
			name: 'newAccount',
			call: 'plugin@account_newAccount',
			params: 1
		}),
		new web3._extend.Method({
			name: 'importRawKey',
			call: 'plugin@account_importRawKey',
			params: 2
		})
	]
});
`

const LESPayJs = `
web3._extend({
	property: 'lespay',
	methods:
	[
		new web3._extend.Method({
			name: 'distribution',
			call: 'lespay_distribution',
			params: 2
		}),
		new web3._extend.Method({
			name: 'timeout',
			call: 'lespay_timeout',
			params: 2
		}),
		new web3._extend.Method({
			name: 'value',
			call: 'lespay_value',
			params: 2
		}),
	],
	properties:
	[
		new web3._extend.Property({
			name: 'requestStats',
			getter: 'lespay_requestStats'
		}),
	]
});
`<|MERGE_RESOLUTION|>--- conflicted
+++ resolved
@@ -1203,16 +1203,10 @@
 			inputFormatter: [web3._extend.formatters.inputAddressFormatter, web3._extend.formatters.inputTransactionFormatter]
 		}),
 		new web3._extend.Method({
-<<<<<<< HEAD
-			name: 'addBalance',
-			call: 'les_addBalance',
-			params: 2
-=======
 			name: 'getExtensionStatus',
 			call: 'quorumExtension_getExtensionStatus',
 			params: 1,
 			inputFormatter: [web3._extend.formatters.inputAddressFormatter]
->>>>>>> 94d12a91
 		}),
 
 	],
