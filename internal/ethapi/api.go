// Copyright 2015 The go-ethereum Authors
// This file is part of the go-ethereum library.
//
// The go-ethereum library is free software: you can redistribute it and/or modify
// it under the terms of the GNU Lesser General Public License as published by
// the Free Software Foundation, either version 3 of the License, or
// (at your option) any later version.
//
// The go-ethereum library is distributed in the hope that it will be useful,
// but WITHOUT ANY WARRANTY; without even the implied warranty of
// MERCHANTABILITY or FITNESS FOR A PARTICULAR PURPOSE. See the
// GNU Lesser General Public License for more details.
//
// You should have received a copy of the GNU Lesser General Public License
// along with the go-ethereum library. If not, see <http://www.gnu.org/licenses/>.

package ethapi

import (
	"bytes"
	"context"
	"encoding/hex"
	"encoding/json"
	"errors"
	"fmt"
	"math/big"
	"net/http"
	"strings"
	"sync"
	"time"

	"github.com/davecgh/go-spew/spew"
	"github.com/ethereum/go-ethereum/accounts"
	"github.com/ethereum/go-ethereum/accounts/abi"
	"github.com/ethereum/go-ethereum/accounts/keystore"
	"github.com/ethereum/go-ethereum/accounts/pluggable"
	"github.com/ethereum/go-ethereum/accounts/scwallet"
	"github.com/ethereum/go-ethereum/common"
	"github.com/ethereum/go-ethereum/common/hexutil"
	"github.com/ethereum/go-ethereum/common/math"
	"github.com/ethereum/go-ethereum/consensus/clique"
	"github.com/ethereum/go-ethereum/consensus/ethash"
	"github.com/ethereum/go-ethereum/core"
	"github.com/ethereum/go-ethereum/core/mps"
	"github.com/ethereum/go-ethereum/core/state"
	"github.com/ethereum/go-ethereum/core/types"
	"github.com/ethereum/go-ethereum/core/vm"
	"github.com/ethereum/go-ethereum/crypto"
	"github.com/ethereum/go-ethereum/log"
	"github.com/ethereum/go-ethereum/multitenancy"
	"github.com/ethereum/go-ethereum/p2p"
	"github.com/ethereum/go-ethereum/params"
	"github.com/ethereum/go-ethereum/private"
	"github.com/ethereum/go-ethereum/private/engine"
	"github.com/ethereum/go-ethereum/rlp"
	"github.com/ethereum/go-ethereum/rpc"
	"github.com/tyler-smith/go-bip39"
)

const (
	//Hex-encoded 64 byte array of "17" values
	maxPrivateIntrinsicDataHex = "11111111111111111111111111111111111111111111111111111111111111111111111111111111111111111111111111111111111111111111111111111111"
)

type TransactionType uint8

const (
	FillTransaction TransactionType = iota + 1
	RawTransaction
	NormalTransaction
)

// PublicEthereumAPI provides an API to access Ethereum related information.
// It offers only methods that operate on public data that is freely available to anyone.
type PublicEthereumAPI struct {
	b Backend
}

// NewPublicEthereumAPI creates a new Ethereum protocol API.
func NewPublicEthereumAPI(b Backend) *PublicEthereumAPI {
	return &PublicEthereumAPI{b}
}

// GasPrice returns a suggestion for a gas price.
func (s *PublicEthereumAPI) GasPrice(ctx context.Context) (*hexutil.Big, error) {
	price, err := s.b.SuggestPrice(ctx)
	return (*hexutil.Big)(price), err
}

// ProtocolVersion returns the current Ethereum protocol version this node supports
func (s *PublicEthereumAPI) ProtocolVersion() hexutil.Uint {
	return hexutil.Uint(s.b.ProtocolVersion())
}

// Syncing returns false in case the node is currently not syncing with the network. It can be up to date or has not
// yet received the latest block headers from its pears. In case it is synchronizing:
// - startingBlock: block number this node started to synchronise from
// - currentBlock:  block number this node is currently importing
// - highestBlock:  block number of the highest block header this node has received from peers
// - pulledStates:  number of state entries processed until now
// - knownStates:   number of known state entries that still need to be pulled
func (s *PublicEthereumAPI) Syncing() (interface{}, error) {
	progress := s.b.Downloader().Progress()

	// Return not syncing if the synchronisation already completed
	if progress.CurrentBlock >= progress.HighestBlock {
		return false, nil
	}
	// Otherwise gather the block sync stats
	return map[string]interface{}{
		"startingBlock": hexutil.Uint64(progress.StartingBlock),
		"currentBlock":  hexutil.Uint64(progress.CurrentBlock),
		"highestBlock":  hexutil.Uint64(progress.HighestBlock),
		"pulledStates":  hexutil.Uint64(progress.PulledStates),
		"knownStates":   hexutil.Uint64(progress.KnownStates),
	}, nil
}

// PublicTxPoolAPI offers and API for the transaction pool. It only operates on data that is non confidential.
type PublicTxPoolAPI struct {
	b Backend
}

// NewPublicTxPoolAPI creates a new tx pool service that gives information about the transaction pool.
func NewPublicTxPoolAPI(b Backend) *PublicTxPoolAPI {
	return &PublicTxPoolAPI{b}
}

// Content returns the transactions contained within the transaction pool.
func (s *PublicTxPoolAPI) Content() map[string]map[string]map[string]*RPCTransaction {
	content := map[string]map[string]map[string]*RPCTransaction{
		"pending": make(map[string]map[string]*RPCTransaction),
		"queued":  make(map[string]map[string]*RPCTransaction),
	}
	pending, queue := s.b.TxPoolContent()

	// Flatten the pending transactions
	for account, txs := range pending {
		dump := make(map[string]*RPCTransaction)
		for _, tx := range txs {
			dump[fmt.Sprintf("%d", tx.Nonce())] = newRPCPendingTransaction(tx)
		}
		content["pending"][account.Hex()] = dump
	}
	// Flatten the queued transactions
	for account, txs := range queue {
		dump := make(map[string]*RPCTransaction)
		for _, tx := range txs {
			dump[fmt.Sprintf("%d", tx.Nonce())] = newRPCPendingTransaction(tx)
		}
		content["queued"][account.Hex()] = dump
	}
	return content
}

// Status returns the number of pending and queued transaction in the pool.
func (s *PublicTxPoolAPI) Status() map[string]hexutil.Uint {
	pending, queue := s.b.Stats()
	return map[string]hexutil.Uint{
		"pending": hexutil.Uint(pending),
		"queued":  hexutil.Uint(queue),
	}
}

// Inspect retrieves the content of the transaction pool and flattens it into an
// easily inspectable list.
func (s *PublicTxPoolAPI) Inspect() map[string]map[string]map[string]string {
	content := map[string]map[string]map[string]string{
		"pending": make(map[string]map[string]string),
		"queued":  make(map[string]map[string]string),
	}
	pending, queue := s.b.TxPoolContent()

	// Define a formatter to flatten a transaction into a string
	var format = func(tx *types.Transaction) string {
		if to := tx.To(); to != nil {
			return fmt.Sprintf("%s: %v wei + %v gas × %v wei", tx.To().Hex(), tx.Value(), tx.Gas(), tx.GasPrice())
		}
		return fmt.Sprintf("contract creation: %v wei + %v gas × %v wei", tx.Value(), tx.Gas(), tx.GasPrice())
	}
	// Flatten the pending transactions
	for account, txs := range pending {
		dump := make(map[string]string)
		for _, tx := range txs {
			dump[fmt.Sprintf("%d", tx.Nonce())] = format(tx)
		}
		content["pending"][account.Hex()] = dump
	}
	// Flatten the queued transactions
	for account, txs := range queue {
		dump := make(map[string]string)
		for _, tx := range txs {
			dump[fmt.Sprintf("%d", tx.Nonce())] = format(tx)
		}
		content["queued"][account.Hex()] = dump
	}
	return content
}

// PublicAccountAPI provides an API to access accounts managed by this node.
// It offers only methods that can retrieve accounts.
type PublicAccountAPI struct {
	am *accounts.Manager
}

// NewPublicAccountAPI creates a new PublicAccountAPI.
func NewPublicAccountAPI(am *accounts.Manager) *PublicAccountAPI {
	return &PublicAccountAPI{am: am}
}

// Accounts returns the collection of accounts this node manages
func (s *PublicAccountAPI) Accounts() []common.Address {
	return s.am.Accounts()
}

// PrivateAccountAPI provides an API to access accounts managed by this node.
// It offers methods to create, (un)lock en list accounts. Some methods accept
// passwords and are therefore considered private by default.
type PrivateAccountAPI struct {
	am        *accounts.Manager
	nonceLock *AddrLocker
	b         Backend
}

// NewPrivateAccountAPI create a new PrivateAccountAPI.
func NewPrivateAccountAPI(b Backend, nonceLock *AddrLocker) *PrivateAccountAPI {
	return &PrivateAccountAPI{
		am:        b.AccountManager(),
		nonceLock: nonceLock,
		b:         b,
	}
}

// listAccounts will return a list of addresses for accounts this node manages.
func (s *PrivateAccountAPI) ListAccounts() []common.Address {
	return s.am.Accounts()
}

// rawWallet is a JSON representation of an accounts.Wallet interface, with its
// data contents extracted into plain fields.
type rawWallet struct {
	URL      string             `json:"url"`
	Status   string             `json:"status"`
	Failure  string             `json:"failure,omitempty"`
	Accounts []accounts.Account `json:"accounts,omitempty"`
}

// ListWallets will return a list of wallets this node manages.
func (s *PrivateAccountAPI) ListWallets() []rawWallet {
	wallets := make([]rawWallet, 0) // return [] instead of nil if empty
	for _, wallet := range s.am.Wallets() {
		status, failure := wallet.Status()

		raw := rawWallet{
			URL:      wallet.URL().String(),
			Status:   status,
			Accounts: wallet.Accounts(),
		}
		if failure != nil {
			raw.Failure = failure.Error()
		}
		wallets = append(wallets, raw)
	}
	return wallets
}

// OpenWallet initiates a hardware wallet opening procedure, establishing a USB
// connection and attempting to authenticate via the provided passphrase. Note,
// the method may return an extra challenge requiring a second open (e.g. the
// Trezor PIN matrix challenge).
func (s *PrivateAccountAPI) OpenWallet(url string, passphrase *string) error {
	wallet, err := s.am.Wallet(url)
	if err != nil {
		return err
	}
	pass := ""
	if passphrase != nil {
		pass = *passphrase
	}
	return wallet.Open(pass)
}

// DeriveAccount requests a HD wallet to derive a new account, optionally pinning
// it for later reuse.
func (s *PrivateAccountAPI) DeriveAccount(url string, path string, pin *bool) (accounts.Account, error) {
	wallet, err := s.am.Wallet(url)
	if err != nil {
		return accounts.Account{}, err
	}
	derivPath, err := accounts.ParseDerivationPath(path)
	if err != nil {
		return accounts.Account{}, err
	}
	if pin == nil {
		pin = new(bool)
	}
	return wallet.Derive(derivPath, *pin)
}

// NewAccount will create a new account and returns the address for the new account.
func (s *PrivateAccountAPI) NewAccount(password string) (common.Address, error) {
	ks, err := fetchKeystore(s.am)
	if err != nil {
		return common.Address{}, err
	}
	acc, err := ks.NewAccount(password)
	if err == nil {
		log.Info("Your new key was generated", "address", acc.Address)
		log.Warn("Please backup your key file!", "path", acc.URL.Path)
		log.Warn("Please remember your password!")
		return acc.Address, nil
	}
	return common.Address{}, err
}

// fetchKeystore retrieves the encrypted keystore from the account manager.
func fetchKeystore(am *accounts.Manager) (*keystore.KeyStore, error) {
	if ks := am.Backends(keystore.KeyStoreType); len(ks) > 0 {
		return ks[0].(*keystore.KeyStore), nil
	}
	return nil, errors.New("local keystore not used")
}

// ImportRawKey stores the given hex encoded ECDSA key into the key directory,
// encrypting it with the passphrase.
func (s *PrivateAccountAPI) ImportRawKey(privkey string, password string) (common.Address, error) {
	key, err := crypto.HexToECDSA(privkey)
	if err != nil {
		return common.Address{}, err
	}
	ks, err := fetchKeystore(s.am)
	if err != nil {
		return common.Address{}, err
	}
	acc, err := ks.ImportECDSA(key, password)
	return acc.Address, err
}

// UnlockAccount will unlock the account associated with the given address with
// the given password for duration seconds. If duration is nil it will use a
// default of 300 seconds. It returns an indication if the account was unlocked.
func (s *PrivateAccountAPI) UnlockAccount(ctx context.Context, addr common.Address, password string, duration *uint64) (bool, error) {
	// When the API is exposed by external RPC(http, ws etc), unless the user
	// explicitly specifies to allow the insecure account unlocking, otherwise
	// it is disabled.
	if s.b.ExtRPCEnabled() && !s.b.AccountManager().Config().InsecureUnlockAllowed {
		return false, errors.New("account unlock with HTTP access is forbidden")
	}

	const max = uint64(time.Duration(math.MaxInt64) / time.Second)
	var d time.Duration
	if duration == nil {
		d = 300 * time.Second
	} else if *duration > max {
		return false, errors.New("unlock duration too large")
	} else {
		d = time.Duration(*duration) * time.Second
	}
	err := s.unlockAccount(addr, password, d)
	if err != nil {
		log.Warn("Failed account unlock attempt", "address", addr, "err", err)
	}
	return err == nil, err
}

func (s *PrivateAccountAPI) unlockAccount(addr common.Address, password string, duration time.Duration) error {
	acct := accounts.Account{Address: addr}

	backend, err := s.am.Backend(acct)
	if err != nil {
		return err
	}

	switch b := backend.(type) {
	case *pluggable.Backend:
		return b.TimedUnlock(acct, password, duration)
	case *keystore.KeyStore:
		return b.TimedUnlock(acct, password, duration)
	default:
		return errors.New("unlock only supported for keystore or plugin wallets")
	}
}

// LockAccount will lock the account associated with the given address when it's unlocked.
func (s *PrivateAccountAPI) LockAccount(addr common.Address) bool {
	if err := s.lockAccount(addr); err != nil {
		log.Warn("Failed account lock attempt", "address", addr, "err", err)
		return false
	}

	return true
}

func (s *PrivateAccountAPI) lockAccount(addr common.Address) error {
	acct := accounts.Account{Address: addr}

	backend, err := s.am.Backend(acct)
	if err != nil {
		return err
	}

	switch b := backend.(type) {
	case *pluggable.Backend:
		return b.Lock(acct)
	case *keystore.KeyStore:
		return b.Lock(addr)
	default:
		return errors.New("lock only supported for keystore or plugin wallets")
	}
}

// signTransaction sets defaults and signs the given transaction
// NOTE: the caller needs to ensure that the nonceLock is held, if applicable,
// and release it after the transaction has been submitted to the tx pool
func (s *PrivateAccountAPI) signTransaction(ctx context.Context, args *SendTxArgs, passwd string) (*types.Transaction, error) {
	// Look up the wallet containing the requested signer
	account := accounts.Account{Address: args.From}
	wallet, err := s.am.Find(account)
	if err != nil {
		return nil, err
	}
	// Set some sanity defaults and terminate on failure
	if err := args.setDefaults(ctx, s.b); err != nil {
		return nil, err
	}
	// Assemble the transaction and sign with the wallet
	tx := args.toTransaction()

	// Quorum
	if args.IsPrivate() {
		tx.SetPrivate()
	}
	var chainID *big.Int
	if config := s.b.ChainConfig(); config.IsEIP155(s.b.CurrentBlock().Number()) && !tx.IsPrivate() {
		chainID = config.ChainID
	}
	// /Quorum

	return wallet.SignTxWithPassphrase(account, passwd, tx, chainID)
}

// SendTransaction will create a transaction from the given arguments and
// tries to sign it with the key associated with args.To. If the given passwd isn't
// able to decrypt the key it fails.
func (s *PrivateAccountAPI) SendTransaction(ctx context.Context, args SendTxArgs, passwd string) (common.Hash, error) {
	if args.Nonce == nil {
		// Hold the addresse's mutex around signing to prevent concurrent assignment of
		// the same nonce to multiple accounts.
		s.nonceLock.LockAddr(args.From)
		defer s.nonceLock.UnlockAddr(args.From)
	}

	// Set some sanity defaults and terminate on failure
	if err := args.setDefaults(ctx, s.b); err != nil {
		return common.Hash{}, err
	}

	// Quorum
	isPrivate, data, err := checkAndHandlePrivateTransaction(ctx, s.b, args.toTransaction(), &args.PrivateTxArgs, args.From, NormalTransaction)
	if err != nil {
		return common.Hash{}, err
	}
	if isPrivate && !common.EmptyEncryptedPayloadHash(data) {
		// replace the original payload with encrypted payload hash
		args.Data = data.BytesTypeRef()
	}
	// /Quorum

	signed, err := s.signTransaction(ctx, &args, passwd)
	if err != nil {
		log.Warn("Failed transaction send attempt", "from", args.From, "to", args.To, "value", args.Value.ToInt(), "err", err)
		return common.Hash{}, err
	}
	return SubmitTransaction(ctx, s.b, signed, args.PrivateFrom, false)
}

// SignTransaction will create a transaction from the given arguments and
// tries to sign it with the key associated with args.To. If the given passwd isn't
// able to decrypt the key it fails. The transaction is returned in RLP-form, not broadcast
// to other nodes
func (s *PrivateAccountAPI) SignTransaction(ctx context.Context, args SendTxArgs, passwd string) (*SignTransactionResult, error) {
	// No need to obtain the noncelock mutex, since we won't be sending this
	// tx into the transaction pool, but right back to the user
	if args.Gas == nil {
		return nil, fmt.Errorf("gas not specified")
	}
	if args.GasPrice == nil {
		return nil, fmt.Errorf("gasPrice not specified")
	}
	if args.Nonce == nil {
		return nil, fmt.Errorf("nonce not specified")
	}
	// Before actually sign the transaction, ensure the transaction fee is reasonable.
	if err := checkTxFee(args.GasPrice.ToInt(), uint64(*args.Gas), s.b.RPCTxFeeCap()); err != nil {
		return nil, err
	}
	signed, err := s.signTransaction(ctx, &args, passwd)
	if err != nil {
		log.Warn("Failed transaction sign attempt", "from", args.From, "to", args.To, "value", args.Value.ToInt(), "err", err)
		return nil, err
	}
	data, err := rlp.EncodeToBytes(signed)
	if err != nil {
		return nil, err
	}
	return &SignTransactionResult{data, signed}, nil
}

// Sign calculates an Ethereum ECDSA signature for:
// keccack256("\x19Ethereum Signed Message:\n" + len(message) + message))
//
// Note, the produced signature conforms to the secp256k1 curve R, S and V values,
// where the V value will be 27 or 28 for legacy reasons.
//
// The key used to calculate the signature is decrypted with the given password.
//
// https://github.com/ethereum/go-ethereum/wiki/Management-APIs#personal_sign
func (s *PrivateAccountAPI) Sign(ctx context.Context, data hexutil.Bytes, addr common.Address, passwd string) (hexutil.Bytes, error) {
	// Look up the wallet containing the requested signer
	account := accounts.Account{Address: addr}

	wallet, err := s.b.AccountManager().Find(account)
	if err != nil {
		return nil, err
	}
	// Assemble sign the data with the wallet
	signature, err := wallet.SignTextWithPassphrase(account, passwd, data)
	if err != nil {
		log.Warn("Failed data sign attempt", "address", addr, "err", err)
		return nil, err
	}
	signature[crypto.RecoveryIDOffset] += 27 // Transform V from 0/1 to 27/28 according to the yellow paper
	return signature, nil
}

// EcRecover returns the address for the account that was used to create the signature.
// Note, this function is compatible with eth_sign and personal_sign. As such it recovers
// the address of:
// hash = keccak256("\x19Ethereum Signed Message:\n"${message length}${message})
// addr = ecrecover(hash, signature)
//
// Note, the signature must conform to the secp256k1 curve R, S and V values, where
// the V value must be 27 or 28 for legacy reasons.
//
// https://github.com/ethereum/go-ethereum/wiki/Management-APIs#personal_ecRecover
func (s *PrivateAccountAPI) EcRecover(ctx context.Context, data, sig hexutil.Bytes) (common.Address, error) {
	if len(sig) != crypto.SignatureLength {
		return common.Address{}, fmt.Errorf("signature must be %d bytes long", crypto.SignatureLength)
	}
	if sig[crypto.RecoveryIDOffset] != 27 && sig[crypto.RecoveryIDOffset] != 28 {
		return common.Address{}, fmt.Errorf("invalid Ethereum signature (V is not 27 or 28)")
	}
	sig[crypto.RecoveryIDOffset] -= 27 // Transform yellow paper V from 27/28 to 0/1

	rpk, err := crypto.SigToPub(accounts.TextHash(data), sig)
	if err != nil {
		return common.Address{}, err
	}
	return crypto.PubkeyToAddress(*rpk), nil
}

// SignAndSendTransaction was renamed to SendTransaction. This method is deprecated
// and will be removed in the future. It primary goal is to give clients time to update.
func (s *PrivateAccountAPI) SignAndSendTransaction(ctx context.Context, args SendTxArgs, passwd string) (common.Hash, error) {
	return s.SendTransaction(ctx, args, passwd)
}

// InitializeWallet initializes a new wallet at the provided URL, by generating and returning a new private key.
func (s *PrivateAccountAPI) InitializeWallet(ctx context.Context, url string) (string, error) {
	wallet, err := s.am.Wallet(url)
	if err != nil {
		return "", err
	}

	entropy, err := bip39.NewEntropy(256)
	if err != nil {
		return "", err
	}

	mnemonic, err := bip39.NewMnemonic(entropy)
	if err != nil {
		return "", err
	}

	seed := bip39.NewSeed(mnemonic, "")

	switch wallet := wallet.(type) {
	case *scwallet.Wallet:
		return mnemonic, wallet.Initialize(seed)
	default:
		return "", fmt.Errorf("specified wallet does not support initialization")
	}
}

// Unpair deletes a pairing between wallet and geth.
func (s *PrivateAccountAPI) Unpair(ctx context.Context, url string, pin string) error {
	wallet, err := s.am.Wallet(url)
	if err != nil {
		return err
	}

	switch wallet := wallet.(type) {
	case *scwallet.Wallet:
		return wallet.Unpair([]byte(pin))
	default:
		return fmt.Errorf("specified wallet does not support pairing")
	}
}

// PublicBlockChainAPI provides an API to access the Ethereum blockchain.
// It offers only methods that operate on public data that is freely available to anyone.
type PublicBlockChainAPI struct {
	b Backend
}

// NewPublicBlockChainAPI creates a new Ethereum blockchain API.
func NewPublicBlockChainAPI(b Backend) *PublicBlockChainAPI {
	return &PublicBlockChainAPI{b}
}

// ChainId returns the chainID value for transaction replay protection.
func (s *PublicBlockChainAPI) ChainId() *hexutil.Big {
	return (*hexutil.Big)(s.b.ChainConfig().ChainID)
}

// GetPSI - retunrs the PSI that was resolved based on the client request
func (s *PublicBlockChainAPI) GetPSI(ctx context.Context) (string, error) {
	psm, err := s.b.PSMR().ResolveForUserContext(ctx)
	if err != nil {
		return "", err
	}
	return psm.ID.String(), nil
}

// BlockNumber returns the block number of the chain head.
func (s *PublicBlockChainAPI) BlockNumber() hexutil.Uint64 {
	header, _ := s.b.HeaderByNumber(context.Background(), rpc.LatestBlockNumber) // latest header should always be available
	return hexutil.Uint64(header.Number.Uint64())
}

// GetBalance returns the amount of wei for the given address in the state of the
// given block number. The rpc.LatestBlockNumber and rpc.PendingBlockNumber meta
// block numbers are also allowed.
func (s *PublicBlockChainAPI) GetBalance(ctx context.Context, address common.Address, blockNrOrHash rpc.BlockNumberOrHash) (*hexutil.Big, error) {
	state, _, err := s.b.StateAndHeaderByNumberOrHash(ctx, blockNrOrHash)
	if state == nil || err != nil {
		return nil, err
	}
	return (*hexutil.Big)(state.GetBalance(address)), state.Error()
}

// Result structs for GetProof
type AccountResult struct {
	Address      common.Address  `json:"address"`
	AccountProof []string        `json:"accountProof"`
	Balance      *hexutil.Big    `json:"balance"`
	CodeHash     common.Hash     `json:"codeHash"`
	Nonce        hexutil.Uint64  `json:"nonce"`
	StorageHash  common.Hash     `json:"storageHash"`
	StorageProof []StorageResult `json:"storageProof"`
}
type StorageResult struct {
	Key   string       `json:"key"`
	Value *hexutil.Big `json:"value"`
	Proof []string     `json:"proof"`
}

// GetProof returns the Merkle-proof for a given account and optionally some storage keys.
func (s *PublicBlockChainAPI) GetProof(ctx context.Context, address common.Address, storageKeys []string, blockNrOrHash rpc.BlockNumberOrHash) (*AccountResult, error) {
	state, _, err := s.b.StateAndHeaderByNumberOrHash(ctx, blockNrOrHash)
	if state == nil || err != nil {
		return nil, err
	}

	storageTrie := state.StorageTrie(address)
	storageHash := types.EmptyRootHash
	codeHash := state.GetCodeHash(address)
	storageProof := make([]StorageResult, len(storageKeys))

	// if we have a storageTrie, (which means the account exists), we can update the storagehash
	if storageTrie != nil {
		storageHash = storageTrie.Hash()
	} else {
		// no storageTrie means the account does not exist, so the codeHash is the hash of an empty bytearray.
		codeHash = crypto.Keccak256Hash(nil)
	}

	// create the proof for the storageKeys
	for i, key := range storageKeys {
		if storageTrie != nil {
			proof, storageError := state.GetStorageProof(address, common.HexToHash(key))
			if storageError != nil {
				return nil, storageError
			}
			storageProof[i] = StorageResult{key, (*hexutil.Big)(state.GetState(address, common.HexToHash(key)).Big()), toHexSlice(proof)}
		} else {
			storageProof[i] = StorageResult{key, &hexutil.Big{}, []string{}}
		}
	}

	// create the accountProof
	accountProof, proofErr := state.GetProof(address)
	if proofErr != nil {
		return nil, proofErr
	}

	return &AccountResult{
		Address:      address,
		AccountProof: toHexSlice(accountProof),
		Balance:      (*hexutil.Big)(state.GetBalance(address)),
		CodeHash:     codeHash,
		Nonce:        hexutil.Uint64(state.GetNonce(address)),
		StorageHash:  storageHash,
		StorageProof: storageProof,
	}, state.Error()
}

// GetHeaderByNumber returns the requested canonical block header.
// * When blockNr is -1 the chain head is returned.
// * When blockNr is -2 the pending chain head is returned.
func (s *PublicBlockChainAPI) GetHeaderByNumber(ctx context.Context, number rpc.BlockNumber) (map[string]interface{}, error) {
	header, err := s.b.HeaderByNumber(ctx, number)
	if header != nil && err == nil {
		response := s.rpcMarshalHeader(ctx, header)
		if number == rpc.PendingBlockNumber {
			// Pending header need to nil out a few fields
			for _, field := range []string{"hash", "nonce", "miner"} {
				response[field] = nil
			}
		}
		return response, err
	}
	return nil, err
}

// GetHeaderByHash returns the requested header by hash.
func (s *PublicBlockChainAPI) GetHeaderByHash(ctx context.Context, hash common.Hash) map[string]interface{} {
	header, _ := s.b.HeaderByHash(ctx, hash)
	if header != nil {
		return s.rpcMarshalHeader(ctx, header)
	}
	return nil
}

// GetBlockByNumber returns the requested canonical block.
// * When blockNr is -1 the chain head is returned.
// * When blockNr is -2 the pending chain head is returned.
// * When fullTx is true all transactions in the block are returned, otherwise
//   only the transaction hash is returned.
func (s *PublicBlockChainAPI) GetBlockByNumber(ctx context.Context, number rpc.BlockNumber, fullTx bool) (map[string]interface{}, error) {
	block, err := s.b.BlockByNumber(ctx, number)
	if block != nil && err == nil {
		response, err := s.rpcMarshalBlock(ctx, block, true, fullTx)
		if err == nil && number == rpc.PendingBlockNumber {
			// Pending blocks need to nil out a few fields
			for _, field := range []string{"hash", "nonce", "miner"} {
				response[field] = nil
			}
		}
		return response, err
	}
	return nil, err
}

// GetBlockByHash returns the requested block. When fullTx is true all transactions in the block are returned in full
// detail, otherwise only the transaction hash is returned.
func (s *PublicBlockChainAPI) GetBlockByHash(ctx context.Context, hash common.Hash, fullTx bool) (map[string]interface{}, error) {
	block, err := s.b.BlockByHash(ctx, hash)
	if block != nil {
		return s.rpcMarshalBlock(ctx, block, true, fullTx)
	}
	return nil, err
}

// GetUncleByBlockNumberAndIndex returns the uncle block for the given block hash and index. When fullTx is true
// all transactions in the block are returned in full detail, otherwise only the transaction hash is returned.
func (s *PublicBlockChainAPI) GetUncleByBlockNumberAndIndex(ctx context.Context, blockNr rpc.BlockNumber, index hexutil.Uint) (map[string]interface{}, error) {
	block, err := s.b.BlockByNumber(ctx, blockNr)
	if block != nil {
		uncles := block.Uncles()
		if index >= hexutil.Uint(len(uncles)) {
			log.Debug("Requested uncle not found", "number", blockNr, "hash", block.Hash(), "index", index)
			return nil, nil
		}
		block = types.NewBlockWithHeader(uncles[index])
		return s.rpcMarshalBlock(ctx, block, false, false)
	}
	return nil, err
}

// GetUncleByBlockHashAndIndex returns the uncle block for the given block hash and index. When fullTx is true
// all transactions in the block are returned in full detail, otherwise only the transaction hash is returned.
func (s *PublicBlockChainAPI) GetUncleByBlockHashAndIndex(ctx context.Context, blockHash common.Hash, index hexutil.Uint) (map[string]interface{}, error) {
	block, err := s.b.BlockByHash(ctx, blockHash)
	if block != nil {
		uncles := block.Uncles()
		if index >= hexutil.Uint(len(uncles)) {
			log.Debug("Requested uncle not found", "number", block.Number(), "hash", blockHash, "index", index)
			return nil, nil
		}
		block = types.NewBlockWithHeader(uncles[index])
		return s.rpcMarshalBlock(ctx, block, false, false)
	}
	return nil, err
}

// GetUncleCountByBlockNumber returns number of uncles in the block for the given block number
func (s *PublicBlockChainAPI) GetUncleCountByBlockNumber(ctx context.Context, blockNr rpc.BlockNumber) *hexutil.Uint {
	if block, _ := s.b.BlockByNumber(ctx, blockNr); block != nil {
		n := hexutil.Uint(len(block.Uncles()))
		return &n
	}
	return nil
}

// GetUncleCountByBlockHash returns number of uncles in the block for the given block hash
func (s *PublicBlockChainAPI) GetUncleCountByBlockHash(ctx context.Context, blockHash common.Hash) *hexutil.Uint {
	if block, _ := s.b.BlockByHash(ctx, blockHash); block != nil {
		n := hexutil.Uint(len(block.Uncles()))
		return &n
	}
	return nil
}

// GetCode returns the code stored at the given address in the state for the given block number.
func (s *PublicBlockChainAPI) GetCode(ctx context.Context, address common.Address, blockNrOrHash rpc.BlockNumberOrHash) (hexutil.Bytes, error) {
	state, _, err := s.b.StateAndHeaderByNumberOrHash(ctx, blockNrOrHash)
	if state == nil || err != nil {
		return nil, err
	}
	code := state.GetCode(address)
	return code, state.Error()
}

// GetStorageAt returns the storage from the state at the given address, key and
// block number. The rpc.LatestBlockNumber and rpc.PendingBlockNumber meta block
// numbers are also allowed.
func (s *PublicBlockChainAPI) GetStorageAt(ctx context.Context, address common.Address, key string, blockNrOrHash rpc.BlockNumberOrHash) (hexutil.Bytes, error) {
	state, _, err := s.b.StateAndHeaderByNumberOrHash(ctx, blockNrOrHash)
	if state == nil || err != nil {
		return nil, err
	}
	res := state.GetState(address, common.HexToHash(key))
	return res[:], state.Error()
}

// CallArgs represents the arguments for a call.
type CallArgs struct {
	From     *common.Address `json:"from"`
	To       *common.Address `json:"to"`
	Gas      *hexutil.Uint64 `json:"gas"`
	GasPrice *hexutil.Big    `json:"gasPrice"`
	Value    *hexutil.Big    `json:"value"`
	Data     *hexutil.Bytes  `json:"data"`
}

// ToMessage converts CallArgs to the Message type used by the core evm
func (args *CallArgs) ToMessage(globalGasCap uint64) types.Message {
	// Set sender address or use zero address if none specified.
	var addr common.Address
	if args.From != nil {
		addr = *args.From
	}

	// Set default gas & gas price if none were set
	gas := globalGasCap
	if gas == 0 {
		gas = uint64(math.MaxUint64 / 2)
	}
	if args.Gas != nil {
		gas = uint64(*args.Gas)
	}
	if globalGasCap != 0 && globalGasCap < gas {
		log.Warn("Caller gas above allowance, capping", "requested", gas, "cap", globalGasCap)
		gas = globalGasCap
	}
	gasPrice := new(big.Int)
	if args.GasPrice != nil {
		gasPrice = args.GasPrice.ToInt()
	}

	value := new(big.Int)
	if args.Value != nil {
		value = args.Value.ToInt()
	}

	var data []byte
	if args.Data != nil {
		data = []byte(*args.Data)
	}

	msg := types.NewMessage(addr, args.To, 0, value, gas, gasPrice, data, false)
	return msg
}

// account indicates the overriding fields of account during the execution of
// a message call.
// Note, state and stateDiff can't be specified at the same time. If state is
// set, message execution will only use the data in the given state. Otherwise
// if statDiff is set, all diff will be applied first and then execute the call
// message.
type account struct {
	Nonce     *hexutil.Uint64              `json:"nonce"`
	Code      *hexutil.Bytes               `json:"code"`
	Balance   **hexutil.Big                `json:"balance"`
	State     *map[common.Hash]common.Hash `json:"state"`
	StateDiff *map[common.Hash]common.Hash `json:"stateDiff"`
}

// Quorum - Multitenancy
// Before returning the result, we need to inspect the EVM and
// perform verification check
func DoCall(ctx context.Context, b Backend, args CallArgs, blockNrOrHash rpc.BlockNumberOrHash, overrides map[common.Address]account, vmCfg vm.Config, timeout time.Duration, globalGasCap uint64) (*core.ExecutionResult, error) {
	defer func(start time.Time) { log.Debug("Executing EVM call finished", "runtime", time.Since(start)) }(time.Now())

	state, header, err := b.StateAndHeaderByNumberOrHash(ctx, blockNrOrHash)
	if state == nil || err != nil {
		return nil, err
	}
	// Override the fields of specified contracts before execution.
	for addr, account := range overrides {
		// Override account nonce.
		if account.Nonce != nil {
			state.SetNonce(addr, uint64(*account.Nonce))
		}
		// Override account(contract) code.
		if account.Code != nil {
			state.SetCode(addr, *account.Code)
		}
		// Override account balance.
		if account.Balance != nil {
			state.SetBalance(addr, (*big.Int)(*account.Balance))
		}
		if account.State != nil && account.StateDiff != nil {
			return nil, fmt.Errorf("account %s has both 'state' and 'stateDiff'", addr.Hex())
		}
		// Replace entire state if caller requires.
		if account.State != nil {
			state.SetStorage(addr, *account.State)
		}
		// Apply state diff into specified accounts.
		if account.StateDiff != nil {
			for key, value := range *account.StateDiff {
				state.SetState(addr, key, value)
			}
		}
	}
	// Setup context so it may be cancelled the call has completed
	// or, in case of unmetered gas, setup a context with a timeout.
	var cancel context.CancelFunc
	if timeout > 0 {
		ctx, cancel = context.WithTimeout(ctx, timeout)
	} else {
		ctx, cancel = context.WithCancel(ctx)
	}
	// Make sure the context is cancelled when the call has completed
	// this makes sure resources are cleaned up.
	defer cancel()

	msg := args.ToMessage(globalGasCap)
	// Get a new instance of the EVM.
	evm, vmError, err := b.GetEVM(ctx, msg, state, header)
	if err != nil {
		return nil, err
	}
	// Wait for the context to be done and cancel the evm. Even if the
	// EVM has finished, cancelling may be done (repeatedly)
	go func() {
		<-ctx.Done()
		evm.Cancel()
	}()

	// Setup the gas pool (also for unmetered requests)
	// and apply the message.
	gp := new(core.GasPool).AddGas(math.MaxUint64)
	result, applyErr := core.ApplyMessage(evm, msg, gp)
	if err := vmError(); err != nil {
		return nil, err
	}
	// If the timer caused an abort, return an appropriate error message
	if evm.Cancelled() {
		return nil, fmt.Errorf("execution aborted (timeout = %v)", timeout)
	}
	if applyErr != nil {
		return result, fmt.Errorf("err: %w (supplied gas %d)", applyErr, msg.Gas())
	}
	return result, nil
}

func newRevertError(result *core.ExecutionResult) *revertError {
	reason, errUnpack := abi.UnpackRevert(result.Revert())
	err := errors.New("execution reverted")
	if errUnpack == nil {
		err = fmt.Errorf("execution reverted: %v", reason)
	}
	return &revertError{
		error:  err,
		reason: hexutil.Encode(result.Revert()),
	}
}

// revertError is an API error that encompassas an EVM revertal with JSON error
// code and a binary data blob.
type revertError struct {
	error
	reason string // revert reason hex encoded
}

// ErrorCode returns the JSON error code for a revertal.
// See: https://github.com/ethereum/wiki/wiki/JSON-RPC-Error-Codes-Improvement-Proposal
func (e *revertError) ErrorCode() int {
	return 3
}

// ErrorData returns the hex encoded revert reason.
func (e *revertError) ErrorData() interface{} {
	return e.reason
}

// Call executes the given transaction on the state for the given block number.
//
// Additionally, the caller can specify a batch of contract for fields overriding.
//
// Note, this function doesn't make and changes in the state/blockchain and is
// useful to execute and retrieve values.
// Quorum
// - replaced the default 5s time out with the value passed in vm.calltimeout
// - multi tenancy verification
func (s *PublicBlockChainAPI) Call(ctx context.Context, args CallArgs, blockNrOrHash rpc.BlockNumberOrHash, overrides *map[common.Address]account) (hexutil.Bytes, error) {
	var accounts map[common.Address]account
	if overrides != nil {
		accounts = *overrides
	}

	result, err := DoCall(ctx, s.b, args, blockNrOrHash, accounts, vm.Config{}, s.b.CallTimeOut(), s.b.RPCGasCap())
	if err != nil {
		return nil, err
	}
	// If the result contains a revert reason, try to unpack and return it.
	if len(result.Revert()) > 0 {
		return nil, newRevertError(result)
	}
	return result.Return(), result.Err
}

func DoEstimateGas(ctx context.Context, b Backend, args CallArgs, blockNrOrHash rpc.BlockNumberOrHash, gasCap uint64) (hexutil.Uint64, error) {
	// Binary search the gas requirement, as it may be higher than the amount used
	var (
		lo  uint64 = params.TxGas - 1
		hi  uint64
		cap uint64
	)
	// Use zero address if sender unspecified.
	if args.From == nil {
		args.From = new(common.Address)
	}
	// Determine the highest gas limit can be used during the estimation.
	if args.Gas != nil && uint64(*args.Gas) >= params.TxGas {
		hi = uint64(*args.Gas)
	} else {
		// Retrieve the block to act as the gas ceiling
		block, err := b.BlockByNumberOrHash(ctx, blockNrOrHash)
		if err != nil {
			return 0, err
		}
		if block == nil {
			return 0, errors.New("block not found")
		}
		hi = block.GasLimit()
	}
	// Recap the highest gas limit with account's available balance.
	if args.GasPrice != nil && args.GasPrice.ToInt().BitLen() != 0 {
		state, _, err := b.StateAndHeaderByNumberOrHash(ctx, blockNrOrHash)
		if err != nil {
			return 0, err
		}
		balance := state.GetBalance(*args.From) // from can't be nil
		available := new(big.Int).Set(balance)
		if args.Value != nil {
			if args.Value.ToInt().Cmp(available) >= 0 {
				return 0, errors.New("insufficient funds for transfer")
			}
			available.Sub(available, args.Value.ToInt())
		}
		allowance := new(big.Int).Div(available, args.GasPrice.ToInt())

		// If the allowance is larger than maximum uint64, skip checking
		if allowance.IsUint64() && hi > allowance.Uint64() {
			transfer := args.Value
			if transfer == nil {
				transfer = new(hexutil.Big)
			}
			log.Warn("Gas estimation capped by limited funds", "original", hi, "balance", balance,
				"sent", transfer.ToInt(), "gasprice", args.GasPrice.ToInt(), "fundable", allowance)
			hi = allowance.Uint64()
		}
	}
	// Recap the highest gas allowance with specified gascap.
	if gasCap != 0 && hi > gasCap {
		log.Warn("Caller gas above allowance, capping", "requested", hi, "cap", gasCap)
		hi = gasCap
	}
	cap = hi

	// Create a helper to check if a gas allowance results in an executable transaction
	executable := func(gas uint64) (bool, *core.ExecutionResult, error) {
		args.Gas = (*hexutil.Uint64)(&gas)

		result, err := DoCall(ctx, b, args, blockNrOrHash, nil, vm.Config{}, 0, gasCap)
		if err != nil {
			if errors.Is(err, core.ErrIntrinsicGas) {
				return true, nil, nil // Special case, raise gas limit
			}
			return true, nil, err // Bail out
		}
		return result.Failed(), result, nil
	}
	// Execute the binary search and hone in on an executable gas limit
	for lo+1 < hi {
		mid := (hi + lo) / 2
		failed, _, err := executable(mid)

		// If the error is not nil(consensus error), it means the provided message
		// call or transaction will never be accepted no matter how much gas it is
		// assigned. Return the error directly, don't struggle any more.
		if err != nil {
			return 0, err
		}
		if failed {
			lo = mid
		} else {
			hi = mid
		}
	}
	// Reject the transaction as invalid if it still fails at the highest allowance
	if hi == cap {
		failed, result, err := executable(hi)
		if err != nil {
			return 0, err
		}
		if failed {
			if result != nil && result.Err != vm.ErrOutOfGas {
				if len(result.Revert()) > 0 {
					return 0, newRevertError(result)
				}
				return 0, result.Err
			}
			// Otherwise, the specified gas cap is too low
			return 0, fmt.Errorf("gas required exceeds allowance (%d)", cap)
		}
	}

	//QUORUM

	//We don't know if this is going to be a private or public transaction
	//It is possible to have a data field that has a lower intrinsic value than the PTM hash
	//so this checks that if we were to place a PTM hash (with all non-zero values) here then the transaction would
	//still run
	//This makes the return value a potential over-estimate of gas, rather than the exact cost to run right now

	//if the transaction has a value then it cannot be private, so we can skip this check
	if args.Value != nil && args.Value.ToInt().Cmp(big.NewInt(0)) == 0 {
		currentBlockHeight := b.CurrentHeader().Number
		homestead := b.ChainConfig().IsHomestead(currentBlockHeight)
		istanbul := b.ChainConfig().IsIstanbul(currentBlockHeight)

		var data []byte
		if args.Data == nil {
			data = nil
		} else {
			data = []byte(*args.Data)
		}
		intrinsicGasPublic, _ := core.IntrinsicGas(data, args.To == nil, homestead, istanbul)
		intrinsicGasPrivate, _ := core.IntrinsicGas(common.Hex2Bytes(maxPrivateIntrinsicDataHex), args.To == nil, homestead, istanbul)

		if intrinsicGasPrivate > intrinsicGasPublic {
			if math.MaxUint64-hi < intrinsicGasPrivate-intrinsicGasPublic {
				return 0, fmt.Errorf("private intrinsic gas addition exceeds allowance")
			}
			return hexutil.Uint64(hi + (intrinsicGasPrivate - intrinsicGasPublic)), nil
		}

	}

	//END QUORUM

	return hexutil.Uint64(hi), nil
}

// EstimateGas returns an estimate of the amount of gas needed to execute the
// given transaction against the current pending block.
func (s *PublicBlockChainAPI) EstimateGas(ctx context.Context, args CallArgs, blockNrOrHash *rpc.BlockNumberOrHash) (hexutil.Uint64, error) {
	bNrOrHash := rpc.BlockNumberOrHashWithNumber(rpc.PendingBlockNumber)
	if blockNrOrHash != nil {
		bNrOrHash = *blockNrOrHash
	}
	return DoEstimateGas(ctx, s.b, args, bNrOrHash, s.b.RPCGasCap())
}

// ExecutionResult groups all structured logs emitted by the EVM
// while replaying a transaction in debug mode as well as transaction
// execution status, the amount of gas used and the return value
type ExecutionResult struct {
	Gas         uint64         `json:"gas"`
	Failed      bool           `json:"failed"`
	ReturnValue string         `json:"returnValue"`
	StructLogs  []StructLogRes `json:"structLogs"`
}

// StructLogRes stores a structured log emitted by the EVM while replaying a
// transaction in debug mode
type StructLogRes struct {
	Pc      uint64             `json:"pc"`
	Op      string             `json:"op"`
	Gas     uint64             `json:"gas"`
	GasCost uint64             `json:"gasCost"`
	Depth   int                `json:"depth"`
	Error   error              `json:"error,omitempty"`
	Stack   *[]string          `json:"stack,omitempty"`
	Memory  *[]string          `json:"memory,omitempty"`
	Storage *map[string]string `json:"storage,omitempty"`
}

// FormatLogs formats EVM returned structured logs for json output
func FormatLogs(logs []vm.StructLog) []StructLogRes {
	formatted := make([]StructLogRes, len(logs))
	for index, trace := range logs {
		formatted[index] = StructLogRes{
			Pc:      trace.Pc,
			Op:      trace.Op.String(),
			Gas:     trace.Gas,
			GasCost: trace.GasCost,
			Depth:   trace.Depth,
			Error:   trace.Err,
		}
		if trace.Stack != nil {
			stack := make([]string, len(trace.Stack))
			for i, stackValue := range trace.Stack {
				stack[i] = fmt.Sprintf("%x", math.PaddedBigBytes(stackValue, 32))
			}
			formatted[index].Stack = &stack
		}
		if trace.Memory != nil {
			memory := make([]string, 0, (len(trace.Memory)+31)/32)
			for i := 0; i+32 <= len(trace.Memory); i += 32 {
				memory = append(memory, fmt.Sprintf("%x", trace.Memory[i:i+32]))
			}
			formatted[index].Memory = &memory
		}
		if trace.Storage != nil {
			storage := make(map[string]string)
			for i, storageValue := range trace.Storage {
				storage[fmt.Sprintf("%x", i)] = fmt.Sprintf("%x", storageValue)
			}
			formatted[index].Storage = &storage
		}
	}
	return formatted
}

// RPCMarshalHeader converts the given header to the RPC output .
func RPCMarshalHeader(head *types.Header) map[string]interface{} {
	return map[string]interface{}{
		"number":           (*hexutil.Big)(head.Number),
		"hash":             head.Hash(),
		"parentHash":       head.ParentHash,
		"nonce":            head.Nonce,
		"mixHash":          head.MixDigest,
		"sha3Uncles":       head.UncleHash,
		"logsBloom":        head.Bloom,
		"stateRoot":        head.Root,
		"miner":            head.Coinbase,
		"difficulty":       (*hexutil.Big)(head.Difficulty),
		"extraData":        hexutil.Bytes(head.Extra),
		"size":             hexutil.Uint64(head.Size()),
		"gasLimit":         hexutil.Uint64(head.GasLimit),
		"gasUsed":          hexutil.Uint64(head.GasUsed),
		"timestamp":        hexutil.Uint64(head.Time),
		"transactionsRoot": head.TxHash,
		"receiptsRoot":     head.ReceiptHash,
	}
}

// RPCMarshalBlock converts the given block to the RPC output which depends on fullTx. If inclTx is true transactions are
// returned. When fullTx is true the returned block contains full transaction details, otherwise it will only contain
// transaction hashes.
func RPCMarshalBlock(block *types.Block, inclTx bool, fullTx bool) (map[string]interface{}, error) {
	fields := RPCMarshalHeader(block.Header())
	fields["size"] = hexutil.Uint64(block.Size())

	if inclTx {
		formatTx := func(tx *types.Transaction) (interface{}, error) {
			return tx.Hash(), nil
		}
		if fullTx {
			formatTx = func(tx *types.Transaction) (interface{}, error) {
				return newRPCTransactionFromBlockHash(block, tx.Hash()), nil
			}
		}
		txs := block.Transactions()
		transactions := make([]interface{}, len(txs))
		var err error
		for i, tx := range txs {
			if transactions[i], err = formatTx(tx); err != nil {
				return nil, err
			}
		}
		fields["transactions"] = transactions
	}
	uncles := block.Uncles()
	uncleHashes := make([]common.Hash, len(uncles))
	for i, uncle := range uncles {
		uncleHashes[i] = uncle.Hash()
	}
	fields["uncles"] = uncleHashes

	return fields, nil
}

// rpcMarshalHeader uses the generalized output filler, then adds the total difficulty field, which requires
// a `PublicBlockchainAPI`.
func (s *PublicBlockChainAPI) rpcMarshalHeader(ctx context.Context, header *types.Header) map[string]interface{} {
	fields := RPCMarshalHeader(header)
	fields["totalDifficulty"] = (*hexutil.Big)(s.b.GetTd(ctx, header.Hash()))
	return fields
}

// rpcMarshalBlock uses the generalized output filler, then adds the total difficulty field, which requires
// a `PublicBlockchainAPI`.
func (s *PublicBlockChainAPI) rpcMarshalBlock(ctx context.Context, b *types.Block, inclTx bool, fullTx bool) (map[string]interface{}, error) {
	fields, err := RPCMarshalBlock(b, inclTx, fullTx)
	if err != nil {
		return nil, err
	}
	if inclTx {
		fields["totalDifficulty"] = (*hexutil.Big)(s.b.GetTd(ctx, b.Hash()))
	}
	return fields, err
}

// RPCTransaction represents a transaction that will serialize to the RPC representation of a transaction
type RPCTransaction struct {
	BlockHash        *common.Hash    `json:"blockHash"`
	BlockNumber      *hexutil.Big    `json:"blockNumber"`
	From             common.Address  `json:"from"`
	Gas              hexutil.Uint64  `json:"gas"`
	GasPrice         *hexutil.Big    `json:"gasPrice"`
	Hash             common.Hash     `json:"hash"`
	Input            hexutil.Bytes   `json:"input"`
	Nonce            hexutil.Uint64  `json:"nonce"`
	To               *common.Address `json:"to"`
	TransactionIndex *hexutil.Uint64 `json:"transactionIndex"`
	Value            *hexutil.Big    `json:"value"`
	V                *hexutil.Big    `json:"v"`
	R                *hexutil.Big    `json:"r"`
	S                *hexutil.Big    `json:"s"`
}

// newRPCTransaction returns a transaction that will serialize to the RPC
// representation, with the given location metadata set (if available).
func newRPCTransaction(tx *types.Transaction, blockHash common.Hash, blockNumber uint64, index uint64) *RPCTransaction {
	var signer types.Signer = types.HomesteadSigner{}
	// joel: this is one of the two places we used a wrong signer to print txes
	if tx.Protected() && !tx.IsPrivate() {
		signer = types.NewEIP155Signer(tx.ChainId())
	}
	from, _ := types.Sender(signer, tx)
	v, r, s := tx.RawSignatureValues()

	result := &RPCTransaction{
		From:     from,
		Gas:      hexutil.Uint64(tx.Gas()),
		GasPrice: (*hexutil.Big)(tx.GasPrice()),
		Hash:     tx.Hash(),
		Input:    hexutil.Bytes(tx.Data()),
		Nonce:    hexutil.Uint64(tx.Nonce()),
		To:       tx.To(),
		Value:    (*hexutil.Big)(tx.Value()),
		V:        (*hexutil.Big)(v),
		R:        (*hexutil.Big)(r),
		S:        (*hexutil.Big)(s),
	}
	if blockHash != (common.Hash{}) {
		result.BlockHash = &blockHash
		result.BlockNumber = (*hexutil.Big)(new(big.Int).SetUint64(blockNumber))
		result.TransactionIndex = (*hexutil.Uint64)(&index)
	}
	return result
}

// newRPCPendingTransaction returns a pending transaction that will serialize to the RPC representation
func newRPCPendingTransaction(tx *types.Transaction) *RPCTransaction {
	return newRPCTransaction(tx, common.Hash{}, 0, 0)
}

// newRPCTransactionFromBlockIndex returns a transaction that will serialize to the RPC representation.
func newRPCTransactionFromBlockIndex(b *types.Block, index uint64) *RPCTransaction {
	txs := b.Transactions()
	if index >= uint64(len(txs)) {
		return nil
	}
	return newRPCTransaction(txs[index], b.Hash(), b.NumberU64(), index)
}

// newRPCRawTransactionFromBlockIndex returns the bytes of a transaction given a block and a transaction index.
func newRPCRawTransactionFromBlockIndex(b *types.Block, index uint64) hexutil.Bytes {
	txs := b.Transactions()
	if index >= uint64(len(txs)) {
		return nil
	}
	blob, _ := rlp.EncodeToBytes(txs[index])
	return blob
}

// newRPCTransactionFromBlockHash returns a transaction that will serialize to the RPC representation.
func newRPCTransactionFromBlockHash(b *types.Block, hash common.Hash) *RPCTransaction {
	for idx, tx := range b.Transactions() {
		if tx.Hash() == hash {
			return newRPCTransactionFromBlockIndex(b, uint64(idx))
		}
	}
	return nil
}

// PublicTransactionPoolAPI exposes methods for the RPC interface
type PublicTransactionPoolAPI struct {
	b         Backend
	nonceLock *AddrLocker
}

// NewPublicTransactionPoolAPI creates a new RPC service with methods specific for the transaction pool.
func NewPublicTransactionPoolAPI(b Backend, nonceLock *AddrLocker) *PublicTransactionPoolAPI {
	return &PublicTransactionPoolAPI{b, nonceLock}
}

// GetBlockTransactionCountByNumber returns the number of transactions in the block with the given block number.
func (s *PublicTransactionPoolAPI) GetBlockTransactionCountByNumber(ctx context.Context, blockNr rpc.BlockNumber) *hexutil.Uint {
	if block, _ := s.b.BlockByNumber(ctx, blockNr); block != nil {
		n := hexutil.Uint(len(block.Transactions()))
		return &n
	}
	return nil
}

// GetBlockTransactionCountByHash returns the number of transactions in the block with the given hash.
func (s *PublicTransactionPoolAPI) GetBlockTransactionCountByHash(ctx context.Context, blockHash common.Hash) *hexutil.Uint {
	if block, _ := s.b.BlockByHash(ctx, blockHash); block != nil {
		n := hexutil.Uint(len(block.Transactions()))
		return &n
	}
	return nil
}

// GetTransactionByBlockNumberAndIndex returns the transaction for the given block number and index.
func (s *PublicTransactionPoolAPI) GetTransactionByBlockNumberAndIndex(ctx context.Context, blockNr rpc.BlockNumber, index hexutil.Uint) *RPCTransaction {
	if block, _ := s.b.BlockByNumber(ctx, blockNr); block != nil {
		return newRPCTransactionFromBlockIndex(block, uint64(index))
	}
	return nil
}

// GetTransactionByBlockHashAndIndex returns the transaction for the given block hash and index.
func (s *PublicTransactionPoolAPI) GetTransactionByBlockHashAndIndex(ctx context.Context, blockHash common.Hash, index hexutil.Uint) *RPCTransaction {
	if block, _ := s.b.BlockByHash(ctx, blockHash); block != nil {
		return newRPCTransactionFromBlockIndex(block, uint64(index))
	}
	return nil
}

// GetRawTransactionByBlockNumberAndIndex returns the bytes of the transaction for the given block number and index.
func (s *PublicTransactionPoolAPI) GetRawTransactionByBlockNumberAndIndex(ctx context.Context, blockNr rpc.BlockNumber, index hexutil.Uint) hexutil.Bytes {
	if block, _ := s.b.BlockByNumber(ctx, blockNr); block != nil {
		return newRPCRawTransactionFromBlockIndex(block, uint64(index))
	}
	return nil
}

// GetRawTransactionByBlockHashAndIndex returns the bytes of the transaction for the given block hash and index.
func (s *PublicTransactionPoolAPI) GetRawTransactionByBlockHashAndIndex(ctx context.Context, blockHash common.Hash, index hexutil.Uint) hexutil.Bytes {
	if block, _ := s.b.BlockByHash(ctx, blockHash); block != nil {
		return newRPCRawTransactionFromBlockIndex(block, uint64(index))
	}
	return nil
}

// GetTransactionCount returns the number of transactions the given address has sent for the given block number
func (s *PublicTransactionPoolAPI) GetTransactionCount(ctx context.Context, address common.Address, blockNrOrHash rpc.BlockNumberOrHash) (*hexutil.Uint64, error) {
	// Ask transaction pool for the nonce which includes pending transactions
	if blockNr, ok := blockNrOrHash.Number(); ok && blockNr == rpc.PendingBlockNumber {
		nonce, err := s.b.GetPoolNonce(ctx, address)
		if err != nil {
			return nil, err
		}
		return (*hexutil.Uint64)(&nonce), nil
	}
	// Resolve block number and use its state to ask for the nonce
	state, _, err := s.b.StateAndHeaderByNumberOrHash(ctx, blockNrOrHash)
	if state == nil || err != nil {
		return nil, err
	}
	nonce := state.GetNonce(address)
	return (*hexutil.Uint64)(&nonce), state.Error()
}

// Quorum
func (s *PublicTransactionPoolAPI) GetContractPrivacyMetadata(ctx context.Context, address common.Address) (*state.PrivacyMetadata, error) {
	state, _, err := s.b.StateAndHeaderByNumber(ctx, rpc.LatestBlockNumber)
	if state == nil || err != nil {
		return nil, err
	}
	return state.GetPrivacyMetadata(address)
}

// /Quorum

// GetTransactionByHash returns the transaction for the given hash
func (s *PublicTransactionPoolAPI) GetTransactionByHash(ctx context.Context, hash common.Hash) (*RPCTransaction, error) {
	// Try to return an already finalized transaction
	tx, blockHash, blockNumber, index, err := s.b.GetTransaction(ctx, hash)
	if err != nil {
		return nil, err
	}
	if tx != nil {
		return newRPCTransaction(tx, blockHash, blockNumber, index), nil
	}
	// No finalized transaction, try to retrieve it from the pool
	if tx := s.b.GetPoolTransaction(hash); tx != nil {
		return newRPCPendingTransaction(tx), nil
	}

	// Transaction unknown, return as such
	return nil, nil
}

// GetRawTransactionByHash returns the bytes of the transaction for the given hash.
func (s *PublicTransactionPoolAPI) GetRawTransactionByHash(ctx context.Context, hash common.Hash) (hexutil.Bytes, error) {
	// Retrieve a finalized transaction, or a pooled otherwise
	tx, _, _, _, err := s.b.GetTransaction(ctx, hash)
	if err != nil {
		return nil, err
	}
	if tx == nil {
		if tx = s.b.GetPoolTransaction(hash); tx == nil {
			// Transaction not found anywhere, abort
			return nil, nil
		}
	}
	// Serialize to RLP and return
	return rlp.EncodeToBytes(tx)
}

// GetTransactionReceipt returns the transaction receipt for the given transaction hash.
func (s *PublicTransactionPoolAPI) GetTransactionReceipt(ctx context.Context, hash common.Hash) (map[string]interface{}, error) {
	tx, blockHash, blockNumber, index, err := s.b.GetTransaction(ctx, hash)
	if err != nil {
		return nil, nil
	}
	receipts, err := s.b.GetReceipts(ctx, blockHash)
	if err != nil {
		return nil, err
	}
	if len(receipts) <= int(index) {
		return nil, nil
	}
	receipt := receipts[index]

	var signer types.Signer = types.HomesteadSigner{}
	if tx.Protected() && !tx.IsPrivate() {
		signer = types.NewEIP155Signer(tx.ChainId())
	}
	from, _ := types.Sender(signer, tx)

	fields := map[string]interface{}{
		"blockHash":         blockHash,
		"blockNumber":       hexutil.Uint64(blockNumber),
		"transactionHash":   hash,
		"transactionIndex":  hexutil.Uint64(index),
		"from":              from,
		"to":                tx.To(),
		"gasUsed":           hexutil.Uint64(receipt.GasUsed),
		"cumulativeGasUsed": hexutil.Uint64(receipt.CumulativeGasUsed),
		"contractAddress":   nil,
		"logs":              receipt.Logs,
		"logsBloom":         receipt.Bloom,
	}

	// Assign receipt status or post state.
	if len(receipt.PostState) > 0 {
		fields["root"] = hexutil.Bytes(receipt.PostState)
	} else {
		fields["status"] = hexutil.Uint(receipt.Status)
	}
	if receipt.Logs == nil {
		fields["logs"] = [][]*types.Log{}
	}
	// If the ContractAddress is 20 0x0 bytes, assume it is not a contract creation
	if receipt.ContractAddress != (common.Address{}) {
		fields["contractAddress"] = receipt.ContractAddress
	}
	return fields, nil
}

// Quorum: if signing a private TX, set with tx.SetPrivate() before calling this method.
// sign is a helper function that signs a transaction with the private key of the given address.
func (s *PublicTransactionPoolAPI) sign(addr common.Address, tx *types.Transaction) (*types.Transaction, error) {
	// Look up the wallet containing the requested signer
	account := accounts.Account{Address: addr}

	wallet, err := s.b.AccountManager().Find(account)
	if err != nil {
		return nil, err
	}

	// Quorum
	var chainID *big.Int
	if config := s.b.ChainConfig(); config.IsEIP155(s.b.CurrentBlock().Number()) && !tx.IsPrivate() {
		chainID = config.ChainID
	}
	// /Quorum

	// Request the wallet to sign the transaction
	return wallet.SignTx(account, tx, chainID)
}

// SendTxArgs represents the arguments to sumbit a new transaction into the transaction pool.
// Quorum: introducing additional arguments encapsulated in PrivateTxArgs struct
//		   to support private transactions processing.
type SendTxArgs struct {
	PrivateTxArgs // Quorum

	From     common.Address  `json:"from"`
	To       *common.Address `json:"to"`
	Gas      *hexutil.Uint64 `json:"gas"`
	GasPrice *hexutil.Big    `json:"gasPrice"`
	Value    *hexutil.Big    `json:"value"`
	Nonce    *hexutil.Uint64 `json:"nonce"`
	// We accept "data" and "input" for backwards-compatibility reasons. "input" is the
	// newer name and should be preferred by clients.
	Data  *hexutil.Bytes `json:"data"`
	Input *hexutil.Bytes `json:"input"`
}

func (s SendTxArgs) IsPrivate() bool {
	return s.PrivateFor != nil
}

// SendRawTxArgs represents the arguments to submit a new signed private transaction into the transaction pool.
type SendRawTxArgs struct {
	PrivateTxArgs
}

// Additional arguments used in private transactions
type PrivateTxArgs struct {
	// PrivateFrom is the public key of the sending party.
	// The public key must be available in the Private Transaction Manager (i.e.: Tessera) which is paired with this geth node.
	// Empty value means the Private Transaction Manager will use the first public key
	// in its list of available keys which it maintains.
	PrivateFrom string `json:"privateFrom"`
	// PrivateFor is the list of public keys which are available in the Private Transaction Managers in the network.
	// The transaction payload is only visible to those party to the transaction.
	PrivateFor    []string               `json:"privateFor"`
	PrivateTxType string                 `json:"restriction"`
	PrivacyFlag   engine.PrivacyFlagType `json:"privacyFlag"`
}

func (args *PrivateTxArgs) SetDefaultPrivateFrom(ctx context.Context, b Backend) error {
	if args.PrivateFor != nil && len(args.PrivateFrom) == 0 && b.ChainConfig().IsMPS {
		psm, err := b.PSMR().ResolveForUserContext(ctx)
		if err != nil {
			return err
		}
		args.PrivateFrom = psm.Addresses[0]
	}
	return nil
}

// setDefaults is a helper function that fills in default values for unspecified tx fields.
func (args *SendTxArgs) setDefaults(ctx context.Context, b Backend) error {
	if args.GasPrice == nil {
		price, err := b.SuggestPrice(ctx)
		if err != nil {
			return err
		}
		args.GasPrice = (*hexutil.Big)(price)
	}
	if args.Value == nil {
		args.Value = new(hexutil.Big)
	}
	if args.Nonce == nil {
		nonce, err := b.GetPoolNonce(ctx, args.From)
		if err != nil {
			return err
		}
		args.Nonce = (*hexutil.Uint64)(&nonce)
	}
	if args.Data != nil && args.Input != nil && !bytes.Equal(*args.Data, *args.Input) {
		return errors.New(`both "data" and "input" are set and not equal. Please use "input" to pass transaction call data`)
	}
	if args.To == nil {
		// Contract creation
		var input []byte
		if args.Data != nil {
			input = *args.Data
		} else if args.Input != nil {
			input = *args.Input
		}
		if len(input) == 0 {
			return errors.New(`contract creation without any data provided`)
		}
	}
	// Estimate the gas usage if necessary.
	if args.Gas == nil {
		// For backwards-compatibility reason, we try both input and data
		// but input is preferred.
		input := args.Input
		if input == nil {
			input = args.Data
		}
		callArgs := CallArgs{
			From:     &args.From, // From shouldn't be nil
			To:       args.To,
			GasPrice: args.GasPrice,
			Value:    args.Value,
			Data:     input,
		}
		pendingBlockNr := rpc.BlockNumberOrHashWithNumber(rpc.PendingBlockNumber)
		estimated, err := DoEstimateGas(ctx, b, callArgs, pendingBlockNr, b.RPCGasCap())
		if err != nil {
			return err
		}
		args.Gas = &estimated
		log.Trace("Estimate gas usage automatically", "gas", args.Gas)
	}
	//Quorum
	if args.PrivateTxType == "" {
		args.PrivateTxType = "restricted"
	}
	return args.SetDefaultPrivateFrom(ctx, b)
	//End-Quorum
}

func (args *SendTxArgs) inputOrData() (result []byte) {
	// TODO - check if input (instead of data) is provided whether private transactions are successful
	if args.Input != nil {
		result = *args.Input
	} else if args.Data != nil {
		result = *args.Data
	}
	return result
}

func (args *SendTxArgs) toTransaction() *types.Transaction {
	if args.To == nil {
		return types.NewContractCreation(uint64(*args.Nonce), (*big.Int)(args.Value), uint64(*args.Gas), (*big.Int)(args.GasPrice), args.inputOrData())
	}
	return types.NewTransaction(uint64(*args.Nonce), *args.To, (*big.Int)(args.Value), uint64(*args.Gas), (*big.Int)(args.GasPrice), args.inputOrData())
}

// TODO: this submits a signed transaction, if it is a signed private transaction that should already be recorded in the tx.
// SubmitTransaction is a helper function that submits tx to txPool and logs a message.
func SubmitTransaction(ctx context.Context, b Backend, tx *types.Transaction, privateFrom string, isRaw bool) (common.Hash, error) {
	// If the transaction fee cap is already specified, ensure the
	// fee of the given transaction is _reasonable_.
	if err := checkTxFee(tx.GasPrice(), tx.Gas(), b.RPCTxFeeCap()); err != nil {
		return common.Hash{}, err
	}
	// Quorum
	var signer types.Signer
	if tx.IsPrivate() {
		signer = types.QuorumPrivateTxSigner{}
	} else {
		signer = types.MakeSigner(b.ChainConfig(), b.CurrentBlock().Number())
	}
	from, err := types.Sender(signer, tx)
	if err != nil {
		return common.Hash{}, err
	}
	// Quorum
	// Need to do authorization check for Ethereum Account being used in signing.
	// We only care about private transactions
	if token, ok := b.SupportsMultitenancy(ctx); ok && tx.IsPrivate() {
		psm, err := b.PSMR().ResolveForUserContext(ctx)
		if err != nil {
			return common.Hash{}, err
		}
		eoaSecAttr := (&multitenancy.PrivateStateSecurityAttribute{}).WithPSI(psm.ID).WithSelfEOAIf(isRaw, from)
		psm, err = b.PSMR().ResolveForManagedParty(privateFrom)
		if err != nil {
			return common.Hash{}, err
		}
		privateFromSecAttr := (&multitenancy.PrivateStateSecurityAttribute{}).WithPSI(psm.ID).WithSelfEOAIf(isRaw, from)
		if isAuthorized, _ := multitenancy.IsAuthorized(token, eoaSecAttr, privateFromSecAttr); !isAuthorized {
			return common.Hash{}, multitenancy.ErrNotAuthorized
		}
	}
	if err := b.SendTx(ctx, tx); err != nil {
		return common.Hash{}, err
	}
	if tx.To() == nil {
		addr := crypto.CreateAddress(from, tx.Nonce())
		log.Info("Submitted contract creation", "fullhash", tx.Hash().Hex(), "to", addr.Hex())
		log.EmitCheckpoint(log.TxCreated, "tx", tx.Hash().Hex(), "to", addr.Hex())
	} else {
		log.Info("Submitted transaction", "fullhash", tx.Hash().Hex(), "recipient", tx.To())
		log.EmitCheckpoint(log.TxCreated, "tx", tx.Hash().Hex(), "to", tx.To().Hex())
	}
	return tx.Hash(), nil

}

// runSimulation runs a simulation of the given transaction.
// It returns the EVM instance upon completion
func runSimulation(ctx context.Context, b Backend, from common.Address, tx *types.Transaction) (*vm.EVM, error) {
	defer func(start time.Time) {
		log.Debug("Simulated Execution EVM call finished", "runtime", time.Since(start))
	}(time.Now())

	// Set sender address or use a default if none specified
	addr := from
	if addr == (common.Address{}) {
		if wallets := b.AccountManager().Wallets(); len(wallets) > 0 {
			if accountList := wallets[0].Accounts(); len(accountList) > 0 {
				addr = accountList[0].Address
			}
		}
	}

	// Create new call message
	msg := types.NewMessage(addr, tx.To(), tx.Nonce(), tx.Value(), tx.Gas(), tx.GasPrice(), tx.Data(), false)

	// Setup context with timeout as gas un-metered
	var cancel context.CancelFunc
	ctx, cancel = context.WithTimeout(ctx, time.Second*5)
	// Make sure the context is cancelled when the call has completed
	// this makes sure resources are cleaned up.
	defer func() { cancel() }()

	// Get a new instance of the EVM.
	blockNumber := b.CurrentBlock().Number().Uint64()
	stateAtBlock, header, err := b.StateAndHeaderByNumber(ctx, rpc.BlockNumber(blockNumber))
	if stateAtBlock == nil || err != nil {
		return nil, err
	}
	evm, _, err := b.GetEVM(ctx, msg, stateAtBlock, header)
	if err != nil {
		return nil, err
	}

	// Wait for the context to be done and cancel the evm. Even if the
	// EVM has finished, cancelling may be done (repeatedly)
	go func() {
		<-ctx.Done()
		evm.Cancel()
	}()

	var contractAddr common.Address
	// even the creation of a contract (init code) can invoke other contracts
	if tx.To() != nil {
		// removed contract availability checks as they are performed in checkAndHandlePrivateTransaction
		_, _, err = evm.Call(vm.AccountRef(addr), *tx.To(), tx.Data(), tx.Gas(), tx.Value())
	} else {
		_, contractAddr, _, err = evm.Create(vm.AccountRef(addr), tx.Data(), tx.Gas(), tx.Value())
		//make sure that nonce is same in simulation as in actual block processing
		//simulation blockNumber will be behind block processing blockNumber by at least 1
		//only guaranteed to work for default config where EIP158=1
		if evm.ChainConfig().IsEIP158(big.NewInt(evm.BlockNumber.Int64() + 1)) {
			evm.StateDB.SetNonce(contractAddr, 1)
		}
	}
	return evm, err
}

// SendTransaction creates a transaction for the given argument, sign it and submit it to the
// transaction pool.
func (s *PublicTransactionPoolAPI) SendTransaction(ctx context.Context, args SendTxArgs) (common.Hash, error) {
	// Look up the wallet containing the requested signer
	account := accounts.Account{Address: args.From}

	wallet, err := s.b.AccountManager().Find(account)
	if err != nil {
		return common.Hash{}, err
	}

	if args.Nonce == nil {
		// Hold the addresse's mutex around signing to prevent concurrent assignment of
		// the same nonce to multiple accounts.
		s.nonceLock.LockAddr(args.From)
		defer s.nonceLock.UnlockAddr(args.From)
	}

	// Set some sanity defaults and terminate on failure
	if err := args.setDefaults(ctx, s.b); err != nil {
		return common.Hash{}, err
	}

	// Quorum
	isPrivate, data, err := checkAndHandlePrivateTransaction(ctx, s.b, args.toTransaction(), &args.PrivateTxArgs, args.From, NormalTransaction)

	if err != nil {
		return common.Hash{}, err
	}
	if isPrivate && !common.EmptyEncryptedPayloadHash(data) {
		// replace the original payload with encrypted payload hash
		args.Data = data.BytesTypeRef()
	}
	// /Quorum

	// Assemble the transaction and sign with the wallet
	tx := args.toTransaction()

	// Quorum
	if args.IsPrivate() {
		tx.SetPrivate()
	}
	// /Quorum

	var chainID *big.Int
	if config := s.b.ChainConfig(); config.IsEIP155(s.b.CurrentBlock().Number()) && !tx.IsPrivate() {
		chainID = config.ChainID
	}
	// /Quorum

	signed, err := wallet.SignTx(account, tx, chainID)
	if err != nil {
		return common.Hash{}, err
	}
	return SubmitTransaction(ctx, s.b, signed, args.PrivateFrom, false)
}

// FillTransaction fills the defaults (nonce, gas, gasPrice) on a given unsigned transaction,
// and returns it to the caller for further processing (signing + broadcast)
func (s *PublicTransactionPoolAPI) FillTransaction(ctx context.Context, args SendTxArgs) (*SignTransactionResult, error) {
	// Set some sanity defaults and terminate on failure
	if err := args.setDefaults(ctx, s.b); err != nil {
		return nil, err
	}
	// Assemble the transaction and obtain rlp
	// Quorum
	isPrivate, hash, err := checkAndHandlePrivateTransaction(ctx, s.b, args.toTransaction(), &args.PrivateTxArgs, args.From, FillTransaction)
	if err != nil {
		return nil, err
	}
	if isPrivate && !common.EmptyEncryptedPayloadHash(hash) {
		// replace the original payload with encrypted payload hash
		args.Data = hash.BytesTypeRef()
	}
	// /Quorum

	tx := args.toTransaction()

	// Quorum
	if isPrivate {
		tx.SetPrivate()
	}
	// /Quorum

	data, err := rlp.EncodeToBytes(tx)
	if err != nil {
		return nil, err
	}
	return &SignTransactionResult{data, tx}, nil
}

// SendRawTransaction will add the signed transaction to the transaction pool.
// The sender is responsible for signing the transaction and using the correct nonce.
func (s *PublicTransactionPoolAPI) SendRawTransaction(ctx context.Context, encodedTx hexutil.Bytes) (common.Hash, error) {
	tx := new(types.Transaction)
	if err := rlp.DecodeBytes(encodedTx, tx); err != nil {
		return common.Hash{}, err
	}
	return SubmitTransaction(ctx, s.b, tx, "", true)
}

// Quorum
//
// SendRawPrivateTransaction will add the signed transaction to the transaction pool.
// The sender is responsible for signing the transaction and using the correct nonce.
func (s *PublicTransactionPoolAPI) SendRawPrivateTransaction(ctx context.Context, encodedTx hexutil.Bytes, args SendRawTxArgs) (common.Hash, error) {

	tx := new(types.Transaction)
	if err := rlp.DecodeBytes(encodedTx, tx); err != nil {
		return common.Hash{}, err
	}

	// Quorum
	if err := args.SetDefaultPrivateFrom(ctx, s.b); err != nil {
		return common.Hash{}, err
	}
	isPrivate, _, err := checkAndHandlePrivateTransaction(ctx, s.b, tx, &args.PrivateTxArgs, common.Address{}, RawTransaction)
	if err != nil {
		return common.Hash{}, err
	}

	if !isPrivate {
		return common.Hash{}, fmt.Errorf("transaction is not private")
	}
	// /Quorum
	return SubmitTransaction(ctx, s.b, tx, args.PrivateFrom, true)
}

// Sign calculates an ECDSA signature for:
// keccack256("\x19Ethereum Signed Message:\n" + len(message) + message).
//
// Note, the produced signature conforms to the secp256k1 curve R, S and V values,
// where the V value will be 27 or 28 for legacy reasons.
//
// The account associated with addr must be unlocked.
//
// https://github.com/ethereum/wiki/wiki/JSON-RPC#eth_sign
func (s *PublicTransactionPoolAPI) Sign(addr common.Address, data hexutil.Bytes) (hexutil.Bytes, error) {
	// Look up the wallet containing the requested signer
	account := accounts.Account{Address: addr}

	wallet, err := s.b.AccountManager().Find(account)
	if err != nil {
		return nil, err
	}
	// Sign the requested hash with the wallet
	signature, err := wallet.SignText(account, data)
	if err == nil {
		signature[64] += 27 // Transform V from 0/1 to 27/28 according to the yellow paper
	}
	return signature, err
}

// SignTransactionResult represents a RLP encoded signed transaction.
type SignTransactionResult struct {
	Raw hexutil.Bytes      `json:"raw"`
	Tx  *types.Transaction `json:"tx"`
}

// SignTransaction will sign the given transaction with the from account.
// The node needs to have the private key of the account corresponding with
// the given from address and it needs to be unlocked.
func (s *PublicTransactionPoolAPI) SignTransaction(ctx context.Context, args SendTxArgs) (*SignTransactionResult, error) {
	if args.Gas == nil {
		return nil, fmt.Errorf("gas not specified")
	}
	if args.GasPrice == nil {
		return nil, fmt.Errorf("gasPrice not specified")
	}
	if args.Nonce == nil {
		return nil, fmt.Errorf("nonce not specified")
	}
	// Quorum
	// setDefaults calls DoEstimateGas in ethereum1.9.0, private transaction is not supported for that feature
	// set gas to constant if nil
	if args.IsPrivate() && args.Gas == nil {
		gas := (hexutil.Uint64)(90000)
		args.Gas = &gas
	}
	// End Quorum

	if err := args.setDefaults(ctx, s.b); err != nil {
		return nil, err
	}
	if err := checkTxFee(args.GasPrice.ToInt(), uint64(*args.Gas), s.b.RPCTxFeeCap()); err != nil {
		return nil, err
	}

	// Quorum
	toSign := args.toTransaction()
	if args.IsPrivate() {
		toSign.SetPrivate()
	}
	// End Quorum

	tx, err := s.sign(args.From, toSign)
	if err != nil {
		return nil, err
	}
	data, err := rlp.EncodeToBytes(tx)
	if err != nil {
		return nil, err
	}
	return &SignTransactionResult{data, tx}, nil
}

// PendingTransactions returns the transactions that are in the transaction pool
// and have a from address that is one of the accounts this node manages.
func (s *PublicTransactionPoolAPI) PendingTransactions() ([]*RPCTransaction, error) {
	pending, err := s.b.GetPoolTransactions()
	if err != nil {
		return nil, err
	}
	accounts := make(map[common.Address]struct{})
	for _, wallet := range s.b.AccountManager().Wallets() {
		for _, account := range wallet.Accounts() {
			accounts[account.Address] = struct{}{}
		}
	}
	transactions := make([]*RPCTransaction, 0, len(pending))
	for _, tx := range pending {
		var signer types.Signer = types.HomesteadSigner{}
		if tx.Protected() && !tx.IsPrivate() {
			signer = types.NewEIP155Signer(tx.ChainId())
		}
		from, _ := types.Sender(signer, tx)
		if _, exists := accounts[from]; exists {
			transactions = append(transactions, newRPCPendingTransaction(tx))
		}
	}
	return transactions, nil
}

// Resend accepts an existing transaction and a new gas price and limit. It will remove
// the given transaction from the pool and reinsert it with the new gas price and limit.
func (s *PublicTransactionPoolAPI) Resend(ctx context.Context, sendArgs SendTxArgs, gasPrice *hexutil.Big, gasLimit *hexutil.Uint64) (common.Hash, error) {
	if sendArgs.Nonce == nil {
		return common.Hash{}, fmt.Errorf("missing transaction nonce in transaction spec")
	}
	// setDefaults calls DoEstimateGas in ethereum1.9.0, private transaction is not supported for that feature
	// set gas to constant if nil
	if sendArgs.IsPrivate() && sendArgs.Gas == nil {
		gas := (hexutil.Uint64)(90000)
		sendArgs.Gas = &gas
	}
	if err := sendArgs.setDefaults(ctx, s.b); err != nil {
		return common.Hash{}, err
	}
	matchTx := sendArgs.toTransaction()

	// Before replacing the old transaction, ensure the _new_ transaction fee is reasonable.
	var price = matchTx.GasPrice()
	if gasPrice != nil {
		price = gasPrice.ToInt()
	}
	var gas = matchTx.Gas()
	if gasLimit != nil {
		gas = uint64(*gasLimit)
	}
	if err := checkTxFee(price, gas, s.b.RPCTxFeeCap()); err != nil {
		return common.Hash{}, err
	}
	// Iterate the pending list for replacement
	pending, err := s.b.GetPoolTransactions()
	if err != nil {
		return common.Hash{}, err
	}
	for _, p := range pending {
		var signer types.Signer = types.HomesteadSigner{}
		if p.IsPrivate() {
			signer = types.QuorumPrivateTxSigner{}
		} else if p.Protected() {
			signer = types.NewEIP155Signer(p.ChainId())
		}
		wantSigHash := signer.Hash(matchTx)

		if pFrom, err := types.Sender(signer, p); err == nil && pFrom == sendArgs.From && signer.Hash(p) == wantSigHash {
			// Match. Re-sign and send the transaction.
			if gasPrice != nil && (*big.Int)(gasPrice).Sign() != 0 {
				sendArgs.GasPrice = gasPrice
			}
			if gasLimit != nil && *gasLimit != 0 {
				sendArgs.Gas = gasLimit
			}
			newTx := sendArgs.toTransaction()
			// set v param to 37 to indicate private tx before submitting to the signer.
			if sendArgs.IsPrivate() {
				newTx.SetPrivate()
			}
			signedTx, err := s.sign(sendArgs.From, newTx)
			if err != nil {
				return common.Hash{}, err
			}
			if err = s.b.SendTx(ctx, signedTx); err != nil {
				return common.Hash{}, err
			}
			return signedTx.Hash(), nil
		}
	}

	return common.Hash{}, fmt.Errorf("transaction %#x not found", matchTx.Hash())
}

// PublicDebugAPI is the collection of Ethereum APIs exposed over the public
// debugging endpoint.
type PublicDebugAPI struct {
	b Backend
}

// NewPublicDebugAPI creates a new API definition for the public debug methods
// of the Ethereum service.
func NewPublicDebugAPI(b Backend) *PublicDebugAPI {
	return &PublicDebugAPI{b: b}
}

// GetBlockRlp retrieves the RLP encoded for of a single block.
func (api *PublicDebugAPI) GetBlockRlp(ctx context.Context, number uint64) (string, error) {
	block, _ := api.b.BlockByNumber(ctx, rpc.BlockNumber(number))
	if block == nil {
		return "", fmt.Errorf("block #%d not found", number)
	}
	encoded, err := rlp.EncodeToBytes(block)
	if err != nil {
		return "", err
	}
	return fmt.Sprintf("%x", encoded), nil
}

// TestSignCliqueBlock fetches the given block number, and attempts to sign it as a clique header with the
// given address, returning the address of the recovered signature
//
// This is a temporary method to debug the externalsigner integration,
// TODO: Remove this method when the integration is mature
func (api *PublicDebugAPI) TestSignCliqueBlock(ctx context.Context, address common.Address, number uint64) (common.Address, error) {
	block, _ := api.b.BlockByNumber(ctx, rpc.BlockNumber(number))
	if block == nil {
		return common.Address{}, fmt.Errorf("block #%d not found", number)
	}
	header := block.Header()
	header.Extra = make([]byte, 32+65)
	encoded := clique.CliqueRLP(header)

	// Look up the wallet containing the requested signer
	account := accounts.Account{Address: address}
	wallet, err := api.b.AccountManager().Find(account)
	if err != nil {
		return common.Address{}, err
	}

	signature, err := wallet.SignData(account, accounts.MimetypeClique, encoded)
	if err != nil {
		return common.Address{}, err
	}
	sealHash := clique.SealHash(header).Bytes()
	log.Info("test signing of clique block",
		"Sealhash", fmt.Sprintf("%x", sealHash),
		"signature", fmt.Sprintf("%x", signature))
	pubkey, err := crypto.Ecrecover(sealHash, signature)
	if err != nil {
		return common.Address{}, err
	}
	var signer common.Address
	copy(signer[:], crypto.Keccak256(pubkey[1:])[12:])

	return signer, nil
}

// PrintBlock retrieves a block and returns its pretty printed form.
func (api *PublicDebugAPI) PrintBlock(ctx context.Context, number uint64) (string, error) {
	block, _ := api.b.BlockByNumber(ctx, rpc.BlockNumber(number))
	if block == nil {
		return "", fmt.Errorf("block #%d not found", number)
	}
	return spew.Sdump(block), nil
}

// SeedHash retrieves the seed hash of a block.
func (api *PublicDebugAPI) SeedHash(ctx context.Context, number uint64) (string, error) {
	block, _ := api.b.BlockByNumber(ctx, rpc.BlockNumber(number))
	if block == nil {
		return "", fmt.Errorf("block #%d not found", number)
	}
	return fmt.Sprintf("0x%x", ethash.SeedHash(number)), nil
}

// PrivateDebugAPI is the collection of Ethereum APIs exposed over the private
// debugging endpoint.
type PrivateDebugAPI struct {
	b Backend
}

// NewPrivateDebugAPI creates a new API definition for the private debug methods
// of the Ethereum service.
func NewPrivateDebugAPI(b Backend) *PrivateDebugAPI {
	return &PrivateDebugAPI{b: b}
}

// ChaindbProperty returns leveldb properties of the key-value database.
func (api *PrivateDebugAPI) ChaindbProperty(property string) (string, error) {
	if property == "" {
		property = "leveldb.stats"
	} else if !strings.HasPrefix(property, "leveldb.") {
		property = "leveldb." + property
	}
	return api.b.ChainDb().Stat(property)
}

// ChaindbCompact flattens the entire key-value database into a single level,
// removing all unused slots and merging all keys.
func (api *PrivateDebugAPI) ChaindbCompact() error {
	for b := byte(0); b < 255; b++ {
		log.Info("Compacting chain database", "range", fmt.Sprintf("0x%0.2X-0x%0.2X", b, b+1))
		if err := api.b.ChainDb().Compact([]byte{b}, []byte{b + 1}); err != nil {
			log.Error("Database compaction failed", "err", err)
			return err
		}
	}
	return nil
}

// SetHead rewinds the head of the blockchain to a previous block.
func (api *PrivateDebugAPI) SetHead(number hexutil.Uint64) {
	api.b.SetHead(uint64(number))
}

// PublicNetAPI offers network related RPC methods
type PublicNetAPI struct {
	net            *p2p.Server
	networkVersion uint64
}

// NewPublicNetAPI creates a new net API instance.
func NewPublicNetAPI(net *p2p.Server, networkVersion uint64) *PublicNetAPI {
	return &PublicNetAPI{net, networkVersion}
}

// Listening returns an indication if the node is listening for network connections.
func (s *PublicNetAPI) Listening() bool {
	return true // always listening
}

// PeerCount returns the number of connected peers
func (s *PublicNetAPI) PeerCount() hexutil.Uint {
	return hexutil.Uint(s.net.PeerCount())
}

// Version returns the current ethereum protocol version.
func (s *PublicNetAPI) Version() string {
	return fmt.Sprintf("%d", s.networkVersion)
}

// checkTxFee is an internal function used to check whether the fee of
// the given transaction is _reasonable_(under the cap).
func checkTxFee(gasPrice *big.Int, gas uint64, cap float64) error {
	// Short circuit if there is no cap for transaction fee at all.
	if cap == 0 {
		return nil
	}
	feeEth := new(big.Float).Quo(new(big.Float).SetInt(new(big.Int).Mul(gasPrice, new(big.Int).SetUint64(gas))), new(big.Float).SetInt(big.NewInt(params.Ether)))
	feeFloat, _ := feeEth.Float64()
	if feeFloat > cap {
		return fmt.Errorf("tx fee (%.2f ether) exceeds the configured cap (%.2f ether)", feeFloat, cap)
	}
	return nil
}

<<<<<<< HEAD
// toHexSlice creates a slice of hex-strings based on []byte.
func toHexSlice(b [][]byte) []string {
	r := make([]string, len(b))
	for i := range b {
		r[i] = hexutil.Encode(b[i])
	}
	return r
}
=======
// Quorum
// Please note: This is a temporary integration to improve performance in high-latency
// environments when sending many private transactions. It will be removed at a later
// date when account management is handled outside Ethereum.

type AsyncSendTxArgs struct {
	SendTxArgs
	CallbackUrl string `json:"callbackUrl"`
}

type AsyncResultSuccess struct {
	Id     string      `json:"id,omitempty"`
	TxHash common.Hash `json:"txHash"`
}

type AsyncResultFailure struct {
	Id    string `json:"id,omitempty"`
	Error string `json:"error"`
}

type Async struct {
	sync.Mutex
	sem chan struct{}
}

func (s *PublicTransactionPoolAPI) send(ctx context.Context, asyncArgs AsyncSendTxArgs) {

	txHash, err := s.SendTransaction(ctx, asyncArgs.SendTxArgs)

	if asyncArgs.CallbackUrl != "" {

		//don't need to nil check this since id is required for every geth rpc call
		//even though this is stated in the specification as an "optional" parameter
		jsonId := ctx.Value("id").(*json.RawMessage)
		id := string(*jsonId)

		var resultResponse interface{}
		if err != nil {
			resultResponse = &AsyncResultFailure{Id: id, Error: err.Error()}
		} else {
			resultResponse = &AsyncResultSuccess{Id: id, TxHash: txHash}
		}

		buf := new(bytes.Buffer)
		err := json.NewEncoder(buf).Encode(resultResponse)
		if err != nil {
			log.Info("Error encoding callback JSON", "err", err.Error())
			return
		}
		_, err = http.Post(asyncArgs.CallbackUrl, "application/json", buf)
		if err != nil {
			log.Info("Error sending callback", "err", err.Error())
			return
		}
	}

}

func newAsync(n int) *Async {
	a := &Async{
		sem: make(chan struct{}, n),
	}
	return a
}

var async = newAsync(100)

// SendTransactionAsync creates a transaction for the given argument, signs it, and
// submits it to the transaction pool. This call returns immediately to allow sending
// many private transactions/bursts of transactions without waiting for the recipient
// parties to confirm receipt of the encrypted payloads. An optional callbackUrl may
// be specified--when a transaction is submitted to the transaction pool, it will be
// called with a POST request containing either {"error": "error message"} or
// {"txHash": "0x..."}.
//
// Please note: This is a temporary integration to improve performance in high-latency
// environments when sending many private transactions. It will be removed at a later
// date when account management is handled outside Ethereum.
func (s *PublicTransactionPoolAPI) SendTransactionAsync(ctx context.Context, args AsyncSendTxArgs) (common.Hash, error) {

	select {
	case async.sem <- struct{}{}:
		go func() {
			s.send(ctx, args)
			<-async.sem
		}()
		return common.Hash{}, nil
	default:
		return common.Hash{}, errors.New("too many concurrent requests")
	}
}

// GetQuorumPayload returns the contents of a private transaction
func (s *PublicBlockChainAPI) GetQuorumPayload(ctx context.Context, digestHex string) (string, error) {
	if !private.IsQuorumPrivacyEnabled() {
		return "", fmt.Errorf("PrivateTransactionManager is not enabled")
	}
	psm, err := s.b.PSMR().ResolveForUserContext(ctx)
	if err != nil {
		return "", err
	}
	if len(digestHex) < 3 {
		return "", fmt.Errorf("Invalid digest hex")
	}
	if digestHex[:2] == "0x" {
		digestHex = digestHex[2:]
	}
	b, err := hex.DecodeString(digestHex)
	if err != nil {
		return "", err
	}
	if len(b) != common.EncryptedPayloadHashLength {
		return "", fmt.Errorf("Expected a Quorum digest of length 64, but got %d", len(b))
	}
	_, managedParties, data, _, err := private.P.Receive(common.BytesToEncryptedPayloadHash(b))
	if err != nil {
		return "", err
	}
	if s.b.PSMR().NotIncludeAny(psm, managedParties...) {
		return "0x", nil
	}
	return fmt.Sprintf("0x%x", data), nil
}

// for raw private transaction, privateTxArgs.privateFrom will be updated with value from Tessera when payload is retrieved
func checkAndHandlePrivateTransaction(ctx context.Context, b Backend, tx *types.Transaction, privateTxArgs *PrivateTxArgs, from common.Address, txnType TransactionType) (isPrivate bool, hash common.EncryptedPayloadHash, err error) {
	isPrivate = privateTxArgs != nil && privateTxArgs.PrivateFor != nil
	if !isPrivate {
		return
	}

	if err = privateTxArgs.PrivacyFlag.Validate(); err != nil {
		return
	}

	if !b.ChainConfig().IsPrivacyEnhancementsEnabled(b.CurrentBlock().Number()) && privateTxArgs.PrivacyFlag.IsNotStandardPrivate() {
		err = fmt.Errorf("PrivacyEnhancements are disabled. Can only accept transactions with PrivacyFlag=0(StandardPrivate).")
		return
	}

	// validate that PrivateFrom is one of the addresses of the private state resolved from the user context
	if b.ChainConfig().IsMPS {
		var psm *mps.PrivateStateMetadata
		psm, err = b.PSMR().ResolveForUserContext(ctx)
		if err != nil {
			return
		}
		if psm.NotIncludeAny(privateTxArgs.PrivateFrom) {
			err = fmt.Errorf("The PrivateFrom (%s) address does not match the specified private state (%s) ", privateTxArgs.PrivateFrom, psm.ID)
			return
		}
	}

	if len(tx.Data()) > 0 {
		// check private contract exists on the node initiating the transaction
		if tx.To() != nil && privateTxArgs.PrivacyFlag.IsNotStandardPrivate() {
			state, _, lerr := b.StateAndHeaderByNumber(ctx, rpc.BlockNumber(b.CurrentBlock().Number().Uint64()))
			if lerr != nil && state == nil {
				err = fmt.Errorf("state not found")
				return
			}
			if state.GetCode(*tx.To()) == nil {
				err = fmt.Errorf("contract not found. cannot transact")
				return
			}
		}

		hash, err = handlePrivateTransaction(ctx, b, tx, privateTxArgs, from, txnType)

		return
	}

	return
}

// If transaction is raw, the tx payload is indeed the hash of the encrypted payload.
// Then the sender key will set to privateTxArgs.privateFrom.
//
// For private transaction, run a simulated execution in order to
// 1. Find all affected private contract accounts then retrieve encrypted payload hashes of their creation txs
// 2. Calculate Merkle Root as the result of the simulated execution
// The above information along with private originating payload are sent to Transaction Manager
// to obtain hash of the encrypted private payload
func handlePrivateTransaction(ctx context.Context, b Backend, tx *types.Transaction, privateTxArgs *PrivateTxArgs, from common.Address, txnType TransactionType) (hash common.EncryptedPayloadHash, err error) {
	defer func(start time.Time) {
		log.Debug("Handle Private Transaction finished", "took", time.Since(start))
	}(time.Now())

	data := tx.Data()

	var affectedCATxHashes common.EncryptedPayloadHashes // of affected contract accounts
	var merkleRoot common.Hash
	log.Debug("sending private tx", "txnType", txnType, "data", common.FormatTerminalString(data), "privatefrom", privateTxArgs.PrivateFrom, "privatefor", privateTxArgs.PrivateFor, "privacyFlag", privateTxArgs.PrivacyFlag)

	switch txnType {
	case FillTransaction:
		hash, err = private.P.StoreRaw(data, privateTxArgs.PrivateFrom)
		return
	case RawTransaction:
		hash = common.BytesToEncryptedPayloadHash(data)
		privatePayload, privateFrom, _, revErr := private.P.ReceiveRaw(hash)
		if revErr != nil {
			return common.EncryptedPayloadHash{}, revErr
		}
		log.Trace("received raw payload", "hash", hash, "privatepayload", common.FormatTerminalString(privatePayload), "privateFrom", privateFrom)
		privateTxArgs.PrivateFrom = privateFrom
		var privateTx *types.Transaction
		if tx.To() == nil {
			privateTx = types.NewContractCreation(tx.Nonce(), tx.Value(), tx.Gas(), tx.GasPrice(), privatePayload)
		} else {
			privateTx = types.NewTransaction(tx.Nonce(), *tx.To(), tx.Value(), tx.Gas(), tx.GasPrice(), privatePayload)
		}
		affectedCATxHashes, merkleRoot, err = simulateExecutionForPE(ctx, b, from, privateTx, privateTxArgs)
		log.Trace("after simulation", "affectedCATxHashes", affectedCATxHashes, "merkleRoot", merkleRoot, "privacyFlag", privateTxArgs.PrivacyFlag, "error", err)
		if err != nil {
			return
		}

		_, _, data, err = private.P.SendSignedTx(hash, privateTxArgs.PrivateFor, &engine.ExtraMetadata{
			ACHashes:     affectedCATxHashes,
			ACMerkleRoot: merkleRoot,
			PrivacyFlag:  privateTxArgs.PrivacyFlag,
		})
		if err != nil {
			return
		}

	case NormalTransaction:
		affectedCATxHashes, merkleRoot, err = simulateExecutionForPE(ctx, b, from, tx, privateTxArgs)
		log.Trace("after simulation", "affectedCATxHashes", affectedCATxHashes, "merkleRoot", merkleRoot, "privacyFlag", privateTxArgs.PrivacyFlag, "error", err)
		if err != nil {
			return
		}

		_, _, hash, err = private.P.Send(data, privateTxArgs.PrivateFrom, privateTxArgs.PrivateFor, &engine.ExtraMetadata{
			ACHashes:     affectedCATxHashes,
			ACMerkleRoot: merkleRoot,
			PrivacyFlag:  privateTxArgs.PrivacyFlag,
		})
		if err != nil {
			return
		}
	}

	log.Info("sent private signed tx",
		"data", common.FormatTerminalString(data),
		"hash", hash,
		"privatefrom", privateTxArgs.PrivateFrom,
		"privatefor", privateTxArgs.PrivateFor,
		"affectedCATxHashes", affectedCATxHashes,
		"merkleroot", merkleRoot,
		"privacyflag", privateTxArgs.PrivacyFlag)

	return
}

// simulateExecutionForPE simulates execution of a private transaction for enhanced privacy
//
// Returns hashes of encrypted payload of creation transactions for all affected contract accounts
// and the merkle root combining all affected contract accounts after the simulation
func simulateExecutionForPE(ctx context.Context, b Backend, from common.Address, privateTx *types.Transaction, privateTxArgs *PrivateTxArgs) (common.EncryptedPayloadHashes, common.Hash, error) {
	// skip simulation if privacy enhancements are disabled
	if !b.ChainConfig().IsPrivacyEnhancementsEnabled(b.CurrentBlock().Number()) {
		return nil, common.Hash{}, nil
	}

	evm, err := runSimulation(ctx, b, from, privateTx)
	if evm == nil {
		log.Debug("TX Simulation setup failed", "error", err)
		return nil, common.Hash{}, err
	}
	if err != nil {
		if privateTxArgs.PrivacyFlag.IsStandardPrivate() {
			log.Debug("An error occurred during StandardPrivate transaction simulation. "+
				"Continuing to simulation checks.", "error", err)
		} else {
			log.Trace("Simulated execution", "error", err)
			return nil, common.Hash{}, err
		}
	}
	affectedContractsHashes := make(common.EncryptedPayloadHashes)
	var merkleRoot common.Hash
	addresses := evm.AffectedContracts()
	privacyFlag := privateTxArgs.PrivacyFlag
	log.Trace("after simulation run", "numberOfAffectedContracts", len(addresses), "privacyFlag", privacyFlag)
	for _, addr := range addresses {
		// GetPrivacyMetadata is invoked directly on the privateState (as the tx is private) and it returns:
		// 1. public contacts: privacyMetadata = nil, err = nil
		// 2. private contracts of type:
		// 2.1. StandardPrivate:     privacyMetadata = nil, err = "The provided contract does not have privacy metadata"
		// 2.2. PartyProtection/PSV: privacyMetadata = <data>, err = nil
		privacyMetadata, err := evm.StateDB.GetPrivacyMetadata(addr)
		log.Debug("Found affected contract", "address", addr.Hex(), "privacyMetadata", privacyMetadata)
		//privacyMetadata not found=non-party, or another db error
		if err != nil && privacyFlag.IsNotStandardPrivate() {
			return nil, common.Hash{}, errors.New("PrivacyMetadata not found: " + err.Error())
		}
		// when we run simulation, it's possible that affected contracts may contain public ones
		// public contract will not have any privacyMetadata attached
		// standard private will be nil
		if privacyMetadata == nil {
			continue
		}
		//if affecteds are not all the same return an error
		if privacyFlag != privacyMetadata.PrivacyFlag {
			return nil, common.Hash{}, errors.New("sent privacy flag doesn't match all affected contract flags")
		}

		affectedContractsHashes.Add(privacyMetadata.CreationTxHash)
	}
	//only calculate the merkle root if all contracts are psv
	if privacyFlag.Has(engine.PrivacyFlagStateValidation) {
		merkleRoot, err = evm.CalculateMerkleRoot()
		if err != nil {
			return nil, common.Hash{}, err
		}
	}
	log.Trace("post-execution run", "merkleRoot", merkleRoot, "affectedhashes", affectedContractsHashes)
	return affectedContractsHashes, merkleRoot, nil
}

//End-Quorum
>>>>>>> d543cd6a
<|MERGE_RESOLUTION|>--- conflicted
+++ resolved
@@ -2336,7 +2336,6 @@
 	return nil
 }
 
-<<<<<<< HEAD
 // toHexSlice creates a slice of hex-strings based on []byte.
 func toHexSlice(b [][]byte) []string {
 	r := make([]string, len(b))
@@ -2345,7 +2344,7 @@
 	}
 	return r
 }
-=======
+
 // Quorum
 // Please note: This is a temporary integration to improve performance in high-latency
 // environments when sending many private transactions. It will be removed at a later
@@ -2667,5 +2666,4 @@
 	return affectedContractsHashes, merkleRoot, nil
 }
 
-//End-Quorum
->>>>>>> d543cd6a
+//End-Quorum