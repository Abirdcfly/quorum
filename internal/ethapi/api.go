--- conflicted
+++ resolved
@@ -41,11 +41,8 @@
 	"github.com/ethereum/go-ethereum/consensus/clique"
 	"github.com/ethereum/go-ethereum/consensus/ethash"
 	"github.com/ethereum/go-ethereum/core"
-<<<<<<< HEAD
+	"github.com/ethereum/go-ethereum/core/mps"
 	"github.com/ethereum/go-ethereum/core/rawdb"
-=======
-	"github.com/ethereum/go-ethereum/core/mps"
->>>>>>> a340d644
 	"github.com/ethereum/go-ethereum/core/state"
 	"github.com/ethereum/go-ethereum/core/types"
 	"github.com/ethereum/go-ethereum/core/vm"
@@ -497,7 +494,6 @@
 		log.Warn("Failed transaction send attempt", "from", args.From, "to", args.To, "value", args.Value.ToInt(), "err", err)
 		return common.Hash{}, err
 	}
-<<<<<<< HEAD
 
 	// Quorum
 	if signed.IsPrivate() && s.b.QuorumCreatePrivacyMarkerTransactions() {
@@ -527,10 +523,7 @@
 	}
 	// /Quorum
 
-	return SubmitTransaction(ctx, s.b, signed, args.PrivateFrom, args.PrivateFor, false)
-=======
 	return SubmitTransaction(ctx, s.b, signed, args.PrivateFrom, false)
->>>>>>> a340d644
 }
 
 // SignTransaction will create a transaction from the given arguments and
@@ -1653,7 +1646,6 @@
 	return fields, nil
 }
 
-<<<<<<< HEAD
 // Quorum
 // GetPrivateTransactionByHash accepts the hash for a privacy marker transaction,
 // but returns the associated private transaction
@@ -1743,45 +1735,9 @@
 	if receipt.ContractAddress != (common.Address{}) {
 		fields["contractAddress"] = receipt.ContractAddress
 	}
-	if authToken, ok := s.b.SupportsMultitenancy(ctx); ok {
-		extraDataReader, err := s.b.AccountExtraDataStateGetterByNumber(ctx, rpc.BlockNumber(blockNumber))
-		if err != nil {
-			return nil, fmt.Errorf("no account extra data reader at block %v: %w", blockNumber, err)
-		}
-
-		filteredLogs := make([]*types.Log, 0)
-		for _, l := range receipt.Logs {
-			ok, err := s.isContractAuthorized(ctx, authToken, extraDataReader, l.Address)
-			if err != nil {
-				return nil, err
-			}
-			if ok {
-				filteredLogs = append(filteredLogs, l)
-			}
-		}
-		fields["logs"] = filteredLogs
-		receiptClone := &types.Receipt{PostState: receipt.PostState, Status: receipt.Status, Logs: filteredLogs}
-		fields["logsBloom"] = types.CreateBloom(types.Receipts{receiptClone})
-	}
 	return fields, nil
 }
 
-func (s *PublicTransactionPoolAPI) isContractAuthorized(ctx context.Context, authToken *proto.PreAuthenticatedAuthenticationToken, extraDataReader vm.AccountExtraDataStateGetter, addr common.Address) (bool, error) {
-	attrBuilder := multitenancy.NewContractSecurityAttributeBuilder().Read().Private()
-	managedParties, err := extraDataReader.GetManagedParties(addr)
-	if errors.Is(err, common.ErrNotPrivateContract) {
-		attrBuilder.Public()
-	} else if err != nil {
-		return false, fmt.Errorf("contract %s not found in the index due to %s", addr.Hex(), err.Error())
-	}
-
-	ok, _ := s.b.IsAuthorized(ctx, authToken, attrBuilder.Parties(managedParties).Build())
-
-	return ok, nil
-}
-
-=======
->>>>>>> a340d644
 // Quorum: if signing a private TX, set with tx.SetPrivate() before calling this method.
 // sign is a helper function that signs a transaction with the private key of the given address.
 func (s *PublicTransactionPoolAPI) sign(addr common.Address, tx *types.Transaction) (*types.Transaction, error) {
@@ -1957,11 +1913,12 @@
 	if err != nil {
 		return common.Hash{}, err
 	}
-<<<<<<< HEAD
-	if authToken, ok := b.SupportsMultitenancy(ctx); ok {
+	// Quorum
+	// Need to do authorization check for Ethereum Account being used in signing.
+	// We only care about private transactions (or the private transaction relating to a privacy marker)
+	if token, ok := b.SupportsMultitenancy(ctx); ok {
 		tx := tx
-		// If we are sending a Privacy Marker Transaction, then we can about checking the actual private transaction
-		// as the public tx will not be doing anything of note
+		// If we are sending a Privacy Marker Transaction, then get the private txn details
 		if tx.To() != nil && tx.To().String() == vm.PrivacyMarkerAddress().String() {
 			tx, _, err = private.FetchPrivateTransaction(tx.Data())
 			if err != nil {
@@ -1972,51 +1929,22 @@
 		if err != nil {
 			return common.Hash{}, err
 		}
-		originalTx := tx
-		// for private transaction, private payload will be retrieved from Tessera to build the original transaction
-		// in order to supply to the simulation engine
-		if tx.IsPrivate() {
-			if isRaw {
-				// for raw private transaction, the privateFrom will be derived when retrieving the private payload from Tessera
-				originalTx, privateFrom, err = buildPrivateTransactionFromRaw(tx)
-				if err != nil {
-					return common.Hash{}, err
-				}
-			} else {
-				originalTx, err = buildPrivateTransaction(tx)
-				if err != nil {
-					return common.Hash{}, err
-				}
-			}
-			originalTx.SetPrivate()
-			// enforcing privateFrom present
-			if privateFrom == "" {
-				return common.Hash{}, fmt.Errorf("missing privateFrom")
-			}
-		}
-		err = performMultitenancyChecks(ctx, authToken, b, innerFrom, originalTx, &PrivateTxArgs{
-			PrivateFrom: privateFrom,
-			PrivateFor:  privateFor,
-		})
-=======
-	// Quorum
-	// Need to do authorization check for Ethereum Account being used in signing.
-	// We only care about private transactions
-	if token, ok := b.SupportsMultitenancy(ctx); ok && tx.IsPrivate() {
-		psm, err := b.PSMR().ResolveForUserContext(ctx)
-		if err != nil {
-			return common.Hash{}, err
-		}
-		eoaSecAttr := (&multitenancy.PrivateStateSecurityAttribute{}).WithPSI(psm.ID).WithSelfEOAIf(isRaw, from)
-		psm, err = b.PSMR().ResolveForManagedParty(privateFrom)
->>>>>>> a340d644
-		if err != nil {
-			return common.Hash{}, err
-		}
-		privateFromSecAttr := (&multitenancy.PrivateStateSecurityAttribute{}).WithPSI(psm.ID).WithSelfEOAIf(isRaw, from)
-		if isAuthorized, _ := multitenancy.IsAuthorized(token, eoaSecAttr, privateFromSecAttr); !isAuthorized {
-			return common.Hash{}, multitenancy.ErrNotAuthorized
-		}
+
+	    if tx.IsPrivate() {
+    		psm, err := b.PSMR().ResolveForUserContext(ctx)
+	    	if err != nil {
+		    	return common.Hash{}, err
+		    }
+		    eoaSecAttr := (&multitenancy.PrivateStateSecurityAttribute{}).WithPSI(psm.ID).WithSelfEOAIf(isRaw, innerFrom)
+		    psm, err = b.PSMR().ResolveForManagedParty(privateFrom)
+		    if err != nil {
+    			return common.Hash{}, err
+    		}
+	    	privateFromSecAttr := (&multitenancy.PrivateStateSecurityAttribute{}).WithPSI(psm.ID).WithSelfEOAIf(isRaw, innerFrom)
+		    if isAuthorized, _ := multitenancy.IsAuthorized(token, eoaSecAttr, privateFromSecAttr); !isAuthorized {
+			    return common.Hash{}, multitenancy.ErrNotAuthorized
+		    }
+	    }
 	}
 	if err := b.SendTx(ctx, tx); err != nil {
 		return common.Hash{}, err
@@ -2171,7 +2099,6 @@
 	if err != nil {
 		return common.Hash{}, err
 	}
-<<<<<<< HEAD
 
 	// Quorum
 	if signed.IsPrivate() && s.b.QuorumCreatePrivacyMarkerTransactions() {
@@ -2194,10 +2121,7 @@
 	}
 	// /Quorum
 
-	return SubmitTransaction(ctx, s.b, signed, args.PrivateFrom, args.PrivateFor, false)
-=======
 	return SubmitTransaction(ctx, s.b, signed, args.PrivateFrom, false)
->>>>>>> a340d644
 }
 
 // FillTransaction fills the defaults (nonce, gas, gasPrice) on a given unsigned transaction,
@@ -2255,28 +2179,19 @@
 		return common.Hash{}, err
 	}
 
-<<<<<<< HEAD
-	isPrivate, _, _, err := checkAndHandlePrivateTransaction(ctx, s.b, tx, &args.PrivateTxArgs, common.Address{}, RawTransaction)
-=======
 	// Quorum
 	if err := args.SetDefaultPrivateFrom(ctx, s.b); err != nil {
 		return common.Hash{}, err
 	}
-	isPrivate, _, err := checkAndHandlePrivateTransaction(ctx, s.b, tx, &args.PrivateTxArgs, common.Address{}, RawTransaction)
->>>>>>> a340d644
+	isPrivate, _, _, err := checkAndHandlePrivateTransaction(ctx, s.b, tx, &args.PrivateTxArgs, common.Address{}, RawTransaction)
 	if err != nil {
 		return common.Hash{}, err
 	}
 	if !isPrivate {
 		return common.Hash{}, fmt.Errorf("transaction is not private")
 	}
-<<<<<<< HEAD
-
-	return SubmitTransaction(ctx, s.b, tx, "", args.PrivateFor, true)
-=======
-	// /Quorum
+
 	return SubmitTransaction(ctx, s.b, tx, args.PrivateFrom, true)
->>>>>>> a340d644
 }
 
 // DistributePrivateTransaction will perform the simulation checks and send the private transactions data to the other
@@ -2748,7 +2663,7 @@
 
 // GetQuorumPayload returns the contents of a private transaction
 func (s *PublicBlockChainAPI) GetQuorumPayload(ctx context.Context, digestHex string) (string, error) {
-	if private.P == nil {
+	if !private.IsQuorumPrivacyEnabled() {
 		return "", fmt.Errorf("PrivateTransactionManager is not enabled")
 	}
 	psm, err := s.b.PSMR().ResolveForUserContext(ctx)
@@ -2765,6 +2680,8 @@
 	if err != nil {
 		return "", err
 	}
+
+	//if hash has `from` account prepended (for privacy marker transaction), then must discard that
 	if len(b) == 84 {
 		b = b[20:]
 	}
@@ -2782,14 +2699,10 @@
 	return fmt.Sprintf("0x%x", data), nil
 }
 
-<<<<<<< HEAD
 // Quorum
+// for raw private transaction, privateTxArgs.privateFrom will be updated with value from Tessera when payload is retrieved
 func checkAndHandlePrivateTransaction(ctx context.Context, b Backend, tx *types.Transaction, privateTxArgs *PrivateTxArgs, from common.Address, txnType TransactionType) (isPrivate bool, replaceDataWithHash bool, hash common.EncryptedPayloadHash, err error) {
 	replaceDataWithHash = false
-=======
-// for raw private transaction, privateTxArgs.privateFrom will be updated with value from Tessera when payload is retrieved
-func checkAndHandlePrivateTransaction(ctx context.Context, b Backend, tx *types.Transaction, privateTxArgs *PrivateTxArgs, from common.Address, txnType TransactionType) (isPrivate bool, hash common.EncryptedPayloadHash, err error) {
->>>>>>> a340d644
 	isPrivate = privateTxArgs != nil && privateTxArgs.PrivateFor != nil
 	if !isPrivate {
 		return
@@ -2838,13 +2751,9 @@
 	return
 }
 
-<<<<<<< HEAD
 // Quorum
-// If transaction is raw, the tx payload is indeed the hash of the encrypted payload
-=======
 // If transaction is raw, the tx payload is indeed the hash of the encrypted payload.
 // Then the sender key will set to privateTxArgs.privateFrom.
->>>>>>> a340d644
 //
 // For private transaction, run a simulated execution in order to
 // 1. Find all affected private contract accounts then retrieve encrypted payload hashes of their creation txs
@@ -2864,43 +2773,23 @@
 	case FillTransaction:
 		hash, err = private.P.StoreRaw(data, privateTxArgs.PrivateFrom)
 	case RawTransaction:
-<<<<<<< HEAD
 		hash, err = handleRawPrivateTransaction(ctx, b, tx, privateTxArgs, from)
 	case NormalTransaction:
 		hash, err = handleNormalPrivateTransaction(ctx, b, tx, data, privateTxArgs, from)
 	}
 	return
 }
-=======
-		hash = common.BytesToEncryptedPayloadHash(data)
-		privatePayload, privateFrom, _, revErr := private.P.ReceiveRaw(hash)
-		if revErr != nil {
-			return common.EncryptedPayloadHash{}, revErr
-		}
-		log.Trace("received raw payload", "hash", hash, "privatepayload", common.FormatTerminalString(privatePayload), "privateFrom", privateFrom)
-		privateTxArgs.PrivateFrom = privateFrom
-		var privateTx *types.Transaction
-		if tx.To() == nil {
-			privateTx = types.NewContractCreation(tx.Nonce(), tx.Value(), tx.Gas(), tx.GasPrice(), privatePayload)
-		} else {
-			privateTx = types.NewTransaction(tx.Nonce(), *tx.To(), tx.Value(), tx.Gas(), tx.GasPrice(), privatePayload)
-		}
-		affectedCATxHashes, merkleRoot, err = simulateExecutionForPE(ctx, b, from, privateTx, privateTxArgs)
-		log.Trace("after simulation", "affectedCATxHashes", affectedCATxHashes, "merkleRoot", merkleRoot, "privacyFlag", privateTxArgs.PrivacyFlag, "error", err)
-		if err != nil {
-			return
-		}
->>>>>>> a340d644
 
 // Quorum
 func handleRawPrivateTransaction(ctx context.Context, b Backend, tx *types.Transaction, privateTxArgs *PrivateTxArgs, from common.Address) (hash common.EncryptedPayloadHash, err error) {
 	data := tx.Data()
 	hash = common.BytesToEncryptedPayloadHash(data)
-	privatePayload, _, _, err := private.P.ReceiveRaw(hash)
-	if err != nil {
-		return
-	}
-	log.Trace("received raw payload", "hash", hash, "privatepayload", common.FormatTerminalString(privatePayload))
+	privatePayload, privateFrom, _, revErr := private.P.ReceiveRaw(hash)
+	if revErr != nil {
+		return common.EncryptedPayloadHash{}, revErr
+	}
+	log.Trace("received raw payload", "hash", hash, "privatepayload", common.FormatTerminalString(privatePayload), "privateFrom", privateFrom)
+	privateTxArgs.PrivateFrom = privateFrom
 	var privateTx *types.Transaction
 	if tx.To() == nil {
 		privateTx = types.NewContractCreation(tx.Nonce(), tx.Value(), tx.Gas(), tx.GasPrice(), privatePayload)
