// Copyright 2018 The go-ethereum Authors
// This file is part of the go-ethereum library.
//
// The go-ethereum library is free software: you can redistribute it and/or modify
// it under the terms of the GNU Lesser General Public License as published by
// the Free Software Foundation, either version 3 of the License, or
// (at your option) any later version.
//
// The go-ethereum library is distributed in the hope that it will be useful,
// but WITHOUT ANY WARRANTY; without even the implied warranty of
// MERCHANTABILITY or FITNESS FOR A PARTICULAR PURPOSE. See the
// GNU Lesser General Public License for more details.
//
// You should have received a copy of the GNU Lesser General Public License
// along with the go-ethereum library. If not, see <http://www.gnu.org/licenses/>.

package trie

import (
	"encoding/binary"
	"errors"
	"fmt"
	"io"
	"reflect"
	"sync"
	"time"

<<<<<<< HEAD
	"github.com/allegro/bigcache"
=======
	"github.com/VictoriaMetrics/fastcache"
>>>>>>> d62e9b28
	"github.com/ethereum/go-ethereum/common"
	"github.com/ethereum/go-ethereum/ethdb"
	"github.com/ethereum/go-ethereum/log"
	"github.com/ethereum/go-ethereum/metrics"
	"github.com/ethereum/go-ethereum/rlp"
)

var (
	memcacheCleanHitMeter   = metrics.NewRegisteredMeter("trie/memcache/clean/hit", nil)
	memcacheCleanMissMeter  = metrics.NewRegisteredMeter("trie/memcache/clean/miss", nil)
	memcacheCleanReadMeter  = metrics.NewRegisteredMeter("trie/memcache/clean/read", nil)
	memcacheCleanWriteMeter = metrics.NewRegisteredMeter("trie/memcache/clean/write", nil)

	memcacheFlushTimeTimer  = metrics.NewRegisteredResettingTimer("trie/memcache/flush/time", nil)
	memcacheFlushNodesMeter = metrics.NewRegisteredMeter("trie/memcache/flush/nodes", nil)
	memcacheFlushSizeMeter  = metrics.NewRegisteredMeter("trie/memcache/flush/size", nil)

	memcacheGCTimeTimer  = metrics.NewRegisteredResettingTimer("trie/memcache/gc/time", nil)
	memcacheGCNodesMeter = metrics.NewRegisteredMeter("trie/memcache/gc/nodes", nil)
	memcacheGCSizeMeter  = metrics.NewRegisteredMeter("trie/memcache/gc/size", nil)

	memcacheCommitTimeTimer  = metrics.NewRegisteredResettingTimer("trie/memcache/commit/time", nil)
	memcacheCommitNodesMeter = metrics.NewRegisteredMeter("trie/memcache/commit/nodes", nil)
	memcacheCommitSizeMeter  = metrics.NewRegisteredMeter("trie/memcache/commit/size", nil)
)

// secureKeyPrefix is the database key prefix used to store trie node preimages.
var secureKeyPrefix = []byte("secure-key-")

// secureKeyLength is the length of the above prefix + 32byte hash.
const secureKeyLength = 11 + 32

// Database is an intermediate write layer between the trie data structures and
// the disk database. The aim is to accumulate trie writes in-memory and only
// periodically flush a couple tries to disk, garbage collecting the remainder.
//
// Note, the trie Database is **not** thread safe in its mutations, but it **is**
// thread safe in providing individual, independent node access. The rationale
// behind this split design is to provide read access to RPC handlers and sync
// servers even while the trie is executing expensive garbage collection.
type Database struct {
	diskdb ethdb.KeyValueStore // Persistent storage for matured trie nodes

<<<<<<< HEAD
	cleans  *bigcache.BigCache          // GC friendly memory cache of clean node RLPs
=======
	cleans  *fastcache.Cache            // GC friendly memory cache of clean node RLPs
>>>>>>> d62e9b28
	dirties map[common.Hash]*cachedNode // Data and references relationships of dirty nodes
	oldest  common.Hash                 // Oldest tracked node, flush-list head
	newest  common.Hash                 // Newest tracked node, flush-list tail

	preimages map[common.Hash][]byte // Preimages of nodes from the secure trie
	seckeybuf [secureKeyLength]byte  // Ephemeral buffer for calculating preimage keys

	gctime  time.Duration      // Time spent on garbage collection since last commit
	gcnodes uint64             // Nodes garbage collected since last commit
	gcsize  common.StorageSize // Data storage garbage collected since last commit

	flushtime  time.Duration      // Time spent on data flushing since last commit
	flushnodes uint64             // Nodes flushed since last commit
	flushsize  common.StorageSize // Data storage flushed since last commit

	dirtiesSize   common.StorageSize // Storage size of the dirty node cache (exc. metadata)
	childrenSize  common.StorageSize // Storage size of the external children tracking
	preimagesSize common.StorageSize // Storage size of the preimages cache

	lock sync.RWMutex
}

// rawNode is a simple binary blob used to differentiate between collapsed trie
// nodes and already encoded RLP binary blobs (while at the same time store them
// in the same cache fields).
type rawNode []byte

func (n rawNode) cache() (hashNode, bool)   { panic("this should never end up in a live trie") }
func (n rawNode) fstring(ind string) string { panic("this should never end up in a live trie") }

// rawFullNode represents only the useful data content of a full node, with the
// caches and flags stripped out to minimize its data storage. This type honors
// the same RLP encoding as the original parent.
type rawFullNode [17]node

func (n rawFullNode) cache() (hashNode, bool)   { panic("this should never end up in a live trie") }
func (n rawFullNode) fstring(ind string) string { panic("this should never end up in a live trie") }

func (n rawFullNode) EncodeRLP(w io.Writer) error {
	var nodes [17]node

	for i, child := range n {
		if child != nil {
			nodes[i] = child
		} else {
			nodes[i] = nilValueNode
		}
	}
	return rlp.Encode(w, nodes)
}

// rawShortNode represents only the useful data content of a short node, with the
// caches and flags stripped out to minimize its data storage. This type honors
// the same RLP encoding as the original parent.
type rawShortNode struct {
	Key []byte
	Val node
}

func (n rawShortNode) cache() (hashNode, bool)   { panic("this should never end up in a live trie") }
func (n rawShortNode) fstring(ind string) string { panic("this should never end up in a live trie") }

// cachedNode is all the information we know about a single cached node in the
// memory database write layer.
type cachedNode struct {
	node node   // Cached collapsed trie node, or raw rlp data
	size uint16 // Byte size of the useful cached data

	parents  uint32                 // Number of live nodes referencing this one
	children map[common.Hash]uint16 // External children referenced by this node

	flushPrev common.Hash // Previous node in the flush-list
	flushNext common.Hash // Next node in the flush-list
}

// cachedNodeSize is the raw size of a cachedNode data structure without any
// node data included. It's an approximate size, but should be a lot better
// than not counting them.
var cachedNodeSize = int(reflect.TypeOf(cachedNode{}).Size())

// cachedNodeChildrenSize is the raw size of an initialized but empty external
// reference map.
const cachedNodeChildrenSize = 48

// rlp returns the raw rlp encoded blob of the cached node, either directly from
// the cache, or by regenerating it from the collapsed node.
func (n *cachedNode) rlp() []byte {
	if node, ok := n.node.(rawNode); ok {
		return node
	}
	blob, err := rlp.EncodeToBytes(n.node)
	if err != nil {
		panic(err)
	}
	return blob
}

// obj returns the decoded and expanded trie node, either directly from the cache,
// or by regenerating it from the rlp encoded blob.
func (n *cachedNode) obj(hash common.Hash) node {
	if node, ok := n.node.(rawNode); ok {
		return mustDecodeNode(hash[:], node)
	}
	return expandNode(hash[:], n.node)
}

// childs returns all the tracked children of this node, both the implicit ones
// from inside the node as well as the explicit ones from outside the node.
func (n *cachedNode) childs() []common.Hash {
	children := make([]common.Hash, 0, 16)
	for child := range n.children {
		children = append(children, child)
	}
	if _, ok := n.node.(rawNode); !ok {
		gatherChildren(n.node, &children)
	}
	return children
}

// gatherChildren traverses the node hierarchy of a collapsed storage node and
// retrieves all the hashnode children.
func gatherChildren(n node, children *[]common.Hash) {
	switch n := n.(type) {
	case *rawShortNode:
		gatherChildren(n.Val, children)

	case rawFullNode:
		for i := 0; i < 16; i++ {
			gatherChildren(n[i], children)
		}
	case hashNode:
		*children = append(*children, common.BytesToHash(n))

	case valueNode, nil:

	default:
		panic(fmt.Sprintf("unknown node type: %T", n))
	}
}

// simplifyNode traverses the hierarchy of an expanded memory node and discards
// all the internal caches, returning a node that only contains the raw data.
func simplifyNode(n node) node {
	switch n := n.(type) {
	case *shortNode:
		// Short nodes discard the flags and cascade
		return &rawShortNode{Key: n.Key, Val: simplifyNode(n.Val)}

	case *fullNode:
		// Full nodes discard the flags and cascade
		node := rawFullNode(n.Children)
		for i := 0; i < len(node); i++ {
			if node[i] != nil {
				node[i] = simplifyNode(node[i])
			}
		}
		return node

	case valueNode, hashNode, rawNode:
		return n

	default:
		panic(fmt.Sprintf("unknown node type: %T", n))
	}
}

// expandNode traverses the node hierarchy of a collapsed storage node and converts
// all fields and keys into expanded memory form.
func expandNode(hash hashNode, n node) node {
	switch n := n.(type) {
	case *rawShortNode:
		// Short nodes need key and child expansion
		return &shortNode{
			Key: compactToHex(n.Key),
			Val: expandNode(nil, n.Val),
			flags: nodeFlag{
				hash: hash,
			},
		}

	case rawFullNode:
		// Full nodes need child expansion
		node := &fullNode{
			flags: nodeFlag{
				hash: hash,
			},
		}
		for i := 0; i < len(node.Children); i++ {
			if n[i] != nil {
				node.Children[i] = expandNode(nil, n[i])
			}
		}
		return node

	case valueNode, hashNode:
		return n

	default:
		panic(fmt.Sprintf("unknown node type: %T", n))
	}
}

// trienodeHasher is a struct to be used with BigCache, which uses a Hasher to
// determine which shard to place an entry into. It's not a cryptographic hash,
// just to provide a bit of anti-collision (default is FNV64a).
//
// Since trie keys are already hashes, we can just use the key directly to
// map shard id.
type trienodeHasher struct{}

// Sum64 implements the bigcache.Hasher interface.
func (t trienodeHasher) Sum64(key string) uint64 {
	return binary.BigEndian.Uint64([]byte(key))
}

// NewDatabase creates a new trie database to store ephemeral trie content before
// its written out to disk or garbage collected. No read cache is created, so all
// data retrievals will hit the underlying disk database.
func NewDatabase(diskdb ethdb.KeyValueStore) *Database {
	return NewDatabaseWithCache(diskdb, 0)
}

// NewDatabaseWithCache creates a new trie database to store ephemeral trie content
// before its written out to disk or garbage collected. It also acts as a read cache
// for nodes loaded from disk.
func NewDatabaseWithCache(diskdb ethdb.KeyValueStore, cache int) *Database {
<<<<<<< HEAD
	var cleans *bigcache.BigCache
	if cache > 0 {
		cleans, _ = bigcache.NewBigCache(bigcache.Config{
			Shards:             1024,
			LifeWindow:         time.Hour,
			MaxEntriesInWindow: cache * 1024,
			MaxEntrySize:       512,
			HardMaxCacheSize:   cache,
			Hasher:             trienodeHasher{},
		})
=======
	var cleans *fastcache.Cache
	if cache > 0 {
		cleans = fastcache.New(cache * 1024 * 1024)
>>>>>>> d62e9b28
	}
	return &Database{
		diskdb: diskdb,
		cleans: cleans,
		dirties: map[common.Hash]*cachedNode{{}: {
			children: make(map[common.Hash]uint16),
		}},
		preimages: make(map[common.Hash][]byte),
	}
}

// DiskDB retrieves the persistent storage backing the trie database.
func (db *Database) DiskDB() ethdb.KeyValueReader {
	return db.diskdb
}

// InsertBlob writes a new reference tracked blob to the memory database if it's
// yet unknown. This method should only be used for non-trie nodes that require
// reference counting, since trie nodes are garbage collected directly through
// their embedded children.
func (db *Database) InsertBlob(hash common.Hash, blob []byte) {
	db.lock.Lock()
	defer db.lock.Unlock()

	db.insert(hash, blob, rawNode(blob))
}

// insert inserts a collapsed trie node into the memory database. This method is
// a more generic version of InsertBlob, supporting both raw blob insertions as
// well ex trie node insertions. The blob must always be specified to allow proper
// size tracking.
func (db *Database) insert(hash common.Hash, blob []byte, node node) {
	// If the node's already cached, skip
	if _, ok := db.dirties[hash]; ok {
		return
	}
	// Create the cached entry for this node
	entry := &cachedNode{
		node:      simplifyNode(node),
		size:      uint16(len(blob)),
		flushPrev: db.newest,
	}
	for _, child := range entry.childs() {
		if c := db.dirties[child]; c != nil {
			c.parents++
		}
	}
	db.dirties[hash] = entry

	// Update the flush-list endpoints
	if db.oldest == (common.Hash{}) {
		db.oldest, db.newest = hash, hash
	} else {
		db.dirties[db.newest].flushNext, db.newest = hash, hash
	}
	db.dirtiesSize += common.StorageSize(common.HashLength + entry.size)
}

// insertPreimage writes a new trie node pre-image to the memory database if it's
// yet unknown. The method will make a copy of the slice.
//
// Note, this method assumes that the database's lock is held!
func (db *Database) insertPreimage(hash common.Hash, preimage []byte) {
	if _, ok := db.preimages[hash]; ok {
		return
	}
	db.preimages[hash] = common.CopyBytes(preimage)
	db.preimagesSize += common.StorageSize(common.HashLength + len(preimage))
}

// node retrieves a cached trie node from memory, or returns nil if none can be
// found in the memory cache.
func (db *Database) node(hash common.Hash) node {
	// Retrieve the node from the clean cache if available
	if db.cleans != nil {
<<<<<<< HEAD
		if enc, err := db.cleans.Get(string(hash[:])); err == nil && enc != nil {
=======
		if enc := db.cleans.Get(nil, hash[:]); enc != nil {
>>>>>>> d62e9b28
			memcacheCleanHitMeter.Mark(1)
			memcacheCleanReadMeter.Mark(int64(len(enc)))
			return mustDecodeNode(hash[:], enc)
		}
	}
	// Retrieve the node from the dirty cache if available
	db.lock.RLock()
	dirty := db.dirties[hash]
	db.lock.RUnlock()

	if dirty != nil {
		return dirty.obj(hash)
	}
	// Content unavailable in memory, attempt to retrieve from disk
	enc, err := db.diskdb.Get(hash[:])
	if err != nil || enc == nil {
		return nil
	}
	if db.cleans != nil {
<<<<<<< HEAD
		db.cleans.Set(string(hash[:]), enc)
=======
		db.cleans.Set(hash[:], enc)
>>>>>>> d62e9b28
		memcacheCleanMissMeter.Mark(1)
		memcacheCleanWriteMeter.Mark(int64(len(enc)))
	}
	return mustDecodeNode(hash[:], enc)
}

// Node retrieves an encoded cached trie node from memory. If it cannot be found
// cached, the method queries the persistent database for the content.
func (db *Database) Node(hash common.Hash) ([]byte, error) {
	// It doens't make sense to retrieve the metaroot
	if hash == (common.Hash{}) {
		return nil, errors.New("not found")
	}
	// Retrieve the node from the clean cache if available
	if db.cleans != nil {
<<<<<<< HEAD
		if enc, err := db.cleans.Get(string(hash[:])); err == nil && enc != nil {
=======
		if enc := db.cleans.Get(nil, hash[:]); enc != nil {
>>>>>>> d62e9b28
			memcacheCleanHitMeter.Mark(1)
			memcacheCleanReadMeter.Mark(int64(len(enc)))
			return enc, nil
		}
	}
	// Retrieve the node from the dirty cache if available
	db.lock.RLock()
	dirty := db.dirties[hash]
	db.lock.RUnlock()

	if dirty != nil {
		return dirty.rlp(), nil
	}
	// Content unavailable in memory, attempt to retrieve from disk
	enc, err := db.diskdb.Get(hash[:])
	if err == nil && enc != nil {
		if db.cleans != nil {
<<<<<<< HEAD
			db.cleans.Set(string(hash[:]), enc)
=======
			db.cleans.Set(hash[:], enc)
>>>>>>> d62e9b28
			memcacheCleanMissMeter.Mark(1)
			memcacheCleanWriteMeter.Mark(int64(len(enc)))
		}
	}
	return enc, err
}

// preimage retrieves a cached trie node pre-image from memory. If it cannot be
// found cached, the method queries the persistent database for the content.
func (db *Database) preimage(hash common.Hash) ([]byte, error) {
	// Retrieve the node from cache if available
	db.lock.RLock()
	preimage := db.preimages[hash]
	db.lock.RUnlock()

	if preimage != nil {
		return preimage, nil
	}
	// Content unavailable in memory, attempt to retrieve from disk
	return db.diskdb.Get(db.secureKey(hash[:]))
}

// secureKey returns the database key for the preimage of key, as an ephemeral
// buffer. The caller must not hold onto the return value because it will become
// invalid on the next call.
func (db *Database) secureKey(key []byte) []byte {
	buf := append(db.seckeybuf[:0], secureKeyPrefix...)
	buf = append(buf, key...)
	return buf
}

// Nodes retrieves the hashes of all the nodes cached within the memory database.
// This method is extremely expensive and should only be used to validate internal
// states in test code.
func (db *Database) Nodes() []common.Hash {
	db.lock.RLock()
	defer db.lock.RUnlock()

	var hashes = make([]common.Hash, 0, len(db.dirties))
	for hash := range db.dirties {
		if hash != (common.Hash{}) { // Special case for "root" references/nodes
			hashes = append(hashes, hash)
		}
	}
	return hashes
}

// Reference adds a new reference from a parent node to a child node.
func (db *Database) Reference(child common.Hash, parent common.Hash) {
	db.lock.Lock()
	defer db.lock.Unlock()

	db.reference(child, parent)
}

// reference is the private locked version of Reference.
func (db *Database) reference(child common.Hash, parent common.Hash) {
	// If the node does not exist, it's a node pulled from disk, skip
	node, ok := db.dirties[child]
	if !ok {
		return
	}
	// If the reference already exists, only duplicate for roots
	if db.dirties[parent].children == nil {
		db.dirties[parent].children = make(map[common.Hash]uint16)
		db.childrenSize += cachedNodeChildrenSize
	} else if _, ok = db.dirties[parent].children[child]; ok && parent != (common.Hash{}) {
		return
	}
	node.parents++
	db.dirties[parent].children[child]++
	if db.dirties[parent].children[child] == 1 {
		db.childrenSize += common.HashLength + 2 // uint16 counter
	}
}

// Dereference removes an existing reference from a root node.
func (db *Database) Dereference(root common.Hash) {
	// Sanity check to ensure that the meta-root is not removed
	if root == (common.Hash{}) {
		log.Error("Attempted to dereference the trie cache meta root")
		return
	}
	db.lock.Lock()
	defer db.lock.Unlock()

	nodes, storage, start := len(db.dirties), db.dirtiesSize, time.Now()
	db.dereference(root, common.Hash{})

	db.gcnodes += uint64(nodes - len(db.dirties))
	db.gcsize += storage - db.dirtiesSize
	db.gctime += time.Since(start)

	memcacheGCTimeTimer.Update(time.Since(start))
	memcacheGCSizeMeter.Mark(int64(storage - db.dirtiesSize))
	memcacheGCNodesMeter.Mark(int64(nodes - len(db.dirties)))

	log.Debug("Dereferenced trie from memory database", "nodes", nodes-len(db.dirties), "size", storage-db.dirtiesSize, "time", time.Since(start),
		"gcnodes", db.gcnodes, "gcsize", db.gcsize, "gctime", db.gctime, "livenodes", len(db.dirties), "livesize", db.dirtiesSize)
}

// dereference is the private locked version of Dereference.
func (db *Database) dereference(child common.Hash, parent common.Hash) {
	// Dereference the parent-child
	node := db.dirties[parent]

	if node.children != nil && node.children[child] > 0 {
		node.children[child]--
		if node.children[child] == 0 {
			delete(node.children, child)
			db.childrenSize -= (common.HashLength + 2) // uint16 counter
		}
	}
	// If the child does not exist, it's a previously committed node.
	node, ok := db.dirties[child]
	if !ok {
		return
	}
	// If there are no more references to the child, delete it and cascade
	if node.parents > 0 {
		// This is a special cornercase where a node loaded from disk (i.e. not in the
		// memcache any more) gets reinjected as a new node (short node split into full,
		// then reverted into short), causing a cached node to have no parents. That is
		// no problem in itself, but don't make maxint parents out of it.
		node.parents--
	}
	if node.parents == 0 {
		// Remove the node from the flush-list
		switch child {
		case db.oldest:
			db.oldest = node.flushNext
			db.dirties[node.flushNext].flushPrev = common.Hash{}
		case db.newest:
			db.newest = node.flushPrev
			db.dirties[node.flushPrev].flushNext = common.Hash{}
		default:
			db.dirties[node.flushPrev].flushNext = node.flushNext
			db.dirties[node.flushNext].flushPrev = node.flushPrev
		}
		// Dereference all children and delete the node
		for _, hash := range node.childs() {
			db.dereference(hash, child)
		}
		delete(db.dirties, child)
		db.dirtiesSize -= common.StorageSize(common.HashLength + int(node.size))
		if node.children != nil {
			db.childrenSize -= cachedNodeChildrenSize
		}
	}
}

// Cap iteratively flushes old but still referenced trie nodes until the total
// memory usage goes below the given threshold.
//
// Note, this method is a non-synchronized mutator. It is unsafe to call this
// concurrently with other mutators.
func (db *Database) Cap(limit common.StorageSize) error {
	// Create a database batch to flush persistent data out. It is important that
	// outside code doesn't see an inconsistent state (referenced data removed from
	// memory cache during commit but not yet in persistent storage). This is ensured
	// by only uncaching existing data when the database write finalizes.
	nodes, storage, start := len(db.dirties), db.dirtiesSize, time.Now()
	batch := db.diskdb.NewBatch()

	// db.dirtiesSize only contains the useful data in the cache, but when reporting
	// the total memory consumption, the maintenance metadata is also needed to be
	// counted.
	size := db.dirtiesSize + common.StorageSize((len(db.dirties)-1)*cachedNodeSize)
	size += db.childrenSize - common.StorageSize(len(db.dirties[common.Hash{}].children)*(common.HashLength+2))

	// If the preimage cache got large enough, push to disk. If it's still small
	// leave for later to deduplicate writes.
	flushPreimages := db.preimagesSize > 4*1024*1024
	if flushPreimages {
		for hash, preimage := range db.preimages {
			if err := batch.Put(db.secureKey(hash[:]), preimage); err != nil {
				log.Error("Failed to commit preimage from trie database", "err", err)
				return err
			}
			if batch.ValueSize() > ethdb.IdealBatchSize {
				if err := batch.Write(); err != nil {
					return err
				}
				batch.Reset()
			}
		}
	}
	// Keep committing nodes from the flush-list until we're below allowance
	oldest := db.oldest
	for size > limit && oldest != (common.Hash{}) {
		// Fetch the oldest referenced node and push into the batch
		node := db.dirties[oldest]
		if err := batch.Put(oldest[:], node.rlp()); err != nil {
			return err
		}
		// If we exceeded the ideal batch size, commit and reset
		if batch.ValueSize() >= ethdb.IdealBatchSize {
			if err := batch.Write(); err != nil {
				log.Error("Failed to write flush list to disk", "err", err)
				return err
			}
			batch.Reset()
		}
		// Iterate to the next flush item, or abort if the size cap was achieved. Size
		// is the total size, including the useful cached data (hash -> blob), the
		// cache item metadata, as well as external children mappings.
		size -= common.StorageSize(common.HashLength + int(node.size) + cachedNodeSize)
		if node.children != nil {
			size -= common.StorageSize(cachedNodeChildrenSize + len(node.children)*(common.HashLength+2))
		}
		oldest = node.flushNext
	}
	// Flush out any remainder data from the last batch
	if err := batch.Write(); err != nil {
		log.Error("Failed to write flush list to disk", "err", err)
		return err
	}
	// Write successful, clear out the flushed data
	db.lock.Lock()
	defer db.lock.Unlock()

	if flushPreimages {
		db.preimages = make(map[common.Hash][]byte)
		db.preimagesSize = 0
	}
	for db.oldest != oldest {
		node := db.dirties[db.oldest]
		delete(db.dirties, db.oldest)
		db.oldest = node.flushNext

		db.dirtiesSize -= common.StorageSize(common.HashLength + int(node.size))
		if node.children != nil {
			db.childrenSize -= common.StorageSize(cachedNodeChildrenSize + len(node.children)*(common.HashLength+2))
		}
	}
	if db.oldest != (common.Hash{}) {
		db.dirties[db.oldest].flushPrev = common.Hash{}
	}
	db.flushnodes += uint64(nodes - len(db.dirties))
	db.flushsize += storage - db.dirtiesSize
	db.flushtime += time.Since(start)

	memcacheFlushTimeTimer.Update(time.Since(start))
	memcacheFlushSizeMeter.Mark(int64(storage - db.dirtiesSize))
	memcacheFlushNodesMeter.Mark(int64(nodes - len(db.dirties)))

	log.Debug("Persisted nodes from memory database", "nodes", nodes-len(db.dirties), "size", storage-db.dirtiesSize, "time", time.Since(start),
		"flushnodes", db.flushnodes, "flushsize", db.flushsize, "flushtime", db.flushtime, "livenodes", len(db.dirties), "livesize", db.dirtiesSize)

	return nil
}

// Commit iterates over all the children of a particular node, writes them out
// to disk, forcefully tearing down all references in both directions. As a side
// effect, all pre-images accumulated up to this point are also written.
//
// Note, this method is a non-synchronized mutator. It is unsafe to call this
// concurrently with other mutators.
func (db *Database) Commit(node common.Hash, report bool) error {
	// Create a database batch to flush persistent data out. It is important that
	// outside code doesn't see an inconsistent state (referenced data removed from
	// memory cache during commit but not yet in persistent storage). This is ensured
	// by only uncaching existing data when the database write finalizes.
	start := time.Now()
	batch := db.diskdb.NewBatch()

	// Move all of the accumulated preimages into a write batch
	for hash, preimage := range db.preimages {
		if err := batch.Put(db.secureKey(hash[:]), preimage); err != nil {
			log.Error("Failed to commit preimage from trie database", "err", err)
			return err
		}
		// If the batch is too large, flush to disk
		if batch.ValueSize() > ethdb.IdealBatchSize {
			if err := batch.Write(); err != nil {
				return err
			}
			batch.Reset()
		}
	}
	// Since we're going to replay trie node writes into the clean cache, flush out
	// any batched pre-images before continuing.
	if err := batch.Write(); err != nil {
		return err
	}
	batch.Reset()

	// Move the trie itself into the batch, flushing if enough data is accumulated
	nodes, storage := len(db.dirties), db.dirtiesSize

	uncacher := &cleaner{db}
	if err := db.commit(node, batch, uncacher); err != nil {
		log.Error("Failed to commit trie from trie database", "err", err)
		return err
	}
	// Trie mostly committed to disk, flush any batch leftovers
	if err := batch.Write(); err != nil {
		log.Error("Failed to write trie to disk", "err", err)
		return err
	}
	// Uncache any leftovers in the last batch
	db.lock.Lock()
	defer db.lock.Unlock()

	batch.Replay(uncacher)
	batch.Reset()

	// Reset the storage counters and bumpd metrics
	db.preimages = make(map[common.Hash][]byte)
	db.preimagesSize = 0

	memcacheCommitTimeTimer.Update(time.Since(start))
	memcacheCommitSizeMeter.Mark(int64(storage - db.dirtiesSize))
	memcacheCommitNodesMeter.Mark(int64(nodes - len(db.dirties)))

	logger := log.Info
	if !report {
		logger = log.Debug
	}
	logger("Persisted trie from memory database", "nodes", nodes-len(db.dirties)+int(db.flushnodes), "size", storage-db.dirtiesSize+db.flushsize, "time", time.Since(start)+db.flushtime,
		"gcnodes", db.gcnodes, "gcsize", db.gcsize, "gctime", db.gctime, "livenodes", len(db.dirties), "livesize", db.dirtiesSize)

	// Reset the garbage collection statistics
	db.gcnodes, db.gcsize, db.gctime = 0, 0, 0
	db.flushnodes, db.flushsize, db.flushtime = 0, 0, 0

	return nil
}

// commit is the private locked version of Commit.
func (db *Database) commit(hash common.Hash, batch ethdb.Batch, uncacher *cleaner) error {
	// If the node does not exist, it's a previously committed node
	node, ok := db.dirties[hash]
	if !ok {
		return nil
	}
	for _, child := range node.childs() {
		if err := db.commit(child, batch, uncacher); err != nil {
			return err
		}
	}
	if err := batch.Put(hash[:], node.rlp()); err != nil {
		return err
	}
	// If we've reached an optimal batch size, commit and start over
	if batch.ValueSize() >= ethdb.IdealBatchSize {
		if err := batch.Write(); err != nil {
			return err
		}
		db.lock.Lock()
		batch.Replay(uncacher)
		batch.Reset()
		db.lock.Unlock()
	}
	return nil
}

// cleaner is a database batch replayer that takes a batch of write operations
// and cleans up the trie database from anything written to disk.
type cleaner struct {
	db *Database
}

// Put reacts to database writes and implements dirty data uncaching. This is the
// post-processing step of a commit operation where the already persisted trie is
// removed from the dirty cache and moved into the clean cache. The reason behind
// the two-phase commit is to ensure ensure data availability while moving from
// memory to disk.
func (c *cleaner) Put(key []byte, rlp []byte) error {
	hash := common.BytesToHash(key)

	// If the node does not exist, we're done on this path
	node, ok := c.db.dirties[hash]
	if !ok {
		return nil
	}
	// Node still exists, remove it from the flush-list
	switch hash {
	case c.db.oldest:
		c.db.oldest = node.flushNext
		c.db.dirties[node.flushNext].flushPrev = common.Hash{}
	case c.db.newest:
		c.db.newest = node.flushPrev
		c.db.dirties[node.flushPrev].flushNext = common.Hash{}
	default:
		c.db.dirties[node.flushPrev].flushNext = node.flushNext
		c.db.dirties[node.flushNext].flushPrev = node.flushPrev
	}
	// Remove the node from the dirty cache
	delete(c.db.dirties, hash)
	c.db.dirtiesSize -= common.StorageSize(common.HashLength + int(node.size))
	if node.children != nil {
		c.db.dirtiesSize -= common.StorageSize(cachedNodeChildrenSize + len(node.children)*(common.HashLength+2))
<<<<<<< HEAD
	}
	// Move the flushed node into the clean cache to prevent insta-reloads
	if c.db.cleans != nil {
		c.db.cleans.Set(string(hash[:]), rlp)
	}
=======
	}
	// Move the flushed node into the clean cache to prevent insta-reloads
	if c.db.cleans != nil {
		c.db.cleans.Set(hash[:], rlp)
	}
>>>>>>> d62e9b28
	return nil
}

func (c *cleaner) Delete(key []byte) error {
<<<<<<< HEAD
	panic("Not implemented")
=======
	panic("not implemented")
>>>>>>> d62e9b28
}

// Size returns the current storage size of the memory cache in front of the
// persistent database layer.
func (db *Database) Size() (common.StorageSize, common.StorageSize) {
	db.lock.RLock()
	defer db.lock.RUnlock()

	// db.dirtiesSize only contains the useful data in the cache, but when reporting
	// the total memory consumption, the maintenance metadata is also needed to be
	// counted.
	var metadataSize = common.StorageSize((len(db.dirties) - 1) * cachedNodeSize)
	var metarootRefs = common.StorageSize(len(db.dirties[common.Hash{}].children) * (common.HashLength + 2))
	return db.dirtiesSize + db.childrenSize + metadataSize - metarootRefs, db.preimagesSize
<<<<<<< HEAD
}

// verifyIntegrity is a debug method to iterate over the entire trie stored in
// memory and check whether every node is reachable from the meta root. The goal
// is to find any errors that might cause memory leaks and or trie nodes to go
// missing.
//
// This method is extremely CPU and memory intensive, only use when must.
func (db *Database) verifyIntegrity() {
	// Iterate over all the cached nodes and accumulate them into a set
	reachable := map[common.Hash]struct{}{{}: {}}

	for child := range db.dirties[common.Hash{}].children {
		db.accumulate(child, reachable)
	}
	// Find any unreachable but cached nodes
	var unreachable []string
	for hash, node := range db.dirties {
		if _, ok := reachable[hash]; !ok {
			unreachable = append(unreachable, fmt.Sprintf("%x: {Node: %v, Parents: %d, Prev: %x, Next: %x}",
				hash, node.node, node.parents, node.flushPrev, node.flushNext))
		}
	}
	if len(unreachable) != 0 {
		panic(fmt.Sprintf("trie cache memory leak: %v", unreachable))
	}
}

// accumulate iterates over the trie defined by hash and accumulates all the
// cached children found in memory.
func (db *Database) accumulate(hash common.Hash, reachable map[common.Hash]struct{}) {
	// Mark the node reachable if present in the memory cache
	node, ok := db.dirties[hash]
	if !ok {
		return
	}
	reachable[hash] = struct{}{}

	// Iterate over all the children and accumulate them too
	for _, child := range node.childs() {
		db.accumulate(child, reachable)
	}
=======
>>>>>>> d62e9b28
}<|MERGE_RESOLUTION|>--- conflicted
+++ resolved
@@ -25,11 +25,7 @@
 	"sync"
 	"time"
 
-<<<<<<< HEAD
-	"github.com/allegro/bigcache"
-=======
 	"github.com/VictoriaMetrics/fastcache"
->>>>>>> d62e9b28
 	"github.com/ethereum/go-ethereum/common"
 	"github.com/ethereum/go-ethereum/ethdb"
 	"github.com/ethereum/go-ethereum/log"
@@ -73,11 +69,7 @@
 type Database struct {
 	diskdb ethdb.KeyValueStore // Persistent storage for matured trie nodes
 
-<<<<<<< HEAD
-	cleans  *bigcache.BigCache          // GC friendly memory cache of clean node RLPs
-=======
 	cleans  *fastcache.Cache            // GC friendly memory cache of clean node RLPs
->>>>>>> d62e9b28
 	dirties map[common.Hash]*cachedNode // Data and references relationships of dirty nodes
 	oldest  common.Hash                 // Oldest tracked node, flush-list head
 	newest  common.Hash                 // Newest tracked node, flush-list tail
@@ -304,22 +296,9 @@
 // before its written out to disk or garbage collected. It also acts as a read cache
 // for nodes loaded from disk.
 func NewDatabaseWithCache(diskdb ethdb.KeyValueStore, cache int) *Database {
-<<<<<<< HEAD
-	var cleans *bigcache.BigCache
-	if cache > 0 {
-		cleans, _ = bigcache.NewBigCache(bigcache.Config{
-			Shards:             1024,
-			LifeWindow:         time.Hour,
-			MaxEntriesInWindow: cache * 1024,
-			MaxEntrySize:       512,
-			HardMaxCacheSize:   cache,
-			Hasher:             trienodeHasher{},
-		})
-=======
 	var cleans *fastcache.Cache
 	if cache > 0 {
 		cleans = fastcache.New(cache * 1024 * 1024)
->>>>>>> d62e9b28
 	}
 	return &Database{
 		diskdb: diskdb,
@@ -395,11 +374,7 @@
 func (db *Database) node(hash common.Hash) node {
 	// Retrieve the node from the clean cache if available
 	if db.cleans != nil {
-<<<<<<< HEAD
-		if enc, err := db.cleans.Get(string(hash[:])); err == nil && enc != nil {
-=======
 		if enc := db.cleans.Get(nil, hash[:]); enc != nil {
->>>>>>> d62e9b28
 			memcacheCleanHitMeter.Mark(1)
 			memcacheCleanReadMeter.Mark(int64(len(enc)))
 			return mustDecodeNode(hash[:], enc)
@@ -419,11 +394,7 @@
 		return nil
 	}
 	if db.cleans != nil {
-<<<<<<< HEAD
-		db.cleans.Set(string(hash[:]), enc)
-=======
 		db.cleans.Set(hash[:], enc)
->>>>>>> d62e9b28
 		memcacheCleanMissMeter.Mark(1)
 		memcacheCleanWriteMeter.Mark(int64(len(enc)))
 	}
@@ -439,11 +410,7 @@
 	}
 	// Retrieve the node from the clean cache if available
 	if db.cleans != nil {
-<<<<<<< HEAD
-		if enc, err := db.cleans.Get(string(hash[:])); err == nil && enc != nil {
-=======
 		if enc := db.cleans.Get(nil, hash[:]); enc != nil {
->>>>>>> d62e9b28
 			memcacheCleanHitMeter.Mark(1)
 			memcacheCleanReadMeter.Mark(int64(len(enc)))
 			return enc, nil
@@ -461,11 +428,7 @@
 	enc, err := db.diskdb.Get(hash[:])
 	if err == nil && enc != nil {
 		if db.cleans != nil {
-<<<<<<< HEAD
-			db.cleans.Set(string(hash[:]), enc)
-=======
 			db.cleans.Set(hash[:], enc)
->>>>>>> d62e9b28
 			memcacheCleanMissMeter.Mark(1)
 			memcacheCleanWriteMeter.Mark(int64(len(enc)))
 		}
@@ -859,28 +822,16 @@
 	c.db.dirtiesSize -= common.StorageSize(common.HashLength + int(node.size))
 	if node.children != nil {
 		c.db.dirtiesSize -= common.StorageSize(cachedNodeChildrenSize + len(node.children)*(common.HashLength+2))
-<<<<<<< HEAD
-	}
-	// Move the flushed node into the clean cache to prevent insta-reloads
-	if c.db.cleans != nil {
-		c.db.cleans.Set(string(hash[:]), rlp)
-	}
-=======
 	}
 	// Move the flushed node into the clean cache to prevent insta-reloads
 	if c.db.cleans != nil {
 		c.db.cleans.Set(hash[:], rlp)
 	}
->>>>>>> d62e9b28
 	return nil
 }
 
 func (c *cleaner) Delete(key []byte) error {
-<<<<<<< HEAD
-	panic("Not implemented")
-=======
 	panic("not implemented")
->>>>>>> d62e9b28
 }
 
 // Size returns the current storage size of the memory cache in front of the
@@ -895,49 +846,4 @@
 	var metadataSize = common.StorageSize((len(db.dirties) - 1) * cachedNodeSize)
 	var metarootRefs = common.StorageSize(len(db.dirties[common.Hash{}].children) * (common.HashLength + 2))
 	return db.dirtiesSize + db.childrenSize + metadataSize - metarootRefs, db.preimagesSize
-<<<<<<< HEAD
-}
-
-// verifyIntegrity is a debug method to iterate over the entire trie stored in
-// memory and check whether every node is reachable from the meta root. The goal
-// is to find any errors that might cause memory leaks and or trie nodes to go
-// missing.
-//
-// This method is extremely CPU and memory intensive, only use when must.
-func (db *Database) verifyIntegrity() {
-	// Iterate over all the cached nodes and accumulate them into a set
-	reachable := map[common.Hash]struct{}{{}: {}}
-
-	for child := range db.dirties[common.Hash{}].children {
-		db.accumulate(child, reachable)
-	}
-	// Find any unreachable but cached nodes
-	var unreachable []string
-	for hash, node := range db.dirties {
-		if _, ok := reachable[hash]; !ok {
-			unreachable = append(unreachable, fmt.Sprintf("%x: {Node: %v, Parents: %d, Prev: %x, Next: %x}",
-				hash, node.node, node.parents, node.flushPrev, node.flushNext))
-		}
-	}
-	if len(unreachable) != 0 {
-		panic(fmt.Sprintf("trie cache memory leak: %v", unreachable))
-	}
-}
-
-// accumulate iterates over the trie defined by hash and accumulates all the
-// cached children found in memory.
-func (db *Database) accumulate(hash common.Hash, reachable map[common.Hash]struct{}) {
-	// Mark the node reachable if present in the memory cache
-	node, ok := db.dirties[hash]
-	if !ok {
-		return
-	}
-	reachable[hash] = struct{}{}
-
-	// Iterate over all the children and accumulate them too
-	for _, child := range node.childs() {
-		db.accumulate(child, reachable)
-	}
-=======
->>>>>>> d62e9b28
 }