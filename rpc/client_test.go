// Copyright 2016 The go-ethereum Authors
// This file is part of the go-ethereum library.
//
// The go-ethereum library is free software: you can redistribute it and/or modify
// it under the terms of the GNU Lesser General Public License as published by
// the Free Software Foundation, either version 3 of the License, or
// (at your option) any later version.
//
// The go-ethereum library is distributed in the hope that it will be useful,
// but WITHOUT ANY WARRANTY; without even the implied warranty of
// MERCHANTABILITY or FITNESS FOR A PARTICULAR PURPOSE. See the
// GNU Lesser General Public License for more details.
//
// You should have received a copy of the GNU Lesser General Public License
// along with the go-ethereum library. If not, see <http://www.gnu.org/licenses/>.

package rpc

import (
	"context"
	"fmt"
	"math/rand"
	"net"
	"net/http"
	"net/http/httptest"
	"os"
	"reflect"
	"runtime"
	"sync"
	"testing"
	"time"

	"github.com/davecgh/go-spew/spew"
	"github.com/ethereum/go-ethereum/log"
)

func TestClientRequest(t *testing.T) {
	server := newTestServer()
	defer server.Stop()
	client := DialInProc(server)
	defer client.Close()

<<<<<<< HEAD
	var resp Result
	if err := client.Call(&resp, "test_echo", "hello", 10, &Args{"world"}); err != nil {
=======
	var resp echoResult
	if err := client.Call(&resp, "test_echo", "hello", 10, &echoArgs{"world"}); err != nil {
>>>>>>> d62e9b28
		t.Fatal(err)
	}
	if !reflect.DeepEqual(resp, echoResult{"hello", 10, &echoArgs{"world"}}) {
		t.Errorf("incorrect result %#v", resp)
	}
}

func TestClientBatchRequest(t *testing.T) {
	server := newTestServer()
	defer server.Stop()
	client := DialInProc(server)
	defer client.Close()

	batch := []BatchElem{
		{
			Method: "test_echo",
<<<<<<< HEAD
			Args:   []interface{}{"hello", 10, &Args{"world"}},
			Result: new(Result),
		},
		{
			Method: "test_echo",
			Args:   []interface{}{"hello2", 11, &Args{"world"}},
			Result: new(Result),
=======
			Args:   []interface{}{"hello", 10, &echoArgs{"world"}},
			Result: new(echoResult),
		},
		{
			Method: "test_echo",
			Args:   []interface{}{"hello2", 11, &echoArgs{"world"}},
			Result: new(echoResult),
>>>>>>> d62e9b28
		},
		{
			Method: "no_such_method",
			Args:   []interface{}{1, 2, 3},
			Result: new(int),
		},
	}
	if err := client.BatchCall(batch); err != nil {
		t.Fatal(err)
	}
	wantResult := []BatchElem{
		{
			Method: "test_echo",
<<<<<<< HEAD
			Args:   []interface{}{"hello", 10, &Args{"world"}},
			Result: &Result{"hello", 10, &Args{"world"}},
		},
		{
			Method: "test_echo",
			Args:   []interface{}{"hello2", 11, &Args{"world"}},
			Result: &Result{"hello2", 11, &Args{"world"}},
=======
			Args:   []interface{}{"hello", 10, &echoArgs{"world"}},
			Result: &echoResult{"hello", 10, &echoArgs{"world"}},
		},
		{
			Method: "test_echo",
			Args:   []interface{}{"hello2", 11, &echoArgs{"world"}},
			Result: &echoResult{"hello2", 11, &echoArgs{"world"}},
>>>>>>> d62e9b28
		},
		{
			Method: "no_such_method",
			Args:   []interface{}{1, 2, 3},
			Result: new(int),
			Error:  &jsonError{Code: -32601, Message: "the method no_such_method does not exist/is not available"},
		},
	}
	if !reflect.DeepEqual(batch, wantResult) {
		t.Errorf("batch results mismatch:\ngot %swant %s", spew.Sdump(batch), spew.Sdump(wantResult))
	}
}

func TestClientNotify(t *testing.T) {
	server := newTestServer()
	defer server.Stop()
	client := DialInProc(server)
	defer client.Close()

<<<<<<< HEAD
	if err := client.Notify(context.Background(), "test_echo", "hello", 10, &Args{"world"}); err != nil {
=======
	if err := client.Notify(context.Background(), "test_echo", "hello", 10, &echoArgs{"world"}); err != nil {
>>>>>>> d62e9b28
		t.Fatal(err)
	}
}

// func TestClientCancelInproc(t *testing.T) { testClientCancel("inproc", t) }
func TestClientCancelWebsocket(t *testing.T) { testClientCancel("ws", t) }
func TestClientCancelHTTP(t *testing.T)      { testClientCancel("http", t) }
func TestClientCancelIPC(t *testing.T)       { testClientCancel("ipc", t) }

// This test checks that requests made through CallContext can be canceled by canceling
// the context.
func testClientCancel(transport string, t *testing.T) {
	// These tests take a lot of time, run them all at once.
	// You probably want to run with -parallel 1 or comment out
	// the call to t.Parallel if you enable the logging.
	t.Parallel()

	server := newTestServer()
	defer server.Stop()

	// What we want to achieve is that the context gets canceled
	// at various stages of request processing. The interesting cases
	// are:
	//  - cancel during dial
	//  - cancel while performing a HTTP request
	//  - cancel while waiting for a response
	//
	// To trigger those, the times are chosen such that connections
	// are killed within the deadline for every other call (maxKillTimeout
	// is 2x maxCancelTimeout).
	//
	// Once a connection is dead, there is a fair chance it won't connect
	// successfully because the accept is delayed by 1s.
	maxContextCancelTimeout := 300 * time.Millisecond
	fl := &flakeyListener{
		maxAcceptDelay: 1 * time.Second,
		maxKillTimeout: 600 * time.Millisecond,
	}

	var client *Client
	switch transport {
	case "ws", "http":
		c, hs := httpTestClient(server, transport, fl)
		defer hs.Close()
		client = c
	case "ipc":
		c, l := ipcTestClient(server, fl)
		defer l.Close()
		client = c
	default:
		panic("unknown transport: " + transport)
	}

	// The actual test starts here.
	var (
		wg       sync.WaitGroup
		nreqs    = 10
		ncallers = 6
	)
	caller := func(index int) {
		defer wg.Done()
		for i := 0; i < nreqs; i++ {
			var (
				ctx     context.Context
				cancel  func()
				timeout = time.Duration(rand.Int63n(int64(maxContextCancelTimeout)))
			)
			if index < ncallers/2 {
				// For half of the callers, create a context without deadline
				// and cancel it later.
				ctx, cancel = context.WithCancel(context.Background())
				time.AfterFunc(timeout, cancel)
			} else {
				// For the other half, create a context with a deadline instead. This is
				// different because the context deadline is used to set the socket write
				// deadline.
				ctx, cancel = context.WithTimeout(context.Background(), timeout)
			}
			// Now perform a call with the context.
			// The key thing here is that no call will ever complete successfully.
			sleepTime := maxContextCancelTimeout + 20*time.Millisecond
			err := client.CallContext(ctx, nil, "test_sleep", sleepTime)
			if err != nil {
				log.Debug(fmt.Sprint("got expected error:", err))
			} else {
				t.Errorf("no error for call with %v wait time", timeout)
			}
			cancel()
		}
	}
	wg.Add(ncallers)
	for i := 0; i < ncallers; i++ {
		go caller(i)
	}
	wg.Wait()
}

func TestClientSubscribeInvalidArg(t *testing.T) {
	server := newTestServer()
	defer server.Stop()
	client := DialInProc(server)
	defer client.Close()

	check := func(shouldPanic bool, arg interface{}) {
		defer func() {
			err := recover()
			if shouldPanic && err == nil {
				t.Errorf("EthSubscribe should've panicked for %#v", arg)
			}
			if !shouldPanic && err != nil {
				t.Errorf("EthSubscribe shouldn't have panicked for %#v", arg)
				buf := make([]byte, 1024*1024)
				buf = buf[:runtime.Stack(buf, false)]
				t.Error(err)
				t.Error(string(buf))
			}
		}()
		client.EthSubscribe(context.Background(), arg, "foo_bar")
	}
	check(true, nil)
	check(true, 1)
	check(true, (chan int)(nil))
	check(true, make(<-chan int))
	check(false, make(chan int))
	check(false, make(chan<- int))
}

func TestClientSubscribe(t *testing.T) {
	server := newTestServer()
	defer server.Stop()
	client := DialInProc(server)
	defer client.Close()

	nc := make(chan int)
	count := 10
	sub, err := client.Subscribe(context.Background(), "nftest", nc, "someSubscription", count, 0)
	if err != nil {
		t.Fatal("can't subscribe:", err)
	}
	for i := 0; i < count; i++ {
		if val := <-nc; val != i {
			t.Fatalf("value mismatch: got %d, want %d", val, i)
		}
	}

	sub.Unsubscribe()
	select {
	case v := <-nc:
		t.Fatal("received value after unsubscribe:", v)
	case err := <-sub.Err():
		if err != nil {
			t.Fatalf("Err returned a non-nil error after explicit unsubscribe: %q", err)
		}
	case <-time.After(1 * time.Second):
		t.Fatalf("subscription not closed within 1s after unsubscribe")
	}
}

// In this test, the connection drops while Subscribe is waiting for a response.
func TestClientSubscribeClose(t *testing.T) {
	server := newTestServer()
	service := &notificationTestService{
		gotHangSubscriptionReq:  make(chan struct{}),
		unblockHangSubscription: make(chan struct{}),
	}
	if err := server.RegisterName("nftest2", service); err != nil {
		t.Fatal(err)
	}

	defer server.Stop()
	client := DialInProc(server)
	defer client.Close()

	var (
		nc   = make(chan int)
		errc = make(chan error)
		sub  *ClientSubscription
		err  error
	)
	go func() {
		sub, err = client.Subscribe(context.Background(), "nftest2", nc, "hangSubscription", 999)
		errc <- err
	}()

	<-service.gotHangSubscriptionReq
	client.Close()
	service.unblockHangSubscription <- struct{}{}

	select {
	case err := <-errc:
		if err == nil {
			t.Errorf("Subscribe returned nil error after Close")
		}
		if sub != nil {
			t.Error("Subscribe returned non-nil subscription after Close")
		}
	case <-time.After(1 * time.Second):
		t.Fatalf("Subscribe did not return within 1s after Close")
	}
}

// This test reproduces https://github.com/ethereum/go-ethereum/issues/17837 where the
// client hangs during shutdown when Unsubscribe races with Client.Close.
func TestClientCloseUnsubscribeRace(t *testing.T) {
	server := newTestServer()
	defer server.Stop()

	for i := 0; i < 20; i++ {
		client := DialInProc(server)
		nc := make(chan int)
		sub, err := client.Subscribe(context.Background(), "nftest", nc, "someSubscription", 3, 1)
		if err != nil {
			t.Fatal(err)
		}
		go client.Close()
		go sub.Unsubscribe()
		select {
		case <-sub.Err():
		case <-time.After(5 * time.Second):
			t.Fatal("subscription not closed within timeout")
		}
	}
}

// This test checks that Client doesn't lock up when a single subscriber
// doesn't read subscription events.
func TestClientNotificationStorm(t *testing.T) {
	server := newTestServer()
	defer server.Stop()

	doTest := func(count int, wantError bool) {
		client := DialInProc(server)
		defer client.Close()
		ctx, cancel := context.WithTimeout(context.Background(), 10*time.Second)
		defer cancel()

		// Subscribe on the server. It will start sending many notifications
		// very quickly.
		nc := make(chan int)
		sub, err := client.Subscribe(ctx, "nftest", nc, "someSubscription", count, 0)
		if err != nil {
			t.Fatal("can't subscribe:", err)
		}
		defer sub.Unsubscribe()

		// Process each notification, try to run a call in between each of them.
		for i := 0; i < count; i++ {
			select {
			case val := <-nc:
				if val != i {
					t.Fatalf("(%d/%d) unexpected value %d", i, count, val)
				}
			case err := <-sub.Err():
				if wantError && err != ErrSubscriptionQueueOverflow {
					t.Fatalf("(%d/%d) got error %q, want %q", i, count, err, ErrSubscriptionQueueOverflow)
				} else if !wantError {
					t.Fatalf("(%d/%d) got unexpected error %q", i, count, err)
				}
				return
			}
			var r int
			err := client.CallContext(ctx, &r, "nftest_echo", i)
			if err != nil {
				if !wantError {
					t.Fatalf("(%d/%d) call error: %v", i, count, err)
				}
				return
			}
		}
		if wantError {
			t.Fatalf("didn't get expected error")
		}
	}

	doTest(8000, false)
<<<<<<< HEAD
	doTest(25000, true)
=======
	doTest(23000, true)
>>>>>>> d62e9b28
}

func TestClientHTTP(t *testing.T) {
	server := newTestServer()
	defer server.Stop()

	client, hs := httpTestClient(server, "http", nil)
	defer hs.Close()
	defer client.Close()

	// Launch concurrent requests.
	var (
		results    = make([]echoResult, 100)
		errc       = make(chan error)
		wantResult = echoResult{"a", 1, new(echoArgs)}
	)
	defer client.Close()
	for i := range results {
		i := i
		go func() {
			errc <- client.Call(&results[i], "test_echo",
				wantResult.String, wantResult.Int, wantResult.Args)
		}()
	}

	// Wait for all of them to complete.
	timeout := time.NewTimer(5 * time.Second)
	defer timeout.Stop()
	for i := range results {
		select {
		case err := <-errc:
			if err != nil {
				t.Fatal(err)
			}
		case <-timeout.C:
			t.Fatalf("timeout (got %d/%d) results)", i+1, len(results))
		}
	}

	// Check results.
	for i := range results {
		if !reflect.DeepEqual(results[i], wantResult) {
			t.Errorf("result %d mismatch: got %#v, want %#v", i, results[i], wantResult)
		}
	}
}

func TestClientReconnect(t *testing.T) {
	startServer := func(addr string) (*Server, net.Listener) {
		srv := newTestServer()
		l, err := net.Listen("tcp", addr)
		if err != nil {
			t.Fatal("can't listen:", err)
		}
		go http.Serve(l, srv.WebsocketHandler([]string{"*"}))
		return srv, l
	}

	ctx, cancel := context.WithTimeout(context.Background(), 12*time.Second)
	defer cancel()

	// Start a server and corresponding client.
	s1, l1 := startServer("127.0.0.1:0")
	client, err := DialContext(ctx, "ws://"+l1.Addr().String())
	if err != nil {
		t.Fatal("can't dial", err)
	}

	// Perform a call. This should work because the server is up.
<<<<<<< HEAD
	var resp Result
=======
	var resp echoResult
>>>>>>> d62e9b28
	if err := client.CallContext(ctx, &resp, "test_echo", "", 1, nil); err != nil {
		t.Fatal(err)
	}

	// Shut down the server and allow for some cool down time so we can listen on the same
	// address again.
	l1.Close()
	s1.Stop()
	time.Sleep(2 * time.Second)

	// Try calling again. It shouldn't work.
	if err := client.CallContext(ctx, &resp, "test_echo", "", 2, nil); err == nil {
		t.Error("successful call while the server is down")
		t.Logf("resp: %#v", resp)
	}

	// Start it up again and call again. The connection should be reestablished.
	// We spawn multiple calls here to check whether this hangs somehow.
	s2, l2 := startServer(l1.Addr().String())
	defer l2.Close()
	defer s2.Stop()

	start := make(chan struct{})
	errors := make(chan error, 20)
	for i := 0; i < cap(errors); i++ {
		go func() {
			<-start
<<<<<<< HEAD
			var resp Result
=======
			var resp echoResult
>>>>>>> d62e9b28
			errors <- client.CallContext(ctx, &resp, "test_echo", "", 3, nil)
		}()
	}
	close(start)
	errcount := 0
	for i := 0; i < cap(errors); i++ {
		if err = <-errors; err != nil {
			errcount++
		}
	}
	t.Logf("%d errors, last error: %v", errcount, err)
	if errcount > 1 {
		t.Errorf("expected one error after disconnect, got %d", errcount)
	}
}

func httpTestClient(srv *Server, transport string, fl *flakeyListener) (*Client, *httptest.Server) {
	// Create the HTTP server.
	var hs *httptest.Server
	switch transport {
	case "ws":
		hs = httptest.NewUnstartedServer(srv.WebsocketHandler([]string{"*"}))
	case "http":
		hs = httptest.NewUnstartedServer(srv)
	default:
		panic("unknown HTTP transport: " + transport)
	}
	// Wrap the listener if required.
	if fl != nil {
		fl.Listener = hs.Listener
		hs.Listener = fl
	}
	// Connect the client.
	hs.Start()
	client, err := Dial(transport + "://" + hs.Listener.Addr().String())
	if err != nil {
		panic(err)
	}
	return client, hs
}

func ipcTestClient(srv *Server, fl *flakeyListener) (*Client, net.Listener) {
	// Listen on a random endpoint.
	endpoint := fmt.Sprintf("go-ethereum-test-ipc-%d-%d", os.Getpid(), rand.Int63())
	if runtime.GOOS == "windows" {
		endpoint = `\\.\pipe\` + endpoint
	} else {
		endpoint = os.TempDir() + "/" + endpoint
	}
	l, err := ipcListen(endpoint)
	if err != nil {
		panic(err)
	}
	// Connect the listener to the server.
	if fl != nil {
		fl.Listener = l
		l = fl
	}
	go srv.ServeListener(l)
	// Connect the client.
	client, err := Dial(endpoint)
	if err != nil {
		panic(err)
	}
	return client, l
}

// flakeyListener kills accepted connections after a random timeout.
type flakeyListener struct {
	net.Listener
	maxKillTimeout time.Duration
	maxAcceptDelay time.Duration
}

func (l *flakeyListener) Accept() (net.Conn, error) {
	delay := time.Duration(rand.Int63n(int64(l.maxAcceptDelay)))
	time.Sleep(delay)

	c, err := l.Listener.Accept()
	if err == nil {
		timeout := time.Duration(rand.Int63n(int64(l.maxKillTimeout)))
		time.AfterFunc(timeout, func() {
			log.Debug(fmt.Sprintf("killing conn %v after %v", c.LocalAddr(), timeout))
			c.Close()
		})
	}
	return c, err
}<|MERGE_RESOLUTION|>--- conflicted
+++ resolved
@@ -40,13 +40,8 @@
 	client := DialInProc(server)
 	defer client.Close()
 
-<<<<<<< HEAD
-	var resp Result
-	if err := client.Call(&resp, "test_echo", "hello", 10, &Args{"world"}); err != nil {
-=======
 	var resp echoResult
 	if err := client.Call(&resp, "test_echo", "hello", 10, &echoArgs{"world"}); err != nil {
->>>>>>> d62e9b28
 		t.Fatal(err)
 	}
 	if !reflect.DeepEqual(resp, echoResult{"hello", 10, &echoArgs{"world"}}) {
@@ -63,15 +58,6 @@
 	batch := []BatchElem{
 		{
 			Method: "test_echo",
-<<<<<<< HEAD
-			Args:   []interface{}{"hello", 10, &Args{"world"}},
-			Result: new(Result),
-		},
-		{
-			Method: "test_echo",
-			Args:   []interface{}{"hello2", 11, &Args{"world"}},
-			Result: new(Result),
-=======
 			Args:   []interface{}{"hello", 10, &echoArgs{"world"}},
 			Result: new(echoResult),
 		},
@@ -79,7 +65,6 @@
 			Method: "test_echo",
 			Args:   []interface{}{"hello2", 11, &echoArgs{"world"}},
 			Result: new(echoResult),
->>>>>>> d62e9b28
 		},
 		{
 			Method: "no_such_method",
@@ -93,15 +78,6 @@
 	wantResult := []BatchElem{
 		{
 			Method: "test_echo",
-<<<<<<< HEAD
-			Args:   []interface{}{"hello", 10, &Args{"world"}},
-			Result: &Result{"hello", 10, &Args{"world"}},
-		},
-		{
-			Method: "test_echo",
-			Args:   []interface{}{"hello2", 11, &Args{"world"}},
-			Result: &Result{"hello2", 11, &Args{"world"}},
-=======
 			Args:   []interface{}{"hello", 10, &echoArgs{"world"}},
 			Result: &echoResult{"hello", 10, &echoArgs{"world"}},
 		},
@@ -109,7 +85,6 @@
 			Method: "test_echo",
 			Args:   []interface{}{"hello2", 11, &echoArgs{"world"}},
 			Result: &echoResult{"hello2", 11, &echoArgs{"world"}},
->>>>>>> d62e9b28
 		},
 		{
 			Method: "no_such_method",
@@ -129,11 +104,7 @@
 	client := DialInProc(server)
 	defer client.Close()
 
-<<<<<<< HEAD
-	if err := client.Notify(context.Background(), "test_echo", "hello", 10, &Args{"world"}); err != nil {
-=======
 	if err := client.Notify(context.Background(), "test_echo", "hello", 10, &echoArgs{"world"}); err != nil {
->>>>>>> d62e9b28
 		t.Fatal(err)
 	}
 }
@@ -409,11 +380,7 @@
 	}
 
 	doTest(8000, false)
-<<<<<<< HEAD
-	doTest(25000, true)
-=======
 	doTest(23000, true)
->>>>>>> d62e9b28
 }
 
 func TestClientHTTP(t *testing.T) {
@@ -483,11 +450,7 @@
 	}
 
 	// Perform a call. This should work because the server is up.
-<<<<<<< HEAD
-	var resp Result
-=======
 	var resp echoResult
->>>>>>> d62e9b28
 	if err := client.CallContext(ctx, &resp, "test_echo", "", 1, nil); err != nil {
 		t.Fatal(err)
 	}
@@ -515,11 +478,7 @@
 	for i := 0; i < cap(errors); i++ {
 		go func() {
 			<-start
-<<<<<<< HEAD
-			var resp Result
-=======
 			var resp echoResult
->>>>>>> d62e9b28
 			errors <- client.CallContext(ctx, &resp, "test_echo", "", 3, nil)
 		}()
 	}
