--- conflicted
+++ resolved
@@ -336,10 +336,6 @@
 		for recExists {
 			recExists = pastEvents.Next()
 			if recExists {
-<<<<<<< HEAD
-				log.Info("SMK-populateAcctPermissions @344 ", "Account", pastEvents.Event.Address, "access", pastEvents.Event.Access)
-=======
->>>>>>> 9eaace09
 				types.AddAccountAccess(pastEvents.Event.Address, pastEvents.Event.Access)
 			}
 		}
