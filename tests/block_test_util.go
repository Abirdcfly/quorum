--- conflicted
+++ resolved
@@ -42,10 +42,7 @@
 	json btJSON
 }
 
-<<<<<<< HEAD
-=======
 // UnmarshalJSON implements json.Unmarshaler interface.
->>>>>>> 37685930
 func (t *BlockTest) UnmarshalJSON(in []byte) error {
 	return json.Unmarshal(in, &t.json)
 }
@@ -128,11 +125,7 @@
 	if common.Hash(t.json.BestBlock) != cmlast {
 		return fmt.Errorf("last block hash validation mismatch: want: %x, have: %x", t.json.BestBlock, cmlast)
 	}
-<<<<<<< HEAD
-	newDB, _, err := chain.State()
-=======
 	newDB, err := chain.State()
->>>>>>> 37685930
 	if err != nil {
 		return err
 	}
