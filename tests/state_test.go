--- conflicted
+++ resolved
@@ -69,29 +69,9 @@
 						return st.checkFailure(t, name, err)
 					})
 				})
-<<<<<<< HEAD
-			})
-		}
-	})
-	// For Istanbul, older tests were moved into LegacyTests
-	st.walk(t, legacyStateTestDir, func(t *testing.T, name string, test *StateTest) {
-		for _, subtest := range test.Subtests() {
-			subtest := subtest
-			key := fmt.Sprintf("%s/%d", subtest.Fork, subtest.Index)
-			name := name + "/" + key
-			t.Run(key, func(t *testing.T) {
-				withTrace(t, test.gasLimit(subtest), func(vmconfig vm.Config) error {
-					_, err := test.Run(subtest, vmconfig)
-					return st.checkFailure(t, name, err)
-				})
-			})
-		}
-	})
-=======
 			}
 		})
 	}
->>>>>>> d62e9b28
 }
 
 // Transactions with gasLimit above this value will not get a VM trace on failure.
