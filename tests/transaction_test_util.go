--- conflicted
+++ resolved
@@ -80,52 +80,31 @@
 		{"EIP158", types.NewEIP155Signer(config.ChainID), tt.EIP158, true, false},
 		{"Byzantium", types.NewEIP155Signer(config.ChainID), tt.Byzantium, true, false},
 		{"Constantinople", types.NewEIP155Signer(config.ChainID), tt.Constantinople, true, false},
-<<<<<<< HEAD
-		//TODO! @holiman or @rjl493456442 : enable this after tests have been updated for Istanbul
-		//{"Istanbul", types.NewEIP155Signer(config.ChainID), tt.Istanbul, true, true},
-=======
 		{"Istanbul", types.NewEIP155Signer(config.ChainID), tt.Istanbul, true, true},
->>>>>>> d62e9b28
 	} {
 		sender, txhash, err := validateTx(tt.RLP, testcase.signer, testcase.isHomestead, testcase.isIstanbul)
 
 		if testcase.fork.Sender == (common.UnprefixedAddress{}) {
 			if err == nil {
-<<<<<<< HEAD
-				return fmt.Errorf("Expected error, got none (address %v)[%v]", sender.String(), testcase.name)
-=======
 				return fmt.Errorf("expected error, got none (address %v)[%v]", sender.String(), testcase.name)
->>>>>>> d62e9b28
 			}
 			continue
 		}
 		// Should resolve the right address
 		if err != nil {
-<<<<<<< HEAD
-			return fmt.Errorf("Got error, expected none: %v", err)
-=======
 			return fmt.Errorf("got error, expected none: %v", err)
->>>>>>> d62e9b28
 		}
 		if sender == nil {
 			return fmt.Errorf("sender was nil, should be %x", common.Address(testcase.fork.Sender))
 		}
 		if *sender != common.Address(testcase.fork.Sender) {
-<<<<<<< HEAD
-			return fmt.Errorf("Sender mismatch: got %x, want %x", sender, testcase.fork.Sender)
-=======
 			return fmt.Errorf("sender mismatch: got %x, want %x", sender, testcase.fork.Sender)
->>>>>>> d62e9b28
 		}
 		if txhash == nil {
 			return fmt.Errorf("txhash was nil, should be %x", common.Hash(testcase.fork.Hash))
 		}
 		if *txhash != common.Hash(testcase.fork.Hash) {
-<<<<<<< HEAD
-			return fmt.Errorf("Hash mismatch: got %x, want %x", *txhash, testcase.fork.Hash)
-=======
 			return fmt.Errorf("hash mismatch: got %x, want %x", *txhash, testcase.fork.Hash)
->>>>>>> d62e9b28
 		}
 	}
 	return nil
